<?php
/**
 * Log-in form for the "member" authentication method.
 *
 * Available extension points:
 * - "authenticationFailed": Called when login was not successful. 
 *    Arguments: $data containing the form submission
 * - "forgotPassword": Called before forgot password logic kicks in, 
 *    allowing extensions to "veto" execution by returning FALSE. 
 *    Arguments: $member containing the detected Member record
 * 
 * @package framework
 * @subpackage security
 */
class MemberLoginForm extends LoginForm {

	/**
	 * This field is used in the "You are logged in as %s" message
	 * @var string
	 */
	public $loggedInAsField = 'FirstName';

	protected $authenticator_class = 'MemberAuthenticator';
	
	/**
	 * Since the logout and dologin actions may be conditionally removed, it's necessary to ensure these
	 * remain valid actions regardless of the member login state.
	 *
	 * @var array
	 * @config 
	 */
	private static $allowed_actions = array('dologin', 'logout');
	
	/**
	 * Constructor
	 *
	 * @param Controller $controller The parent controller, necessary to
	 *                               create the appropriate form action tag.
	 * @param string $name The method on the controller that will return this
	 *                     form object.
	 * @param FieldList|FormField $fields All of the fields in the form - a
	 *                                   {@link FieldList} of {@link FormField}
	 *                                   objects.
	 * @param FieldList|FormAction $actions All of the action buttons in the
	 *                                     form - a {@link FieldList} of
	 *                                     {@link FormAction} objects
	 * @param bool $checkCurrentUser If set to TRUE, it will be checked if a
	 *                               the user is currently logged in, and if
	 *                               so, only a logout button will be rendered
	 * @param string $authenticatorClassName Name of the authenticator class that this form uses.
	 */
	public function __construct($controller, $name, $fields = null, $actions = null,
								$checkCurrentUser = true) {

		// This is now set on the class directly to make it easier to create subclasses
		// $this->authenticator_class = $authenticatorClassName;

		$customCSS = project() . '/css/member_login.css';
		if(Director::fileExists($customCSS)) {
			Requirements::css($customCSS);
		}
		
		if(isset($_REQUEST['BackURL'])) {
			$backURL = $_REQUEST['BackURL'];
		} else {
			$backURL = Session::get('BackURL');
		}

		if($checkCurrentUser && Member::currentUser() && Member::logged_in_session_exists()) {
			$fields = new FieldList(
				new HiddenField("AuthenticationMethod", null, $this->authenticator_class, $this)
			);
			$actions = new FieldList(
				new FormAction("logout", _t('Member.BUTTONLOGINOTHER', "Log in as someone else"))
			);
		} else {
			if(!$fields) {
				$label=singleton('Member')->fieldLabel(Member::config()->unique_identifier_field);
				$fields = new FieldList(
					new HiddenField("AuthenticationMethod", null, $this->authenticator_class, $this),
					// Regardless of what the unique identifer field is (usually 'Email'), it will be held in the
					// 'Email' value, below:
					new TextField("Email", $label, Session::get('SessionForms.MemberLoginForm.Email'), null, $this),
					new PasswordField("Password", _t('Member.PASSWORD', 'Password'))
				);
				if(Security::config()->autologin_enabled) {
					$fields->push(new CheckboxField(
						"Remember", 
						_t('Member.REMEMBERME', "Remember me next time?")
					));
				}
			}
			if(!$actions) {
				$actions = new FieldList(
					new FormAction('dologin', _t('Member.BUTTONLOGIN', "Log in")),
					new LiteralField(
						'forgotPassword',
						'<p id="ForgotPassword"><a href="Security/lostpassword">'
						. _t('Member.BUTTONLOSTPASSWORD', "I've lost my password") . '</a></p>'
					)
				);
			}
		}

		if(isset($backURL)) {
			$fields->push(new HiddenField('BackURL', 'BackURL', $backURL));
		}

		// Reduce attack surface by enforcing POST requests
		$this->setFormMethod('POST', true);

		parent::__construct($controller, $name, $fields, $actions);

		$this->setValidator(new RequiredFields('Email', 'Password'));

		// Focus on the email input when the page is loaded
		$js = <<<JS
			(function() {
				var el = document.getElementById("MemberLoginForm_LoginForm_Email");
				if(el && el.focus && (!jQuery || jQuery(el).is(':visible'))) el.focus();
			})();
JS;
		Requirements::customScript($js, 'MemberLoginFormFieldFocus');
	}

	/**
	 * Get message from session
	 */
	protected function getMessageFromSession() {
		parent::getMessageFromSession();
		if(($member = Member::currentUser()) && !Session::get('MemberLoginForm.force_message')) {
			$this->message = _t(
				'Member.LOGGEDINAS', 
				"You're logged in as {name}.", 
				array('name' => $member->{$this->loggedInAsField})
			);
		}
		Session::set('MemberLoginForm.force_message', false);
	}


	/**
	 * Login form handler method
	 *
	 * This method is called when the user clicks on "Log in"
	 *
	 * @param array $data Submitted data
	 */
	public function dologin($data) {
		if($this->performLogin($data)) {
			$this->logInUserAndRedirect($data);
		} else {
			if(array_key_exists('Email', $data)){
				Session::set('SessionForms.MemberLoginForm.Email', $data['Email']);
				Session::set('SessionForms.MemberLoginForm.Remember', isset($data['Remember']));
			}

			if(isset($_REQUEST['BackURL'])) $backURL = $_REQUEST['BackURL']; 
			else $backURL = null; 

			if($backURL) Session::set('BackURL', $backURL);
			
			// Show the right tab on failed login
			$loginLink = Director::absoluteURL($this->controller->Link('login'));
			if($backURL) $loginLink .= '?BackURL=' . urlencode($backURL);
			$this->controller->redirect($loginLink . '#' . $this->FormName() .'_tab');
		}
	}

	/**
	 * Login in the user and figure out where to redirect the browser.
	 *
	 * The $data has this format
	 * array(
	 *   'AuthenticationMethod' => 'MemberAuthenticator',
	 *   'Email' => 'sam@silverstripe.com',
	 *   'Password' => '1nitialPassword',
	 *   'BackURL' => 'test/link',
	 *   [Optional: 'Remember' => 1 ]
	 * )
	 *
	 * @param array $data
	 * @return void
	 */
	protected function logInUserAndRedirect($data) {
		Session::clear('SessionForms.MemberLoginForm.Email');
		Session::clear('SessionForms.MemberLoginForm.Remember');

		if(Member::currentUser()->isPasswordExpired()) {
			if(isset($_REQUEST['BackURL']) && $backURL = $_REQUEST['BackURL']) {
				Session::set('BackURL', $backURL);
			}
			$cp = new ChangePasswordForm($this->controller, 'ChangePasswordForm');
			$cp->sessionMessage('Your password has expired. Please choose a new one.', 'good');
			return $this->controller->redirect('Security/changepassword');
		}
		
		// Absolute redirection URLs may cause spoofing
		if(isset($_REQUEST['BackURL']) && $_REQUEST['BackURL'] && Director::is_site_url($_REQUEST['BackURL']) ) {
			return $this->controller->redirect($_REQUEST['BackURL']);
		}

		// Spoofing attack, redirect to homepage instead of spoofing url
		if(isset($_REQUEST['BackURL']) && $_REQUEST['BackURL'] && !Director::is_site_url($_REQUEST['BackURL'])) {
			return $this->controller->redirect(Director::absoluteBaseURL());
		}

		// If a default login dest has been set, redirect to that.
		if (Security::config()->default_login_dest) {
			return $this->controller->redirect(Director::absoluteBaseURL() . Security::config()->default_login_dest);
		}

		// Redirect the user to the page where he came from
		$member = Member::currentUser();
		if($member) {
			$firstname = Convert::raw2xml($member->FirstName);
			if(!empty($data['Remember'])) {
				Session::set('SessionForms.MemberLoginForm.Remember', '1');
				$member->logIn(true);
			} else {
				$member->logIn();
			}

			Session::set('Security.Message.message',
				_t('Member.WELCOMEBACK', "Welcome Back, {firstname}", array('firstname' => $firstname))
			);
			Session::set("Security.Message.type", "good");
		}
		Controller::curr()->redirectBack();
	}


	/**
	 * Log out form handler method
	 *
	 * This method is called when the user clicks on "logout" on the form
	 * created when the parameter <i>$checkCurrentUser</i> of the
	 * {@link __construct constructor} was set to TRUE and the user was
	 * currently logged in.
	 */
	public function logout() {
		$s = new Security();
		$s->logout();
	}


	/**
	 * Try to authenticate the user
	 *
	 * @param array Submitted data
	 * @return Member Returns the member object on successful authentication
	 *                or NULL on failure.
	 */
	public function performLogin($data) {
		$member = call_user_func_array(array($this->authenticator_class, 'authenticate'), array($data, $this));
		if($member) {
			$member->LogIn(isset($data['Remember']));
			return $member;
		} else {
			$this->extend('authenticationFailed', $data);
			return null;
		}
	}


	/**
	 * Forgot password form handler method.
	 * Called when the user clicks on "I've lost my password".
	 * Extensions can use the 'forgotPassword' method to veto executing
	 * the logic, by returning FALSE. In this case, the user will be redirected back
	 * to the form without further action. It is recommended to set a message
	 * in the form detailing why the action was denied.
	 *
	 * @param array $data Submitted data
	 */
	public function forgotPassword($data) {
		$SQL_data = Convert::raw2sql($data);
		$SQL_email = $SQL_data['Email'];
		$member = DataObject::get_one('Member', "\"Email\" = '{$SQL_email}'");

		// Allow vetoing forgot password requests
		$results = $this->extend('forgotPassword', $member);
<<<<<<< HEAD
		if($results && is_array($results) && min($results) === false) {
=======
		if($results && is_array($results) && in_array(false, $results, true)) {
>>>>>>> 4681b327
			return $this->controller->redirect('Security/lostpassword');
		}

		if($member) {
			$token = $member->generateAutologinTokenAndStoreHash();

			$e = Member_ForgotPasswordEmail::create();
			$e->populateTemplate($member);
			$e->populateTemplate(array(
				'PasswordResetLink' => Security::getPasswordResetLink($member, $token)
			));
			$e->setTo($member->Email);
			$e->send();

			$this->controller->redirect('Security/passwordsent/' . urlencode($data['Email']));
		} elseif($data['Email']) {
			// Avoid information disclosure by displaying the same status,
			// regardless wether the email address actually exists
			$this->controller->redirect('Security/passwordsent/' . urlencode($data['Email']));
		} else {
			$this->sessionMessage(
				_t('Member.ENTEREMAIL', 'Please enter an email address to get a password reset link.'),
				'bad'
			);
			
			$this->controller->redirect('Security/lostpassword');
		}
	}

}<|MERGE_RESOLUTION|>--- conflicted
+++ resolved
@@ -280,11 +280,7 @@
 
 		// Allow vetoing forgot password requests
 		$results = $this->extend('forgotPassword', $member);
-<<<<<<< HEAD
-		if($results && is_array($results) && min($results) === false) {
-=======
 		if($results && is_array($results) && in_array(false, $results, true)) {
->>>>>>> 4681b327
 			return $this->controller->redirect('Security/lostpassword');
 		}
 
