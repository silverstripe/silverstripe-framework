<?php
/**
 * The member class which represents the users of the system
 *
 * @package framework
 * @subpackage security
 *
<<<<<<< HEAD
 * @property string FirstName
 * @property string Surname
 * @property string Email
 * @property string Password
 * @property string RememberLoginHash
 * @property string AutoLoginHash
 * @property string AutoLoginExpired
 * @property string PasswordEncryption
 * @property string Salt
 * @property string PasswordExpiry
 * @property string LockedOutUntil
 * @property string Locale
 * @property int FailedLoginCount
 * @property string DateFormat
 * @property string TimeFormat
=======
 * @property string $FirstName
 * @property string $Surname
 * @property string $Email
 * @property string $Password
 * @property string $RememberLoginToken
 * @property string $TempIDHash
 * @property string $TempIDExpired
 * @property int $NumVisit
 * @property string $LastVisited Date and time of last visit
 * @property string $AutoLoginHash
 * @property string $AutoLoginExpired
 * @property string $PasswordEncryption
 * @property string $Salt
 * @property string $PasswordExpiry
 * @property string $LockedOutUntil
 * @property string $Locale
 * @property int $FailedLoginCount
 * @property string $DateFormat
 * @property string $TimeFormat
>>>>>>> 7b89c173
 */
class Member extends DataObject implements TemplateGlobalProvider {

	private static $db = array(
		'FirstName' => 'Varchar',
		'Surname' => 'Varchar',
		'Email' => 'Varchar(256)', // See RFC 5321, Section 4.5.3.1.3.
		'TempIDHash' => 'Varchar(160)', // Temporary id used for cms re-authentication
		'TempIDExpired' => 'SS_Datetime', // Expiry of temp login
		'Password' => 'Varchar(160)',
		'RememberLoginToken' => 'Varchar(160)', // Note: this currently holds a hash, not a token.
<<<<<<< HEAD
		'AutoLoginHash' => 'Varchar(160)',
=======
		'NumVisit' => 'Int',
		'LastVisited' => 'SS_Datetime',
		'AutoLoginHash' => 'Varchar(160)', // Used to auto-login the user on password reset
>>>>>>> 7b89c173
		'AutoLoginExpired' => 'SS_Datetime',
		// This is an arbitrary code pointing to a PasswordEncryptor instance,
		// not an actual encryption algorithm.
		// Warning: Never change this field after its the first password hashing without
		// providing a new cleartext password as well.
		'PasswordEncryption' => "Varchar(50)",
		'Salt' => 'Varchar(50)',
		'PasswordExpiry' => 'Date',
		'LockedOutUntil' => 'SS_Datetime',
		'Locale' => 'Varchar(6)',
		// handled in registerFailedLogin(), only used if $lock_out_after_incorrect_logins is set
		'FailedLoginCount' => 'Int',
		// In ISO format
		'DateFormat' => 'Varchar(30)',
		'TimeFormat' => 'Varchar(30)',
	);

	private static $belongs_many_many = array(
		'Groups' => 'Group',
	);

	private static $has_one = array();

	private static $has_many = array();

	private static $many_many = array();

	private static $many_many_extraFields = array();

	private static $default_sort = '"Surname", "FirstName"';

	private static $indexes = array(
		'Email' => true,
		//Removed due to duplicate null values causing MSSQL problems
		//'AutoLoginHash' => Array('type'=>'unique', 'value'=>'AutoLoginHash', 'ignoreNulls'=>true)
	);

	/**
	 * @config
	 * @var boolean
	 */
	private static $notify_password_change = false;

	/**
	 * All searchable database columns
	 * in this object, currently queried
	 * with a "column LIKE '%keywords%'
	 * statement.
	 *
	 * @var array
	 * @todo Generic implementation of $searchable_fields on DataObject,
	 * with definition for different searching algorithms
	 * (LIKE, FULLTEXT) and default FormFields to construct a searchform.
	 */
	private static $searchable_fields = array(
		'FirstName',
		'Surname',
		'Email',
	);

	private static $summary_fields = array(
		'FirstName' => 'First Name',
		'Surname' => 'Last Name',
		'Email' => 'Email',
	);

<<<<<<< HEAD
=======
	/**
	 * Internal-use only fields
	 *
	 * @config
	 * @var array
	 */
	private static $hidden_fields = array(
		'RememberLoginToken',
		'AutoLoginHash',
		'AutoLoginExpired',
		'PasswordEncryption',
		'PasswordExpiry',
		'LockedOutUntil',
		'TempIDHash',
		'TempIDExpired',
		'Salt',
		'NumVisit'
	);
	
>>>>>>> 7b89c173
	/**
	 * @config
	 * @var Array See {@link set_title_columns()}
	 */
	private static $title_format = null;

	/**
	 * The unique field used to identify this member.
	 * By default, it's "Email", but another common
	 * field could be Username.
	 *
	 * @config
	 * @var string
	 */
	private static $unique_identifier_field = 'Email';

	/**
	 * @config
	 * {@link PasswordValidator} object for validating user's password
	 */
	private static $password_validator = null;

	/**
	 * @config
	 * The number of days that a password should be valid for.
	 * By default, this is null, which means that passwords never expire
	 */
	private static $password_expiry_days = null;

	/**
	 * @config
	 * @var Int Number of incorrect logins after which
	 * the user is blocked from further attempts for the timespan
	 * defined in {@link $lock_out_delay_mins}.
	 */
	private static $lock_out_after_incorrect_logins = 10;

	/**
	 * @config
	 * @var integer Minutes of enforced lockout after incorrect password attempts.
	 * Only applies if {@link $lock_out_after_incorrect_logins} greater than 0.
	 */
	private static $lock_out_delay_mins = 15;

	/**
	 * @config
	 * @var String If this is set, then a session cookie with the given name will be set on log-in,
	 * and cleared on logout.
	 */
	private static $login_marker_cookie = null;

	/**
	 * Indicates that when a {@link Member} logs in, Member:session_regenerate_id()
	 * should be called as a security precaution.
	 *
	 * This doesn't always work, especially if you're trying to set session cookies
	 * across an entire site using the domain parameter to session_set_cookie_params()
	 *
	 * @config
	 * @var boolean
	 */
	private static $session_regenerate_id = true;


	/**
	 * Default lifetime of temporary ids.
	 *
	 * This is the period within which a user can be re-authenticated within the CMS by entering only their password
	 * and without losing their workspace.
	 *
	 * Any session expiration outside of this time will require them to login from the frontend using their full
	 * username and password.
	 *
	 * Defaults to 72 hours. Set to zero to disable expiration.
	 *
	 * @config
	 * @var int Lifetime in seconds
	 */
	private static $temp_id_lifetime = 259200;

	/**
	 * @deprecated 3.2 Use the "Member.session_regenerate_id" config setting instead
	 */
	public static function set_session_regenerate_id($bool) {
		Deprecation::notice('3.2', 'Use the "Member.session_regenerate_id" config setting instead');
		self::config()->session_regenerate_id = $bool;
	}

	/**
	 * Ensure the locale is set to something sensible by default.
	 */
	public function populateDefaults() {
		parent::populateDefaults();
		$this->Locale = i18n::get_closest_translation(i18n::get_locale());
	}

	public function requireDefaultRecords() {
		parent::requireDefaultRecords();
		// Default groups should've been built by Group->requireDefaultRecords() already
<<<<<<< HEAD

=======
		static::default_admin();
	}

	/**
	 * Get the default admin record if it exists, or creates it otherwise if enabled
	 *
	 * @return Member
	 */
	public static function default_admin() {
		// Check if set
		if(!Security::has_default_admin()) return null;
		
>>>>>>> 7b89c173
		// Find or create ADMIN group
		singleton('Group')->requireDefaultRecords();
		$adminGroup = Permission::get_groups_by_permission('ADMIN')->First();
<<<<<<< HEAD
		if(!$adminGroup) {
			singleton('Group')->requireDefaultRecords();
			$adminGroup = Permission::get_groups_by_permission('ADMIN')->First();
		}

		// Add a default administrator to the first ADMIN group found (most likely the default
		// group created through Group->requireDefaultRecords()).
		$admins = Permission::get_members_by_permission('ADMIN')->First();
		if(!$admins) {
			// Leave 'Email' and 'Password' are not set to avoid creating
=======

		// Find member
		$admin = Member::get()
			->filter('Email', Security::default_admin_username())
			->first();
		if(!$admin) {
			// 'Password' is not set to avoid creating
>>>>>>> 7b89c173
			// persistent logins in the database. See Security::setDefaultAdmin().
			// Set 'Email' to identify this as the default admin
			$admin = Member::create();
			$admin->FirstName = _t('Member.DefaultAdminFirstname', 'Default Admin');
			$admin->Email = Security::default_admin_username();
			$admin->write();
		}

		// Ensure this user is in the admin group
		if(!$admin->inGroup($adminGroup)) {
			$admin->Groups()->add($adminGroup);
		}

		return $admin;
	}

	/**
	 * If this is called, then a session cookie will be set to "1" whenever a user
	 * logs in.  This lets 3rd party tools, such as apache's mod_rewrite, detect
	 * whether a user is logged in or not and alter behaviour accordingly.
	 *
	 * One known use of this is to bypass static caching for logged in users.  This is
	 * done by putting this into _config.php
	 * <pre>
	 * Member::set_login_marker_cookie("SS_LOGGED_IN");
	 * </pre>
	 *
	 * And then adding this condition to each of the rewrite rules that make use of
	 * the static cache.
	 * <pre>
	 * RewriteCond %{HTTP_COOKIE} !SS_LOGGED_IN=1
	 * </pre>
	 *
	 * @deprecated 3.2 Use the "Member.login_marker_cookie" config setting instead
	 * @param $cookieName string The name of the cookie to set.
	 */
	public static function set_login_marker_cookie($cookieName) {
		Deprecation::notice('3.2', 'Use the "Member.login_marker_cookie" config setting instead');
		self::config()->login_marker_cookie = $cookieName;
	}

	/**
	 * Check if the passed password matches the stored one (if the member is not locked out).
	 *
	 * @param  string $password
	 * @return ValidationResult
	 */
	public function checkPassword($password) {
		$result = $this->canLogIn();

		// Short-circuit the result upon failure, no further checks needed.
		if (!$result->valid()) return $result;

		if(empty($this->Password) && $this->exists()) {
			$result->error(_t('Member.NoPassword','There is no password on this member.'));
			return $result;
		}

		$e = PasswordEncryptor::create_for_algorithm($this->PasswordEncryption);
		if(!$e->check($this->Password, $password, $this->Salt, $this)) {
			$result->error(_t (
				'Member.ERRORWRONGCRED',
				'The provided details don\'t seem to be correct. Please try again.'
			));
		}

		return $result;
	}

	/**
	 * Returns a valid {@link ValidationResult} if this member can currently log in, or an invalid
	 * one with error messages to display if the member is locked out.
	 *
	 * You can hook into this with a "canLogIn" method on an attached extension.
	 *
	 * @return ValidationResult
	 */
	public function canLogIn() {
		$result = ValidationResult::create();

		if($this->isLockedOut()) {
			$result->error(
				_t(
					'Member.ERRORLOCKEDOUT2',
					'Your account has been temporarily disabled because of too many failed attempts at ' .
					'logging in. Please try again in {count} minutes.',
					null,
					array('count' => $this->config()->lock_out_delay_mins)
				)
			);
		}

		$this->extend('canLogIn', $result);
		return $result;
	}

	/**
	 * Returns true if this user is locked out
	 */
	public function isLockedOut() {
		return $this->LockedOutUntil && time() < strtotime($this->LockedOutUntil);
	}

	/**
	 * Regenerate the session_id.
	 * This wrapper is here to make it easier to disable calls to session_regenerate_id(), should you need to.
	 * They have caused problems in certain
	 * quirky problems (such as using the Windmill 0.3.6 proxy).
	 */
	public static function session_regenerate_id() {
		if(!self::$session_regenerate_id) return;

		// This can be called via CLI during testing.
		if(Director::is_cli()) return;

		$file = '';
		$line = '';

		// @ is to supress win32 warnings/notices when session wasn't cleaned up properly
		// There's nothing we can do about this, because it's an operating system function!
		if(!headers_sent($file, $line)) @session_regenerate_id(true);
	}

	/**
	 * Get the field used for uniquely identifying a member
	 * in the database. {@see Member::$unique_identifier_field}
	 *
	 * @deprecated 3.2 Use the "Member.unique_identifier_field" config setting instead
	 * @return string
	 */
	public static function get_unique_identifier_field() {
		Deprecation::notice('3.2', 'Use the "Member.unique_identifier_field" config setting instead');
		return Member::config()->unique_identifier_field;
	}

	/**
	 * Set the field used for uniquely identifying a member
	 * in the database. {@see Member::$unique_identifier_field}
	 *
	 * @deprecated 3.2 Use the "Member.unique_identifier_field" config setting instead
	 * @param $field The field name to set as the unique field
	 */
	public static function set_unique_identifier_field($field) {
		Deprecation::notice('3.2', 'Use the "Member.unique_identifier_field" config setting instead');
		Member::config()->unique_identifier_field = $field;
	}

	/**
	 * Set a {@link PasswordValidator} object to use to validate member's passwords.
	 */
	public static function set_password_validator($pv) {
		self::$password_validator = $pv;
	}

	/**
	 * Returns the current {@link PasswordValidator}
	 */
	public static function password_validator() {
		return self::$password_validator;
	}

	/**
	 * Set the number of days that a password should be valid for.
	 * Set to null (the default) to have passwords never expire.
	 *
	 * @deprecated 3.2 Use the "Member.password_expiry_days" config setting instead
	 */
	public static function set_password_expiry($days) {
		Deprecation::notice('3.2', 'Use the "Member.password_expiry_days" config setting instead');
		self::config()->password_expiry_days = $days;
	}

	/**
	 * Configure the security system to lock users out after this many incorrect logins
	 *
	 * @deprecated 3.2 Use the "Member.lock_out_after_incorrect_logins" config setting instead
	 */
	public static function lock_out_after_incorrect_logins($numLogins) {
		Deprecation::notice('3.2', 'Use the "Member.lock_out_after_incorrect_logins" config setting instead');
		self::config()->lock_out_after_incorrect_logins = $numLogins;
	}


	public function isPasswordExpired() {
		if(!$this->PasswordExpiry) return false;
		return strtotime(date('Y-m-d')) >= strtotime($this->PasswordExpiry);
	}

	/**
	 * Logs this member in
	 *
	 * @param bool $remember If set to TRUE, the member will be logged in automatically the next time.
	 */
	public function logIn($remember = false) {
		$this->extend('beforeMemberLoggedIn');

		self::session_regenerate_id();

		Session::set("loggedInAs", $this->ID);
		// This lets apache rules detect whether the user has logged in
		if(Member::config()->login_marker_cookie) Cookie::set(Member::config()->login_marker_cookie, 1, 0);

		if($remember) {
			// Store the hash and give the client the cookie with the token.
			$generator = new RandomGenerator();
			$token = $generator->randomToken('sha1');
			$hash = $this->encryptWithUserSettings($token);
			$this->RememberLoginToken = $hash;
			Cookie::set('alc_enc', $this->ID . ':' . $token, 90, null, null, null, true);
		} else {
			$this->RememberLoginToken = null;
			Cookie::force_expiry('alc_enc');
		}

		// Clear the incorrect log-in count
		if(self::config()->lock_out_after_incorrect_logins) {
			$this->FailedLoginCount = 0;
		}

		// Don't set column if its not built yet (the login might be precursor to a /dev/build...)
		if(array_key_exists('LockedOutUntil', DB::field_list('Member'))) {
			$this->LockedOutUntil = null;
		}

		$this->regenerateTempID();

		$this->write();

		// Audit logging hook
		$this->extend('memberLoggedIn');
	}

	/**
	 * Trigger regeneration of TempID.
	 *
	 * This should be performed any time the user presents their normal identification (normally Email)
	 * and is successfully authenticated.
	 */
	public function regenerateTempID() {
		$generator = new RandomGenerator();
		$this->TempIDHash = $generator->randomToken('sha1');
		$this->TempIDExpired = self::config()->temp_id_lifetime
			? date('Y-m-d H:i:s', strtotime(SS_Datetime::now()->getValue()) + self::config()->temp_id_lifetime)
			: null;
		$this->write();
	}

	/**
	 * Check if the member ID logged in session actually
	 * has a database record of the same ID. If there is
	 * no logged in user, FALSE is returned anyway.
	 *
	 * @return boolean TRUE record found FALSE no record found
	 */
	public static function logged_in_session_exists() {
		if($id = Member::currentUserID()) {
			if($member = DataObject::get_by_id('Member', $id)) {
				if($member->exists()) return true;
			}
		}

		return false;
	}

	/**
	 * Log the user in if the "remember login" cookie is set
	 *
	 * The <i>remember login token</i> will be changed on every successful
	 * auto-login.
	 */
	public static function autoLogin() {
		// Don't bother trying this multiple times
		self::$_already_tried_to_auto_log_in = true;

		if(strpos(Cookie::get('alc_enc'), ':') && !Session::get("loggedInAs")) {
			list($uid, $token) = explode(':', Cookie::get('alc_enc'), 2);

			$member = DataObject::get_by_id("Member", $uid);

			// check if autologin token matches
			if($member) {
				$hash = $member->encryptWithUserSettings($token);
				if(!$member->RememberLoginToken || $member->RememberLoginToken !== $hash) {
					$member = null;
				}
			}

			if($member) {
				self::session_regenerate_id();
				Session::set("loggedInAs", $member->ID);
				// This lets apache rules detect whether the user has logged in
				if(Member::config()->login_marker_cookie) {
					Cookie::set(Member::config()->login_marker_cookie, 1, 0, null, null, false, true);
				}

				$generator = new RandomGenerator();
				$token = $generator->randomToken('sha1');
				$hash = $member->encryptWithUserSettings($token);
				$member->RememberLoginToken = $hash;
				Cookie::set('alc_enc', $member->ID . ':' . $token, 90, null, null, false, true);
				$member->write();

				// Audit logging hook
				$member->extend('memberAutoLoggedIn');
			}
		}
	}

	/**
	 * Logs this member out.
	 */
	public function logOut() {
		$this->extend('beforeMemberLoggedOut');

		Session::clear("loggedInAs");
		if(Member::config()->login_marker_cookie) Cookie::set(Member::config()->login_marker_cookie, null, 0);

		Session::destroy();

		$this->extend('memberLoggedOut');

		$this->RememberLoginToken = null;
		Cookie::force_expiry('alc_enc');

		// Switch back to live in order to avoid infinite loops when
		// redirecting to the login screen (if this login screen is versioned)
		Session::clear('readingMode');

		$this->write();

		// Audit logging hook
		$this->extend('memberLoggedOut');
	}

	/**
	 * Utility for generating secure password hashes for this member.
	 */
	public function encryptWithUserSettings($string) {
		if (!$string) return null;

		// If the algorithm or salt is not available, it means we are operating
		// on legacy account with unhashed password. Do not hash the string.
		if (!$this->PasswordEncryption) {
			return $string;
		}

		// We assume we have PasswordEncryption and Salt available here.
		$e = PasswordEncryptor::create_for_algorithm($this->PasswordEncryption);
		return $e->encrypt($string, $this->Salt);

	}

	/**
	 * Generate an auto login token which can be used to reset the password,
	 * at the same time hashing it and storing in the database.
	 *
	 * @param int $lifetime The lifetime of the auto login hash in days (by default 2 days)
	 *
	 * @returns string Token that should be passed to the client (but NOT persisted).
	 *
	 * @todo Make it possible to handle database errors such as a "duplicate key" error
	 */
	public function generateAutologinTokenAndStoreHash($lifetime = 2) {
		do {
			$generator = new RandomGenerator();
			$token = $generator->randomToken();
			$hash = $this->encryptWithUserSettings($token);
		} while(DataObject::get_one('Member', array(
			'"Member"."AutoLoginHash"' => $hash
		)));

		$this->AutoLoginHash = $hash;
		$this->AutoLoginExpired = date('Y-m-d', time() + (86400 * $lifetime));

		$this->write();

		return $token;
	}

	/**
	 * Check the token against the member.
	 *
	 * @param string $autologinToken
	 *
	 * @returns bool Is token valid?
	 */
	public function validateAutoLoginToken($autologinToken) {
		$hash = $this->encryptWithUserSettings($autologinToken);
		$member = self::member_from_autologinhash($hash, false);
		return (bool)$member;
	}

	/**
	 * Return the member for the auto login hash
	 *
	 * @param string $hash The hash key
	 * @param bool $login Should the member be logged in?
<<<<<<< HEAD
	 *
	 * @return Member the matching member, if valid
=======
	 * @return Member
>>>>>>> 7b89c173
	 */
	public static function member_from_autologinhash($hash, $login = false) {

		$nowExpression = DB::get_conn()->now();
		$member = DataObject::get_one('Member', array(
			"\"Member\".\"AutoLoginHash\"" => $hash,
			"\"Member\".\"AutoLoginExpired\" > $nowExpression" // NOW() can't be parameterised
		));

		if($login && $member) $member->logIn();

		return $member;
	}

	/**
	 * Find a member record with the given TempIDHash value
	 *
	 * @param string $tempid
	 * @return Member
	 */
	public static function member_from_tempid($tempid) {
		$members = Member::get()
			->filter('TempIDHash', $tempid);

		// Exclude expired
		if(static::config()->temp_id_lifetime) {
			$members = $members->filter('TempIDExpired:GreaterThan', SS_Datetime::now()->getValue());
		}

		return $members->first();
	}

	/**
	 * Returns the fields for the member form - used in the registration/profile module.
	 * It should return fields that are editable by the admin and the logged-in user.
	 *
	 * @return FieldList Returns a {@link FieldList} containing the fields for
	 *                   the member form.
	 */
	public function getMemberFormFields() {
		$fields = parent::getFrontendFields();

		$fields->replaceField('Password', $password = new ConfirmedPasswordField (
			'Password',
			$this->fieldLabel('Password'),
			null,
			null,
			(bool) $this->ID
		));
		$password->setCanBeEmpty(true);

		$fields->replaceField('Locale', new DropdownField (
			'Locale',
			$this->fieldLabel('Locale'),
			i18n::get_existing_translations()
		));

<<<<<<< HEAD
		$fields->removeByName('RememberLoginToken');
		$fields->removeByName('AutoLoginHash');
		$fields->removeByName('AutoLoginExpired');
		$fields->removeByName('PasswordEncryption');
		$fields->removeByName('Salt');
		$fields->removeByName('PasswordExpiry');
=======
		$fields->removeByName(static::config()->hidden_fields);
>>>>>>> 7b89c173
		$fields->removeByName('FailedLoginCount');


		$this->extend('updateMemberFormFields', $fields);
		return $fields;
	}

	/**
	 * Returns the {@link RequiredFields} instance for the Member object. This
	 * Validator is used when saving a {@link CMSProfileController} or added to
	 * any form responsible for saving a users data.
	 *
	 * To customize the required fields, add a {@link DataExtension} to member
	 * calling the `updateValidator()` method.
	 *
	 * @return Member_Validator
	 */
	public function getValidator() {
		$validator = Injector::inst()->create('Member_Validator');
		$this->extend('updateValidator', $validator);

		return $validator;
	}


	/**
	 * Returns the current logged in user
	 *
	 * @return Member|null
	 */
	public static function currentUser() {
		$id = Member::currentUserID();

		if($id) {
			return Member::get()->byId($id);
		}
	}

	/**
	 * Get the ID of the current logged in user
	 *
	 * @return int Returns the ID of the current logged in user or 0.
	 */
	public static function currentUserID() {
		$id = Session::get("loggedInAs");
		if(!$id && !self::$_already_tried_to_auto_log_in) {
			self::autoLogin();
			$id = Session::get("loggedInAs");
		}

		return is_numeric($id) ? $id : 0;
	}
	private static $_already_tried_to_auto_log_in = false;


	/*
	 * Generate a random password, with randomiser to kick in if there's no words file on the
	 * filesystem.
	 *
	 * @return string Returns a random password.
	 */
	public static function create_new_password() {
		$words = Config::inst()->get('Security', 'word_list');

		if($words && file_exists($words)) {
			$words = file($words);

			list($usec, $sec) = explode(' ', microtime());
			srand($sec + ((float) $usec * 100000));

			$word = trim($words[rand(0,sizeof($words)-1)]);
			$number = rand(10,999);

			return $word . $number;
		} else {
			$random = rand();
			$string = md5($random);
			$output = substr($string, 0, 6);
			return $output;
		}
	}

	/**
	 * Event handler called before writing to the database.
	 */
	public function onBeforeWrite() {
		if($this->SetPassword) $this->Password = $this->SetPassword;

		// If a member with the same "unique identifier" already exists with a different ID, don't allow merging.
		// Note: This does not a full replacement for safeguards in the controller layer (e.g. in a registration form),
		// but rather a last line of defense against data inconsistencies.
		$identifierField = Member::config()->unique_identifier_field;
		if($this->$identifierField) {

			// Note: Same logic as Member_Validator class
			$filter = array("\"$identifierField\"" => $this->$identifierField);
			if($this->ID) {
				$filter[] = array('"Member"."ID" <> ?' => $this->ID);
			}
			$existingRecord = DataObject::get_one('Member', $filter);

			if($existingRecord) {
				throw new ValidationException(ValidationResult::create(false, _t(
					'Member.ValidationIdentifierFailed',
					'Can\'t overwrite existing member #{id} with identical identifier ({name} = {value}))',
					'Values in brackets show "fieldname = value", usually denoting an existing email address',
					array(
						'id' => $existingRecord->ID,
						'name' => $identifierField,
						'value' => $this->$identifierField
					)
				)));
			}
		}

		// We don't send emails out on dev/tests sites to prevent accidentally spamming users.
		// However, if TestMailer is in use this isn't a risk.
		if(
			(Director::isLive() || Email::mailer() instanceof TestMailer)
			&& $this->isChanged('Password')
			&& $this->record['Password']
			&& $this->config()->notify_password_change
		) {
			$e = Member_ChangePasswordEmail::create();
			$e->populateTemplate($this);
			$e->setTo($this->Email);
			$e->send();
		}

		// The test on $this->ID is used for when records are initially created.
		// Note that this only works with cleartext passwords, as we can't rehash
		// existing passwords.
		if((!$this->ID && $this->Password) || $this->isChanged('Password')) {
			// Password was changed: encrypt the password according the settings
			$encryption_details = Security::encrypt_password(
				$this->Password, // this is assumed to be cleartext
				$this->Salt,
				($this->PasswordEncryption) ?
					$this->PasswordEncryption : Security::config()->password_encryption_algorithm,
				$this
			);

			// Overwrite the Password property with the hashed value
			$this->Password = $encryption_details['password'];
			$this->Salt = $encryption_details['salt'];
			$this->PasswordEncryption = $encryption_details['algorithm'];

			// If we haven't manually set a password expiry
			if(!$this->isChanged('PasswordExpiry')) {
				// then set it for us
				if(self::config()->password_expiry_days) {
					$this->PasswordExpiry = date('Y-m-d', time() + 86400 * self::config()->password_expiry_days);
				} else {
					$this->PasswordExpiry = null;
				}
			}
		}

		// save locale
		if(!$this->Locale) {
			$this->Locale = i18n::get_locale();
		}

		parent::onBeforeWrite();
	}

	public function onAfterWrite() {
		parent::onAfterWrite();

		if($this->isChanged('Password')) {
			MemberPassword::log($this);
		}
	}

	/**
	 * If any admin groups are requested, deny the whole save operation.
	 *
	 * @param Array $ids Database IDs of Group records
	 * @return boolean
	 */
	public function onChangeGroups($ids) {
		// Filter out admin groups to avoid privilege escalation,
		// unless the current user is an admin already OR the logged in user is an admin
		if(!(Permission::check('ADMIN') || Permission::checkMember($this, 'ADMIN'))) {
			$adminGroups = Permission::get_groups_by_permission('ADMIN');
			$adminGroupIDs = ($adminGroups) ? $adminGroups->column('ID') : array();
			return count(array_intersect($ids, $adminGroupIDs)) == 0;
		} else {
			return true;
		}
	}


	/**
	 * Check if the member is in one of the given groups.
	 *
	 * @param array|SS_List $groups Collection of {@link Group} DataObjects to check
	 * @param boolean $strict Only determine direct group membership if set to true (Default: false)
	 * @return bool Returns TRUE if the member is in one of the given groups, otherwise FALSE.
	 */
	public function inGroups($groups, $strict = false) {
		if($groups) foreach($groups as $group) {
			if($this->inGroup($group, $strict)) return true;
		}

		return false;
	}


	/**
	 * Check if the member is in the given group or any parent groups.
	 *
	 * @param int|Group|string $group Group instance, Group Code or ID
	 * @param boolean $strict Only determine direct group membership if set to TRUE (Default: FALSE)
	 * @return bool Returns TRUE if the member is in the given group, otherwise FALSE.
	 */
	public function inGroup($group, $strict = false) {
		if(is_numeric($group)) {
			$groupCheckObj = DataObject::get_by_id('Group', $group);
		} elseif(is_string($group)) {
			$groupCheckObj = DataObject::get_one('Group', array(
				'"Group"."Code"' => $group
			));
		} elseif($group instanceof Group) {
			$groupCheckObj = $group;
		} else {
			user_error('Member::inGroup(): Wrong format for $group parameter', E_USER_ERROR);
		}

		if(!$groupCheckObj) return false;

		$groupCandidateObjs = ($strict) ? $this->getManyManyComponents("Groups") : $this->Groups();
		if($groupCandidateObjs) foreach($groupCandidateObjs as $groupCandidateObj) {
			if($groupCandidateObj->ID == $groupCheckObj->ID) return true;
		}

		return false;
	}

	/**
	 * Adds the member to a group. This will create the group if the given
	 * group code does not return a valid group object.
	 *
	 * @param string $groupcode
	 * @param string Title of the group
	 */
	public function addToGroupByCode($groupcode, $title = "") {
		$group = DataObject::get_one('Group', array(
			'"Group"."Code"' => $groupcode
		));

		if($group) {
			$this->Groups()->add($group);
		} else {
			if(!$title) $title = $groupcode;

			$group = new Group();
			$group->Code = $groupcode;
			$group->Title = $title;
			$group->write();

			$this->Groups()->add($group);
		}
	}

	/**
	 * Removes a member from a group.
	 *
	 * @param string $groupcode
	 */
	public function removeFromGroupByCode($groupcode) {
		$group = Group::get()->filter(array('Code' => $groupcode))->first();

		if($group) {
			$this->Groups()->remove($group);
		}
	}

	/**
	 * @param Array $columns Column names on the Member record to show in {@link getTitle()}.
	 * @param String $sep Separator
	 */
	public static function set_title_columns($columns, $sep = ' ') {
		if (!is_array($columns)) $columns = array($columns);
		self::config()->title_format = array('columns' => $columns, 'sep' => $sep);
	}

	//------------------- HELPER METHODS -----------------------------------//

	/**
	 * Get the complete name of the member, by default in the format "<Surname>, <FirstName>".
	 * Falls back to showing either field on its own.
	 *
	 * You can overload this getter with {@link set_title_format()}
	 * and {@link set_title_sql()}.
	 *
	 * @return string Returns the first- and surname of the member. If the ID
	 *  of the member is equal 0, only the surname is returned.
	 */
	public function getTitle() {
		$format = $this->config()->title_format;
		if ($format) {
			$values = array();
			foreach($format['columns'] as $col) {
				$values[] = $this->getField($col);
			}
			return join($format['sep'], $values);
		}
		if($this->getField('ID') === 0)
			return $this->getField('Surname');
		else{
			if($this->getField('Surname') && $this->getField('FirstName')){
				return $this->getField('Surname') . ', ' . $this->getField('FirstName');
			}elseif($this->getField('Surname')){
				return $this->getField('Surname');
			}elseif($this->getField('FirstName')){
				return $this->getField('FirstName');
			}else{
				return null;
			}
		}
	}

	/**
	 * Return a SQL CONCAT() fragment suitable for a SELECT statement.
	 * Useful for custom queries which assume a certain member title format.
	 *
	 * @param String $tableName
	 * @return String SQL
	 */
	public static function get_title_sql($tableName = 'Member') {
		// This should be abstracted to SSDatabase concatOperator or similar.
		$op = (DB::get_conn() instanceof MSSQLDatabase) ? " + " : " || ";

		$format = self::config()->title_format;
		if ($format) {
			$columnsWithTablename = array();
			foreach($format['columns'] as $column) {
				$columnsWithTablename[] = "\"$tableName\".\"$column\"";
			}

			return "(".join(" $op '".$format['sep']."' $op ", $columnsWithTablename).")";
		} else {
			return "(\"$tableName\".\"Surname\" $op ' ' $op \"$tableName\".\"FirstName\")";
		}
	}


	/**
	 * Get the complete name of the member
	 *
	 * @return string Returns the first- and surname of the member.
	 */
	public function getName() {
		return ($this->Surname) ? trim($this->FirstName . ' ' . $this->Surname) : $this->FirstName;
	}


	/**
	 * Set first- and surname
	 *
	 * This method assumes that the last part of the name is the surname, e.g.
	 * <i>A B C</i> will result in firstname <i>A B</i> and surname <i>C</i>
	 *
	 * @param string $name The name
	 */
	public function setName($name) {
		$nameParts = explode(' ', $name);
		$this->Surname = array_pop($nameParts);
		$this->FirstName = join(' ', $nameParts);
	}


	/**
	 * Alias for {@link setName}
	 *
	 * @param string $name The name
	 * @see setName()
	 */
	public function splitName($name) {
		return $this->setName($name);
	}

	/**
	 * Override the default getter for DateFormat so the
	 * default format for the user's locale is used
	 * if the user has not defined their own.
	 *
	 * @return string ISO date format
	 */
	public function getDateFormat() {
		if($this->getField('DateFormat')) {
			return $this->getField('DateFormat');
		} else {
			return Config::inst()->get('i18n', 'date_format');
		}
	}

	/**
	 * Override the default getter for TimeFormat so the
	 * default format for the user's locale is used
	 * if the user has not defined their own.
	 *
	 * @return string ISO date format
	 */
	public function getTimeFormat() {
		if($this->getField('TimeFormat')) {
			return $this->getField('TimeFormat');
		} else {
			return Config::inst()->get('i18n', 'time_format');
		}
	}

	//---------------------------------------------------------------------//


	/**
	 * Get a "many-to-many" map that holds for all members their group memberships,
	 * including any parent groups where membership is implied.
	 * Use {@link DirectGroups()} to only retrieve the group relations without inheritance.
	 *
	 * @todo Push all this logic into Member_GroupSet's getIterator()?
	 */
	public function Groups() {
		$groups = Member_GroupSet::create('Group', 'Group_Members', 'GroupID', 'MemberID');
		$groups = $groups->forForeignID($this->ID);

		$this->extend('updateGroups', $groups);

		return $groups;
	}

	/**
	 * @return ManyManyList
	 */
	public function DirectGroups() {
		return $this->getManyManyComponents('Groups');
	}

	/**
	 * Get a member SQLMap of members in specific groups
	 *
	 * If no $groups is passed, all members will be returned
	 *
	 * @param mixed $groups - takes a SS_List, an array or a single Group.ID
	 * @return SQLMap Returns an SQLMap that returns all Member data.
	 * @see map()
	 */
	public static function map_in_groups($groups = null) {
		$groupIDList = array();

		if($groups instanceof SS_List) {
			foreach( $groups as $group ) {
				$groupIDList[] = $group->ID;
			}
		} elseif(is_array($groups)) {
			$groupIDList = $groups;
		} elseif($groups) {
			$groupIDList[] = $groups;
		}

		// No groups, return all Members
		if(!$groupIDList) {
			return Member::get()->sort(array('Surname'=>'ASC', 'FirstName'=>'ASC'))->map();
		}

		$membersList = new ArrayList();
		// This is a bit ineffective, but follow the ORM style
		foreach(Group::get()->byIDs($groupIDList) as $group) {
			$membersList->merge($group->Members());
		}

		$membersList->removeDuplicates('ID');
		return $membersList->map();
	}


	/**
	 * Get a map of all members in the groups given that have CMS permissions
	 *
	 * If no groups are passed, all groups with CMS permissions will be used.
	 *
	 * @param array $groups Groups to consider or NULL to use all groups with
	 *                      CMS permissions.
	 * @return SS_Map Returns a map of all members in the groups given that
	 *                have CMS permissions.
	 */
	public static function mapInCMSGroups($groups = null) {
		if(!$groups || $groups->Count() == 0) {
			$perms = array('ADMIN', 'CMS_ACCESS_AssetAdmin');

			if(class_exists('CMSMain')) {
				$cmsPerms = singleton('CMSMain')->providePermissions();
			} else {
				$cmsPerms = singleton('LeftAndMain')->providePermissions();
			}

			if(!empty($cmsPerms)) {
				$perms = array_unique(array_merge($perms, array_keys($cmsPerms)));
			}

			$permsClause = DB::placeholders($perms);
			$groups = DataObject::get('Group')
				->innerJoin("Permission", '"Permission"."GroupID" = "Group"."ID"')
				->where(array(
					"\"Permission\".\"Code\" IN ($permsClause)" => $perms
				));
		}

		$groupIDList = array();

		if(is_a($groups, 'SS_List')) {
			foreach($groups as $group) {
				$groupIDList[] = $group->ID;
			}
		} elseif(is_array($groups)) {
			$groupIDList = $groups;
		}

		$members = Member::get()
			->innerJoin("Group_Members", '"Group_Members"."MemberID" = "Member"."ID"')
			->innerJoin("Group", '"Group"."ID" = "Group_Members"."GroupID"');
		if($groupIDList) {
			$groupClause = DB::placeholders($groupIDList);
			$members = $members->where(array(
				"\"Group\".\"ID\" IN ($groupClause)" => $groupIDList
			));
		}

		return $members->sort('"Member"."Surname", "Member"."FirstName"')->map();
	}


	/**
	 * Get the groups in which the member is NOT in
	 *
	 * When passed an array of groups, and a component set of groups, this
	 * function will return the array of groups the member is NOT in.
	 *
	 * @param array $groupList An array of group code names.
	 * @param array $memberGroups A component set of groups (if set to NULL,
	 *                            $this->groups() will be used)
	 * @return array Groups in which the member is NOT in.
	 */
	public function memberNotInGroups($groupList, $memberGroups = null){
		if(!$memberGroups) $memberGroups = $this->Groups();

		foreach($memberGroups as $group) {
			if(in_array($group->Code, $groupList)) {
				$index = array_search($group->Code, $groupList);
				unset($groupList[$index]);
			}
		}

		return $groupList;
	}


	/**
	 * Return a {@link FieldList} of fields that would appropriate for editing
	 * this member.
	 *
	 * @return FieldList Return a FieldList of fields that would appropriate for
	 *                   editing this member.
	 */
	public function getCMSFields() {
		require_once 'Zend/Date.php';

		$self = $this;
		$this->beforeUpdateCMSFields(function($fields) use ($self) {
			$mainFields = $fields->fieldByName("Root")->fieldByName("Main")->Children;

			$password = new ConfirmedPasswordField(
				'Password',
				null,
				null,
				null,
				true // showOnClick
			);
			$password->setCanBeEmpty(true);
			if( ! $self->ID) $password->showOnClick = false;
			$mainFields->replaceField('Password', $password);

			$mainFields->replaceField('Locale', new DropdownField(
				"Locale",
				_t('Member.INTERFACELANG', "Interface Language", 'Language of the CMS'),
				i18n::get_existing_translations()
			));
<<<<<<< HEAD

			$mainFields->removeByName('RememberLoginToken');
			$mainFields->removeByName('AutoLoginHash');
			$mainFields->removeByName('AutoLoginExpired');
			$mainFields->removeByName('PasswordEncryption');
			$mainFields->removeByName('PasswordExpiry');
			$mainFields->removeByName('LockedOutUntil');

			if( ! $self->config()->lock_out_after_incorrect_logins) {
				$mainFields->removeByName('FailedLoginCount');
			}
=======
			$mainFields->removeByName($self->config()->hidden_fields);
			
			if( ! $self->config()->lock_out_after_incorrect_logins) {
				$mainFields->removeByName('FailedLoginCount');
			}

			$mainFields->makeFieldReadonly('LastVisited');
>>>>>>> 7b89c173

			$mainFields->removeByName('Salt');

			// Groups relation will get us into logical conflicts because
			// Members are displayed within  group edit form in SecurityAdmin
			$fields->removeByName('Groups');

			if(Permission::check('EDIT_PERMISSIONS')) {
				$groupsMap = array();
				foreach(Group::get() as $group) {
					// Listboxfield values are escaped, use ASCII char instead of &raquo;
					$groupsMap[$group->ID] = $group->getBreadcrumbs(' > ');
				}
				asort($groupsMap);
				$fields->addFieldToTab('Root.Main',
					ListboxField::create('DirectGroups', singleton('Group')->i18n_plural_name())
						->setMultiple(true)
						->setSource($groupsMap)
						->setAttribute(
							'data-placeholder',
							_t('Member.ADDGROUP', 'Add group', 'Placeholder text for a dropdown')
						)
				);


				// Add permission field (readonly to avoid complicated group assignment logic).
				// This should only be available for existing records, as new records start
				// with no permissions until they have a group assignment anyway.
				if($self->ID) {
					$permissionsField = new PermissionCheckboxSetField_Readonly(
						'Permissions',
						false,
						'Permission',
						'GroupID',
						// we don't want parent relationships, they're automatically resolved in the field
						$self->getManyManyComponents('Groups')
					);
					$fields->findOrMakeTab('Root.Permissions', singleton('Permission')->i18n_plural_name());
					$fields->addFieldToTab('Root.Permissions', $permissionsField);
				}
			}

			$permissionsTab = $fields->fieldByName("Root")->fieldByName('Permissions');
			if($permissionsTab) $permissionsTab->addExtraClass('readonly');

			$defaultDateFormat = Zend_Locale_Format::getDateFormat(new Zend_Locale($self->Locale));
			$dateFormatMap = array(
				'MMM d, yyyy' => Zend_Date::now()->toString('MMM d, yyyy'),
				'yyyy/MM/dd' => Zend_Date::now()->toString('yyyy/MM/dd'),
				'MM/dd/yyyy' => Zend_Date::now()->toString('MM/dd/yyyy'),
				'dd/MM/yyyy' => Zend_Date::now()->toString('dd/MM/yyyy'),
			);
			$dateFormatMap[$defaultDateFormat] = Zend_Date::now()->toString($defaultDateFormat)
				. sprintf(' (%s)', _t('Member.DefaultDateTime', 'default'));
			$mainFields->push(
				$dateFormatField = new MemberDatetimeOptionsetField(
					'DateFormat',
					$self->fieldLabel('DateFormat'),
					$dateFormatMap
				)
			);
			$dateFormatField->setValue($self->DateFormat);

			$defaultTimeFormat = Zend_Locale_Format::getTimeFormat(new Zend_Locale($self->Locale));
			$timeFormatMap = array(
				'h:mm a' => Zend_Date::now()->toString('h:mm a'),
				'H:mm' => Zend_Date::now()->toString('H:mm'),
			);
			$timeFormatMap[$defaultTimeFormat] = Zend_Date::now()->toString($defaultTimeFormat)
				. sprintf(' (%s)', _t('Member.DefaultDateTime', 'default'));
			$mainFields->push(
				$timeFormatField = new MemberDatetimeOptionsetField(
					'TimeFormat',
					$self->fieldLabel('TimeFormat'),
					$timeFormatMap
				)
			);
			$timeFormatField->setValue($self->TimeFormat);
		});

		return parent::getCMSFields();
	}

	/**
	 *
	 * @param boolean $includerelations a boolean value to indicate if the labels returned include relation fields
	 *
	 */
	public function fieldLabels($includerelations = true) {
		$labels = parent::fieldLabels($includerelations);

		$labels['FirstName'] = _t('Member.FIRSTNAME', 'First Name');
		$labels['Surname'] = _t('Member.SURNAME', 'Surname');
		$labels['Email'] = _t('Member.EMAIL', 'Email');
		$labels['Password'] = _t('Member.db_Password', 'Password');
		$labels['PasswordExpiry'] = _t('Member.db_PasswordExpiry', 'Password Expiry Date', 'Password expiry date');
		$labels['LockedOutUntil'] = _t('Member.db_LockedOutUntil', 'Locked out until', 'Security related date');
		$labels['Locale'] = _t('Member.db_Locale', 'Interface Locale');
		$labels['DateFormat'] = _t('Member.DATEFORMAT', 'Date format');
		$labels['TimeFormat'] = _t('Member.TIMEFORMAT', 'Time format');
		if($includerelations){
			$labels['Groups'] = _t('Member.belongs_many_many_Groups', 'Groups',
				'Security Groups this member belongs to');
		}
		return $labels;
	}

	/**
	 * Users can view their own record.
	 * Otherwise they'll need ADMIN or CMS_ACCESS_SecurityAdmin permissions.
	 * This is likely to be customized for social sites etc. with a looser permission model.
	 */
	public function canView($member = null) {
		if(!$member || !(is_a($member, 'Member')) || is_numeric($member)) $member = Member::currentUser();

		// extended access checks
		$results = $this->extend('canView', $member);
		if($results && is_array($results)) {
			if(!min($results)) return false;
			else return true;
		}

		// members can usually edit their own record
		if($member && $this->ID == $member->ID) return true;

		if(
			Permission::checkMember($member, 'ADMIN')
			|| Permission::checkMember($member, 'CMS_ACCESS_SecurityAdmin')
		) {
			return true;
		}

		return false;
	}

	/**
	 * Users can edit their own record.
	 * Otherwise they'll need ADMIN or CMS_ACCESS_SecurityAdmin permissions
	 */
	public function canEdit($member = null) {
		if(!$member || !(is_a($member, 'Member')) || is_numeric($member)) $member = Member::currentUser();

		// extended access checks
		$results = $this->extend('canEdit', $member);
		if($results && is_array($results)) {
			if(!min($results)) return false;
			else return true;
		}

		// No member found
		if(!($member && $member->exists())) return false;

		// If the requesting member is not an admin, but has access to manage members,
		// he still can't edit other members with ADMIN permission.
		// This is a bit weak, strictly speaking he shouldn't be allowed to
		// perform any action that could change the password on a member
		// with "higher" permissions than himself, but thats hard to determine.
		if(!Permission::checkMember($member, 'ADMIN') && Permission::checkMember($this, 'ADMIN')) return false;

		return $this->canView($member);
	}

	/**
	 * Users can edit their own record.
	 * Otherwise they'll need ADMIN or CMS_ACCESS_SecurityAdmin permissions
	 */
	public function canDelete($member = null) {
		if(!$member || !(is_a($member, 'Member')) || is_numeric($member)) $member = Member::currentUser();

		// extended access checks
		$results = $this->extend('canDelete', $member);
		if($results && is_array($results)) {
			if(!min($results)) return false;
			else return true;
		}

		// No member found
		if(!($member && $member->exists())) return false;

		// Members are not allowed to remove themselves,
		// since it would create inconsistencies in the admin UIs.
		if($this->ID && $member->ID == $this->ID) return false;

		return $this->canEdit($member);
	}


	/**
	 * Validate this member object.
	 */
	public function validate() {
		$valid = parent::validate();

		if(!$this->ID || $this->isChanged('Password')) {
			if($this->Password && self::$password_validator) {
				$valid->combineAnd(self::$password_validator->validate($this->Password, $this));
			}
		}

		if((!$this->ID && $this->SetPassword) || $this->isChanged('SetPassword')) {
			if($this->SetPassword && self::$password_validator) {
				$valid->combineAnd(self::$password_validator->validate($this->SetPassword, $this));
			}
		}

		return $valid;
	}

	/**
	 * Change password. This will cause rehashing according to
	 * the `PasswordEncryption` property.
	 *
	 * @param String $password Cleartext password
	 */
	public function changePassword($password) {
		$this->Password = $password;
		$valid = $this->validate();

		if($valid->valid()) {
			$this->AutoLoginHash = null;
			$this->write();
		}

		return $valid;
	}

	/**
	 * Tell this member that someone made a failed attempt at logging in as them.
	 * This can be used to lock the user out temporarily if too many failed attempts are made.
	 */
	public function registerFailedLogin() {
		if(self::config()->lock_out_after_incorrect_logins) {
			// Keep a tally of the number of failed log-ins so that we can lock people out
			$this->FailedLoginCount = $this->FailedLoginCount + 1;

			if($this->FailedLoginCount >= self::config()->lock_out_after_incorrect_logins) {
				$lockoutMins = self::config()->lock_out_delay_mins;
				$this->LockedOutUntil = date('Y-m-d H:i:s', time() + $lockoutMins*60);
				$this->FailedLoginCount = 0;
			}
		}
		$this->extend('registerFailedLogin');
		$this->write();
	}

	/**
	 * Get the HtmlEditorConfig for this user to be used in the CMS.
	 * This is set by the group. If multiple configurations are set,
	 * the one with the highest priority wins.
	 *
	 * @return string
	 */
	public function getHtmlEditorConfigForCMS() {
		$currentName = '';
		$currentPriority = 0;

		foreach($this->Groups() as $group) {
			$configName = $group->HtmlEditorConfig;
			if($configName) {
				$config = HtmlEditorConfig::get($group->HtmlEditorConfig);
				if($config && $config->getOption('priority') > $currentPriority) {
					$currentName = $configName;
					$currentPriority = $config->getOption('priority');
				}
			}
		}

		// If can't find a suitable editor, just default to cms
		return $currentName ? $currentName : 'cms';
	}

	public static function get_template_global_variables() {
		return array(
			'CurrentMember' => 'currentUser',
			'currentUser',
		);
	}
}

/**
 * Represents a set of Groups attached to a member.
 * Handles the hierarchy logic.
 * @package framework
 * @subpackage security
 */
class Member_GroupSet extends ManyManyList {

	protected function linkJoinTable() {
		// Do not join the table directly
		if($this->extraFields) {
			user_error('Member_GroupSet does not support many_many_extraFields', E_USER_ERROR);
		}
	}

	/**
	 * Link this group set to a specific member.
	 *
	 * Recursively selects all groups applied to this member, as well as any
	 * parent groups of any applied groups
	 *
	 * @param array|integer $id (optional) An ID or an array of IDs - if not provided, will use the current
	 * ids as per getForeignID
	 * @return array Condition In array(SQL => parameters format)
	 */
	public function foreignIDFilter($id = null) {
		if ($id === null) $id = $this->getForeignID();

		// Find directly applied groups
		$manyManyFilter = parent::foreignIDFilter($id);
		$query = new SQLSelect('"Group_Members"."GroupID"', '"Group_Members"', $manyManyFilter);
		$groupIDs = $query->execute()->column();

		// Get all ancestors, iteratively merging these into the master set
		$allGroupIDs = array();
		while($groupIDs) {
			$allGroupIDs = array_merge($allGroupIDs, $groupIDs);
			$groupIDs = DataObject::get("Group")->byIDs($groupIDs)->column("ParentID");
			$groupIDs = array_filter($groupIDs);
		}

		// Add a filter to this DataList
		if(!empty($allGroupIDs)) {
			$allGroupIDsPlaceholders = DB::placeholders($allGroupIDs);
			return array("\"Group\".\"ID\" IN ($allGroupIDsPlaceholders)" => $allGroupIDs);
		} else {
			return array('"Group"."ID"' => 0);
		}
	}

	public function foreignIDWriteFilter($id = null) {
		// Use the ManyManyList::foreignIDFilter rather than the one
		// in this class, otherwise we end up selecting all inherited groups
		return parent::foreignIDFilter($id);
	}
}

/**
 * Class used as template to send an email saying that the password has been
 * changed.
 *
 * @package framework
 * @subpackage security
 */
class Member_ChangePasswordEmail extends Email {

	protected $from = '';   // setting a blank from address uses the site's default administrator email
	protected $subject = '';
	protected $ss_template = 'ChangePasswordEmail';

	public function __construct() {
		parent::__construct();

		$this->subject = _t('Member.SUBJECTPASSWORDCHANGED', "Your password has been changed", 'Email subject');
	}
}



/**
 * Class used as template to send the forgot password email
 *
 * @package framework
 * @subpackage security
 */
class Member_ForgotPasswordEmail extends Email {
	protected $from = '';  // setting a blank from address uses the site's default administrator email
	protected $subject = '';
	protected $ss_template = 'ForgotPasswordEmail';

	public function __construct() {
		parent::__construct();

		$this->subject = _t('Member.SUBJECTPASSWORDRESET', "Your password reset link", 'Email subject');
	}
}

/**
 * Member Validator
 *
 * Custom validation for the Member object can be achieved either through an
 * {@link DataExtension} on the Member object or, by specifying a subclass of
 * {@link Member_Validator} through the {@link Injector} API.
 *
 * {@see Member::getValidator()}
 *
 * @package framework
 * @subpackage security
 */
class Member_Validator extends RequiredFields {

	protected $customRequired = array(
		'FirstName',
		'Email'
	);


	/**
	 * Constructor
	 */
	public function __construct() {
		$required = func_get_args();

		if(isset($required[0]) && is_array($required[0])) {
			$required = $required[0];
		}

		$required = array_merge($required, $this->customRequired);

		parent::__construct($required);
	}

	/**
	 * Check if the submitted member data is valid (server-side)
	 *
	 * Check if a member with that email doesn't already exist, or if it does
	 * that it is this member.
	 *
	 * @param array $data Submitted data
	 * @return bool Returns TRUE if the submitted data is valid, otherwise
	 *              FALSE.
	 */
	public function php($data) {
		$valid = parent::php($data);

		$identifierField = Member::config()->unique_identifier_field;
		$member = DataObject::get_one('Member', array(
			"\"$identifierField\"" => $data[$identifierField]
		));

		// if we are in a complex table field popup, use ctf[childID], else use ID
		if(isset($_REQUEST['ctf']['childID'])) {
			$id = $_REQUEST['ctf']['childID'];
		} elseif(isset($_REQUEST['ID'])) {
			$id = $_REQUEST['ID'];
		} else {
			$id = null;
		}

		if($id && is_object($member) && $member->ID != $id) {
			$uniqueField = $this->form->Fields()->dataFieldByName($identifierField);
			$this->validationError(
				$uniqueField->id(),
				_t(
					'Member.VALIDATIONMEMBEREXISTS',
					'A member already exists with the same %s',
					array('identifier' => strtolower($identifierField))
				),
				'required'
			);
			$valid = false;
		}

		// Execute the validators on the extensions
		if($this->extension_instances) {
			foreach($this->extension_instances as $extension) {
				if(method_exists($extension, 'hasMethod') && $extension->hasMethod('updatePHP')) {
					$valid &= $extension->updatePHP($data, $this->form);
				}
			}
		}

		return $valid;
	}

}<|MERGE_RESOLUTION|>--- conflicted
+++ resolved
@@ -5,23 +5,6 @@
  * @package framework
  * @subpackage security
  *
-<<<<<<< HEAD
- * @property string FirstName
- * @property string Surname
- * @property string Email
- * @property string Password
- * @property string RememberLoginHash
- * @property string AutoLoginHash
- * @property string AutoLoginExpired
- * @property string PasswordEncryption
- * @property string Salt
- * @property string PasswordExpiry
- * @property string LockedOutUntil
- * @property string Locale
- * @property int FailedLoginCount
- * @property string DateFormat
- * @property string TimeFormat
-=======
  * @property string $FirstName
  * @property string $Surname
  * @property string $Email
@@ -41,7 +24,6 @@
  * @property int $FailedLoginCount
  * @property string $DateFormat
  * @property string $TimeFormat
->>>>>>> 7b89c173
  */
 class Member extends DataObject implements TemplateGlobalProvider {
 
@@ -53,13 +35,7 @@
 		'TempIDExpired' => 'SS_Datetime', // Expiry of temp login
 		'Password' => 'Varchar(160)',
 		'RememberLoginToken' => 'Varchar(160)', // Note: this currently holds a hash, not a token.
-<<<<<<< HEAD
-		'AutoLoginHash' => 'Varchar(160)',
-=======
-		'NumVisit' => 'Int',
-		'LastVisited' => 'SS_Datetime',
 		'AutoLoginHash' => 'Varchar(160)', // Used to auto-login the user on password reset
->>>>>>> 7b89c173
 		'AutoLoginExpired' => 'SS_Datetime',
 		// This is an arbitrary code pointing to a PasswordEncryptor instance,
 		// not an actual encryption algorithm.
@@ -126,8 +102,6 @@
 		'Email' => 'Email',
 	);
 
-<<<<<<< HEAD
-=======
 	/**
 	 * Internal-use only fields
 	 *
@@ -146,8 +120,6 @@
 		'Salt',
 		'NumVisit'
 	);
-	
->>>>>>> 7b89c173
 	/**
 	 * @config
 	 * @var Array See {@link set_title_columns()}
@@ -247,9 +219,6 @@
 	public function requireDefaultRecords() {
 		parent::requireDefaultRecords();
 		// Default groups should've been built by Group->requireDefaultRecords() already
-<<<<<<< HEAD
-
-=======
 		static::default_admin();
 	}
 
@@ -262,22 +231,9 @@
 		// Check if set
 		if(!Security::has_default_admin()) return null;
 		
->>>>>>> 7b89c173
 		// Find or create ADMIN group
 		singleton('Group')->requireDefaultRecords();
 		$adminGroup = Permission::get_groups_by_permission('ADMIN')->First();
-<<<<<<< HEAD
-		if(!$adminGroup) {
-			singleton('Group')->requireDefaultRecords();
-			$adminGroup = Permission::get_groups_by_permission('ADMIN')->First();
-		}
-
-		// Add a default administrator to the first ADMIN group found (most likely the default
-		// group created through Group->requireDefaultRecords()).
-		$admins = Permission::get_members_by_permission('ADMIN')->First();
-		if(!$admins) {
-			// Leave 'Email' and 'Password' are not set to avoid creating
-=======
 
 		// Find member
 		$admin = Member::get()
@@ -285,7 +241,6 @@
 			->first();
 		if(!$admin) {
 			// 'Password' is not set to avoid creating
->>>>>>> 7b89c173
 			// persistent logins in the database. See Security::setDefaultAdmin().
 			// Set 'Email' to identify this as the default admin
 			$admin = Member::create();
@@ -683,12 +638,9 @@
 	 *
 	 * @param string $hash The hash key
 	 * @param bool $login Should the member be logged in?
-<<<<<<< HEAD
 	 *
 	 * @return Member the matching member, if valid
-=======
 	 * @return Member
->>>>>>> 7b89c173
 	 */
 	public static function member_from_autologinhash($hash, $login = false) {
 
@@ -746,16 +698,7 @@
 			i18n::get_existing_translations()
 		));
 
-<<<<<<< HEAD
-		$fields->removeByName('RememberLoginToken');
-		$fields->removeByName('AutoLoginHash');
-		$fields->removeByName('AutoLoginExpired');
-		$fields->removeByName('PasswordEncryption');
-		$fields->removeByName('Salt');
-		$fields->removeByName('PasswordExpiry');
-=======
 		$fields->removeByName(static::config()->hidden_fields);
->>>>>>> 7b89c173
 		$fields->removeByName('FailedLoginCount');
 
 
@@ -1344,29 +1287,12 @@
 				_t('Member.INTERFACELANG', "Interface Language", 'Language of the CMS'),
 				i18n::get_existing_translations()
 			));
-<<<<<<< HEAD
-
-			$mainFields->removeByName('RememberLoginToken');
-			$mainFields->removeByName('AutoLoginHash');
-			$mainFields->removeByName('AutoLoginExpired');
-			$mainFields->removeByName('PasswordEncryption');
-			$mainFields->removeByName('PasswordExpiry');
-			$mainFields->removeByName('LockedOutUntil');
+			$mainFields->removeByName($self->config()->hidden_fields);
 
 			if( ! $self->config()->lock_out_after_incorrect_logins) {
 				$mainFields->removeByName('FailedLoginCount');
 			}
-=======
-			$mainFields->removeByName($self->config()->hidden_fields);
-			
-			if( ! $self->config()->lock_out_after_incorrect_logins) {
-				$mainFields->removeByName('FailedLoginCount');
-			}
-
-			$mainFields->makeFieldReadonly('LastVisited');
->>>>>>> 7b89c173
-
-			$mainFields->removeByName('Salt');
+
 
 			// Groups relation will get us into logical conflicts because
 			// Members are displayed within  group edit form in SecurityAdmin
