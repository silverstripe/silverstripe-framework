<?php
/**
 * The member class which represents the users of the system
 *
 * @package framework
 * @subpackage security
 */
class Member extends DataObject implements TemplateGlobalProvider {

	private static $db = array(
		'FirstName' => 'Varchar',
		'Surname' => 'Varchar',
		'Email' => 'Varchar(256)', // See RFC 5321, Section 4.5.3.1.3.
		'Password' => 'Varchar(160)',
		'RememberLoginToken' => 'Varchar(160)', // Note: this currently holds a hash, not a token.
		'AutoLoginHash' => 'Varchar(160)',
		'AutoLoginExpired' => 'SS_Datetime',
		// This is an arbitrary code pointing to a PasswordEncryptor instance,
		// not an actual encryption algorithm.
		// Warning: Never change this field after its the first password hashing without
		// providing a new cleartext password as well.
		'PasswordEncryption' => "Varchar(50)",
		'Salt' => 'Varchar(50)',
		'PasswordExpiry' => 'Date',
		'LockedOutUntil' => 'SS_Datetime',
		'Locale' => 'Varchar(6)',
		// handled in registerFailedLogin(), only used if $lock_out_after_incorrect_logins is set
		'FailedLoginCount' => 'Int',
		// In ISO format
		'DateFormat' => 'Varchar(30)',
		'TimeFormat' => 'Varchar(30)',
	);

	private static $belongs_many_many = array(
		'Groups' => 'Group',
	);

	private static $has_one = array();
	
	private static $has_many = array();
	
	private static $many_many = array();
	
	private static $many_many_extraFields = array();

	private static $default_sort = '"Surname", "FirstName"';

	private static $indexes = array(
		'Email' => true,
		//Removed due to duplicate null values causing MSSQL problems
		//'AutoLoginHash' => Array('type'=>'unique', 'value'=>'AutoLoginHash', 'ignoreNulls'=>true) 
	);

	/**
	 * @config
	 * @var boolean
	 */
	private static $notify_password_change = false;
	
	/**
	 * All searchable database columns
	 * in this object, currently queried
	 * with a "column LIKE '%keywords%'
	 * statement.
	 *
	 * @var array
	 * @todo Generic implementation of $searchable_fields on DataObject,
	 * with definition for different searching algorithms
	 * (LIKE, FULLTEXT) and default FormFields to construct a searchform.
	 */
	private static $searchable_fields = array(
		'FirstName',
		'Surname',
		'Email',
	);
	
	private static $summary_fields = array(
		'FirstName' => 'First Name',
		'Surname' => 'Last Name',
		'Email' => 'Email',
	);
	
	/**
	 * @config
	 * @var Array See {@link set_title_columns()}
	 */
	private static $title_format = null;
	
	/**
	 * The unique field used to identify this member.
	 * By default, it's "Email", but another common
	 * field could be Username.
	 *
	 * @config
	 * @var string
	 */
	private static $unique_identifier_field = 'Email';
	
	/**
	 * @config
	 * {@link PasswordValidator} object for validating user's password
	 */
	private static $password_validator = null;
	
	/**
	 * @config
	 * The number of days that a password should be valid for.
	 * By default, this is null, which means that passwords never expire
	 */
	private static $password_expiry_days = null;

	/**
	 * @config
	 * @var Int Number of incorrect logins after which
	 * the user is blocked from further attempts for the timespan 
	 * defined in {@link $lock_out_delay_mins}. 
	 */
	private static $lock_out_after_incorrect_logins = null;

	/**
	 * @config
	 * @var integer Minutes of enforced lockout after incorrect password attempts.
	 * Only applies if {@link $lock_out_after_incorrect_logins} greater than 0.
	 */
	private static $lock_out_delay_mins = 15;
	
	/**
	 * @config
	 * @var String If this is set, then a session cookie with the given name will be set on log-in,
	 * and cleared on logout.
	 */
	private static $login_marker_cookie = null;

	/**
	 * Indicates that when a {@link Member} logs in, Member:session_regenerate_id()
	 * should be called as a security precaution.
	 * 
	 * This doesn't always work, especially if you're trying to set session cookies
	 * across an entire site using the domain parameter to session_set_cookie_params()
	 *
	 * @config
	 * @var boolean
	 */
	private static $session_regenerate_id = true;

	/**
	 * @deprecated 3.2 Use the "Member.session_regenerate_id" config setting instead
	 */
	public static function set_session_regenerate_id($bool) {
		Deprecation::notice('3.2', 'Use the "Member.session_regenerate_id" config setting instead');
		self::config()->session_regenerate_id = $bool;
	}

	/**
	 * Ensure the locale is set to something sensible by default.
	 */
	public function populateDefaults() {
		parent::populateDefaults();
		$this->Locale = i18n::get_locale();
	}
	
	public function requireDefaultRecords() {
		parent::requireDefaultRecords();
		// Default groups should've been built by Group->requireDefaultRecords() already
		
		// Find or create ADMIN group
		$adminGroup = Permission::get_groups_by_permission('ADMIN')->First();
		if(!$adminGroup) {
			singleton('Group')->requireDefaultRecords();
			$adminGroup = Permission::get_groups_by_permission('ADMIN')->First();
		}
		
		// Add a default administrator to the first ADMIN group found (most likely the default
		// group created through Group->requireDefaultRecords()).
		$admins = Permission::get_members_by_permission('ADMIN')->First();
		if(!$admins) {
			// Leave 'Email' and 'Password' are not set to avoid creating
			// persistent logins in the database. See Security::setDefaultAdmin().
			$admin = Member::create();
			$admin->FirstName = _t('Member.DefaultAdminFirstname', 'Default Admin');
			$admin->write();
			$admin->Groups()->add($adminGroup);
		}
	}

	/**
	 * If this is called, then a session cookie will be set to "1" whenever a user
	 * logs in.  This lets 3rd party tools, such as apache's mod_rewrite, detect
	 * whether a user is logged in or not and alter behaviour accordingly.
	 * 
	 * One known use of this is to bypass static caching for logged in users.  This is
	 * done by putting this into _config.php
	 * <pre>
	 * Member::set_login_marker_cookie("SS_LOGGED_IN");
	 * </pre>
	 * 
	 * And then adding this condition to each of the rewrite rules that make use of
	 * the static cache.
	 * <pre>
	 * RewriteCond %{HTTP_COOKIE} !SS_LOGGED_IN=1
	 * </pre>
	 *
	 * @deprecated 3.2 Use the "Member.login_marker_cookie" config setting instead
	 * @param $cookieName string The name of the cookie to set.
	 */
	public static function set_login_marker_cookie($cookieName) {
		Deprecation::notice('3.2', 'Use the "Member.login_marker_cookie" config setting instead');
		self::config()->login_marker_cookie = $cookieName;
	} 

	/**
	 * Check if the passed password matches the stored one (if the member is not locked out).
	 *
	 * @param  string $password
	 * @return ValidationResult
	 */
	public function checkPassword($password) {
		$result = $this->canLogIn();

		// Short-circuit the result upon failure, no further checks needed.
		if (!$result->valid()) return $result;

		if(empty($this->Password) && $this->exists()) {
			$result->error(_t('Member.NoPassword','There is no password on this member.'));
			return $result;
		}

		$e = PasswordEncryptor::create_for_algorithm($this->PasswordEncryption);
		if(!$e->check($this->Password, $password, $this->Salt, $this)) {
			$iidentifierField = 
			$result->error(_t (
				'Member.ERRORWRONGCREDS',
				'The provided details don\'t seem to be correct. Please try again.'
			));
		}

		return $result;
	}

	/**
	 * Returns a valid {@link ValidationResult} if this member can currently log in, or an invalid
	 * one with error messages to display if the member is locked out.
	 *
	 * You can hook into this with a "canLogIn" method on an attached extension.
	 *
	 * @return ValidationResult
	 */
	public function canLogIn() {
		$result = ValidationResult::create();

		if($this->isLockedOut()) {
			$result->error(
				_t(
					'Member.ERRORLOCKEDOUT2',
					'Your account has been temporarily disabled because of too many failed attempts at ' .
					'logging in. Please try again in {count} minutes.',
					null,
					array('count' => $this->config()->lock_out_delay_mins)
				)
			);
		}

		$this->extend('canLogIn', $result);
		return $result;
	}

	/**
	 * Returns true if this user is locked out
	 */
	public function isLockedOut() {
		return $this->LockedOutUntil && time() < strtotime($this->LockedOutUntil);
	}

	/**
	 * Regenerate the session_id.
	 * This wrapper is here to make it easier to disable calls to session_regenerate_id(), should you need to.  
	 * They have caused problems in certain
	 * quirky problems (such as using the Windmill 0.3.6 proxy).
	 */
	public static function session_regenerate_id() {
		if(!self::$session_regenerate_id) return;

		// This can be called via CLI during testing.
		if(Director::is_cli()) return;
		
		$file = '';
		$line = '';
		
		// @ is to supress win32 warnings/notices when session wasn't cleaned up properly
		// There's nothing we can do about this, because it's an operating system function!
		if(!headers_sent($file, $line)) @session_regenerate_id(true);
	}
	
	/**
	 * Get the field used for uniquely identifying a member
	 * in the database. {@see Member::$unique_identifier_field}
	 *
	 * @deprecated 3.2 Use the "Member.unique_identifier_field" config setting instead
	 * @return string
	 */
	public static function get_unique_identifier_field() {
		Deprecation::notice('3.2', 'Use the "Member.unique_identifier_field" config setting instead');
		return Member::config()->unique_identifier_field;
	}
	
	/**
	 * Set the field used for uniquely identifying a member
	 * in the database. {@see Member::$unique_identifier_field}
	 *
	 * @deprecated 3.2 Use the "Member.unique_identifier_field" config setting instead
	 * @param $field The field name to set as the unique field
	 */
	public static function set_unique_identifier_field($field) {
		Deprecation::notice('3.2', 'Use the "Member.unique_identifier_field" config setting instead');
		Member::config()->unique_identifier_field = $field;
	}
	
	/**
	 * Set a {@link PasswordValidator} object to use to validate member's passwords.
	 */
	public static function set_password_validator($pv) {
		self::$password_validator = $pv;
	}
	
	/**
	 * Returns the current {@link PasswordValidator}
	 */
	public static function password_validator() {
		return self::$password_validator;
	}

	/**
	 * Set the number of days that a password should be valid for.
	 * Set to null (the default) to have passwords never expire.
	 *
	 * @deprecated 3.2 Use the "Member.password_expiry_days" config setting instead
	 */
	public static function set_password_expiry($days) {
		Deprecation::notice('3.2', 'Use the "Member.password_expiry_days" config setting instead');
		self::config()->password_expiry_days = $days;
	}
	
	/**
	 * Configure the security system to lock users out after this many incorrect logins
	 *
	 * @deprecated 3.2 Use the "Member.lock_out_after_incorrect_logins" config setting instead
	 */
	public static function lock_out_after_incorrect_logins($numLogins) {
		Deprecation::notice('3.2', 'Use the "Member.lock_out_after_incorrect_logins" config setting instead');
		self::config()->lock_out_after_incorrect_logins = $numLogins;
	}
	
	
	public function isPasswordExpired() {
		if(!$this->PasswordExpiry) return false;
		return strtotime(date('Y-m-d')) >= strtotime($this->PasswordExpiry);
	}

	/**
	 * Logs this member in
	 *
	 * @param bool $remember If set to TRUE, the member will be logged in automatically the next time.
	 */
	public function logIn($remember = false) {
		self::session_regenerate_id();

		Session::set("loggedInAs", $this->ID);
		// This lets apache rules detect whether the user has logged in
		if(Member::config()->login_marker_cookie) Cookie::set(Member::config()->login_marker_cookie, 1, 0);

		if($remember) {
			// Store the hash and give the client the cookie with the token.
			$generator = new RandomGenerator();
			$token = $generator->randomToken('sha1');
			$hash = $this->encryptWithUserSettings($token);
			$this->RememberLoginToken = $hash;
			Cookie::set('alc_enc', $this->ID . ':' . $token, 90, null, null, null, true);
		} else {
			$this->RememberLoginToken = null;
			Cookie::set('alc_enc', null);
			Cookie::force_expiry('alc_enc');
		}
		
		// Clear the incorrect log-in count
		if(self::config()->lock_out_after_incorrect_logins) {
			$this->FailedLoginCount = 0;
		}
		
		// Don't set column if its not built yet (the login might be precursor to a /dev/build...)
		if(array_key_exists('LockedOutUntil', DB::fieldList('Member'))) {
			$this->LockedOutUntil = null;
		}

		$this->write();
		
		// Audit logging hook
		$this->extend('memberLoggedIn');
	}

	/**
	 * Check if the member ID logged in session actually
	 * has a database record of the same ID. If there is
	 * no logged in user, FALSE is returned anyway.
	 * 
	 * @return boolean TRUE record found FALSE no record found
	 */
	public static function logged_in_session_exists() {
		if($id = Member::currentUserID()) {
			if($member = DataObject::get_by_id('Member', $id)) {
				if($member->exists()) return true;
			}
		}
		
		return false;
	}
	
	/**
	 * Log the user in if the "remember login" cookie is set
	 *
	 * The <i>remember login token</i> will be changed on every successful
	 * auto-login.
	 */
	public static function autoLogin() {
		// Don't bother trying this multiple times
		self::$_already_tried_to_auto_log_in = true;
		
		if(strpos(Cookie::get('alc_enc'), ':') && !Session::get("loggedInAs")) {
			list($uid, $token) = explode(':', Cookie::get('alc_enc'), 2);
			$SQL_uid = Convert::raw2sql($uid);

			$member = DataObject::get_one("Member", "\"Member\".\"ID\" = '$SQL_uid'");

			// check if autologin token matches
			if($member) {
				$hash = $member->encryptWithUserSettings($token);
				if(!$member->RememberLoginToken || $member->RememberLoginToken !== $hash) {
					$member = null;
				}
			}

			if($member) {
				self::session_regenerate_id();
				Session::set("loggedInAs", $member->ID);
				// This lets apache rules detect whether the user has logged in
				if(Member::config()->login_marker_cookie) {
					Cookie::set(Member::config()->login_marker_cookie, 1, 0, null, null, false, true);
				}
				
				$generator = new RandomGenerator();
				$token = $generator->randomToken('sha1');
				$hash = $member->encryptWithUserSettings($token);
				$member->RememberLoginToken = $hash;
				Cookie::set('alc_enc', $member->ID . ':' . $token, 90, null, null, false, true);
				$member->write();
				
				// Audit logging hook
				$member->extend('memberAutoLoggedIn');
			}
		}
	}

	/**
	 * Logs this member out.
	 */
	public function logOut() {
		Session::clear("loggedInAs");
		if(Member::config()->login_marker_cookie) Cookie::set(Member::config()->login_marker_cookie, null, 0);

		Session::destroy();

		$this->extend('memberLoggedOut');

		$this->RememberLoginToken = null;
		Cookie::set('alc_enc', null); // // Clear the Remember Me cookie
		Cookie::force_expiry('alc_enc');

		// Switch back to live in order to avoid infinite loops when 
		// redirecting to the login screen (if this login screen is versioned)
		Session::clear('readingMode');

		$this->write();
		
		// Audit logging hook
		$this->extend('memberLoggedOut');
	}

	/**
	 * Utility for generating secure password hashes for this member.
	 */
	public function encryptWithUserSettings($string) {
		if (!$string) return null;

		// If the algorithm or salt is not available, it means we are operating
		// on legacy account with unhashed password. Do not hash the string.
		if (!$this->PasswordEncryption) {
			return $string;
		}

		// We assume we have PasswordEncryption and Salt available here.
		$e = PasswordEncryptor::create_for_algorithm($this->PasswordEncryption);
		return $e->encrypt($string, $this->Salt);

	}

	/**
	 * Generate an auto login token which can be used to reset the password,
	 * at the same time hashing it and storing in the database.
	 *
	 * @param int $lifetime The lifetime of the auto login hash in days (by default 2 days)
	 *
	 * @returns string Token that should be passed to the client (but NOT persisted).
	 *
	 * @todo Make it possible to handle database errors such as a "duplicate key" error
	 */
	public function generateAutologinTokenAndStoreHash($lifetime = 2) {
		do {
			$generator = new RandomGenerator();
			$token = $generator->randomToken();
			$hash = $this->encryptWithUserSettings($token);
		} while(DataObject::get_one('Member', "\"AutoLoginHash\" = '$hash'"));

		$this->AutoLoginHash = $hash;
		$this->AutoLoginExpired = date('Y-m-d', time() + (86400 * $lifetime));

		$this->write();

		return $token;
	}

	/**
	 * Check the token against the member.
	 *
	 * @param string $autologinToken
	 *
	 * @returns bool Is token valid?
	 */
	public function validateAutoLoginToken($autologinToken) {
		$hash = $this->encryptWithUserSettings($autologinToken);

		$member = DataObject::get_one(
			'Member',
			"\"AutoLoginHash\"='" . $hash . "' AND \"AutoLoginExpired\" > " . DB::getConn()->now()
		);

		return (bool)$member;
	}

	/**
	 * Return the member for the auto login hash
	 *
	 * @param bool $login Should the member be logged in?
	 */
	public static function member_from_autologinhash($RAW_hash, $login = false) {
		$SQL_hash = Convert::raw2sql($RAW_hash);

		$member = DataObject::get_one(
			'Member',
			"\"AutoLoginHash\"='" . $SQL_hash . "' AND \"AutoLoginExpired\" > " . DB::getConn()->now()
		);

		if($login && $member)
			$member->logIn();

		return $member;
	}

	/**
	 * Returns the fields for the member form - used in the registration/profile module.
	 * It should return fields that are editable by the admin and the logged-in user. 
	 *
	 * @return FieldList Returns a {@link FieldList} containing the fields for
	 *                   the member form.
	 */
	public function getMemberFormFields() {
		$fields = parent::getFrontendFields();

		$fields->replaceField('Password', $password = new ConfirmedPasswordField (
			'Password',
			$this->fieldLabel('Password'),
			null,
			null,
			(bool) $this->ID
		));
		$password->setCanBeEmpty(true);

		$fields->replaceField('Locale', new DropdownField (
			'Locale',
			$this->fieldLabel('Locale'),
			i18n::get_existing_translations()
		));

		$fields->removeByName('RememberLoginToken');
		$fields->removeByName('AutoLoginHash');
		$fields->removeByName('AutoLoginExpired');
		$fields->removeByName('PasswordEncryption');
		$fields->removeByName('Salt');
		$fields->removeByName('PasswordExpiry');
		$fields->removeByName('FailedLoginCount');
		$fields->removeByName('LastViewed');
		$fields->removeByName('LockedOutUntil');

		$this->extend('updateMemberFormFields', $fields);
		return $fields;
	}

	public function getValidator() {
		return new Member_Validator();
	}


	/**
	 * Returns the current logged in user
	 *
	 * @return bool|Member Returns the member object of the current logged in
	 *                     user or FALSE.
	 */
	public static function currentUser() {
		$id = Member::currentUserID();
		if($id) {
			return DataObject::get_one("Member", "\"Member\".\"ID\" = $id", true, 1);
		}
	}

	/**
	 * Get the ID of the current logged in user
	 *
	 * @return int Returns the ID of the current logged in user or 0.
	 */
	public static function currentUserID() {
		$id = Session::get("loggedInAs");
		if(!$id && !self::$_already_tried_to_auto_log_in) {
			self::autoLogin();
			$id = Session::get("loggedInAs");
		}

		return is_numeric($id) ? $id : 0;
	}
	private static $_already_tried_to_auto_log_in = false;


	/*
	 * Generate a random password, with randomiser to kick in if there's no words file on the
	 * filesystem.
	 *
	 * @return string Returns a random password.
	 */
	public static function create_new_password() {
		if(file_exists(Security::get_word_list())) {
			$words = file(Security::get_word_list());

			list($usec, $sec) = explode(' ', microtime());
			srand($sec + ((float) $usec * 100000));

			$word = trim($words[rand(0,sizeof($words)-1)]);
			$number = rand(10,999);

			return $word . $number;
		} else {
			$random = rand();
			$string = md5($random);
			$output = substr($string, 0, 6);
			return $output;
		}
	}

	/**
	 * Event handler called before writing to the database.
	 */
	public function onBeforeWrite() {
		if($this->SetPassword) $this->Password = $this->SetPassword;

		// If a member with the same "unique identifier" already exists with a different ID, don't allow merging.
		// Note: This does not a full replacement for safeguards in the controller layer (e.g. in a registration form), 
		// but rather a last line of defense against data inconsistencies.
		$identifierField = Member::config()->unique_identifier_field;
		if($this->$identifierField) {
			// Note: Same logic as Member_Validator class
			$idClause = ($this->ID) ? sprintf(" AND \"Member\".\"ID\" <> %d", (int)$this->ID) : '';
			$existingRecord = DataObject::get_one(
				'Member', 
				sprintf(
					"\"%s\" = '%s' %s",
					$identifierField,
					Convert::raw2sql($this->$identifierField),
					$idClause
				)
			);
			if($existingRecord) {
				throw new ValidationException(ValidationResult::create(false, _t(
					'Member.ValidationIdentifierFailed', 
					'Can\'t overwrite existing member #{id} with identical identifier ({name} = {value}))', 
					'Values in brackets show "fieldname = value", usually denoting an existing email address',
					array(
						'id' => $existingRecord->ID,
						'name' => $identifierField,
						'value' => $this->$identifierField
					)
				)));
			}
		}

		// We don't send emails out on dev/tests sites to prevent accidentally spamming users.
		// However, if TestMailer is in use this isn't a risk.
		if(
			(Director::isLive() || Email::mailer() instanceof TestMailer) 
			&& $this->isChanged('Password')
			&& $this->record['Password'] 
			&& $this->config()->notify_password_change
		) {
			$e = Member_ChangePasswordEmail::create();
			$e->populateTemplate($this);
			$e->setTo($this->Email);
			$e->send();
		}

		// The test on $this->ID is used for when records are initially created.
		// Note that this only works with cleartext passwords, as we can't rehash
		// existing passwords.
		if((!$this->ID && $this->Password) || $this->isChanged('Password')) {
			// Password was changed: encrypt the password according the settings
			$encryption_details = Security::encrypt_password(
				$this->Password, // this is assumed to be cleartext
				$this->Salt,
				($this->PasswordEncryption) ?
					$this->PasswordEncryption : Security::config()->password_encryption_algorithm,
				$this
			);

			// Overwrite the Password property with the hashed value
			$this->Password = $encryption_details['password'];
			$this->Salt = $encryption_details['salt'];
			$this->PasswordEncryption = $encryption_details['algorithm'];

			// If we haven't manually set a password expiry
			if(!$this->isChanged('PasswordExpiry')) {
				// then set it for us
				if(self::config()->password_expiry_days) {
					$this->PasswordExpiry = date('Y-m-d', time() + 86400 * self::config()->password_expiry_days);
				} else {
					$this->PasswordExpiry = null;
				}
			}
		}

		// save locale
		if(!$this->Locale) {
			$this->Locale = i18n::get_locale();
		}
		
		parent::onBeforeWrite();
	}
	
	public function onAfterWrite() {
		parent::onAfterWrite();

		if($this->isChanged('Password')) {
			MemberPassword::log($this);
		}
	}
	
	/**
	 * If any admin groups are requested, deny the whole save operation.
	 * 
	 * @param Array $ids Database IDs of Group records
	 * @return boolean
	 */
	public function onChangeGroups($ids) {
		// Filter out admin groups to avoid privilege escalation,
		// unless the current user is an admin already OR the logged in user is an admin
		if(!(Permission::check('ADMIN') || Permission::checkMember($this, 'ADMIN'))) {
			$adminGroups = Permission::get_groups_by_permission('ADMIN');
			$adminGroupIDs = ($adminGroups) ? $adminGroups->column('ID') : array();
			return count(array_intersect($ids, $adminGroupIDs)) == 0;
		} else {
			return true;
		}
	}


	/**
	 * Check if the member is in one of the given groups.
	 *
	 * @param array|SS_List $groups Collection of {@link Group} DataObjects to check
	 * @param boolean $strict Only determine direct group membership if set to true (Default: false)
	 * @return bool Returns TRUE if the member is in one of the given groups, otherwise FALSE.
	 */
	public function inGroups($groups, $strict = false) {
		if($groups) foreach($groups as $group) {
			if($this->inGroup($group, $strict)) return true;
		}
		
		return false;
	}


	/**
	 * Check if the member is in the given group or any parent groups.
	 *
	 * @param int|Group|string $group Group instance, Group Code or ID
	 * @param boolean $strict Only determine direct group membership if set to TRUE (Default: FALSE)
	 * @return bool Returns TRUE if the member is in the given group, otherwise FALSE.
	 */
	public function inGroup($group, $strict = false) {
		if(is_numeric($group)) {
			$groupCheckObj = DataObject::get_by_id('Group', $group);
		} elseif(is_string($group)) {
			$SQL_group = Convert::raw2sql($group);
			$groupCheckObj = DataObject::get_one('Group', "\"Code\" = '{$SQL_group}'");
		} elseif($group instanceof Group) {
			$groupCheckObj = $group;
		} else {
			user_error('Member::inGroup(): Wrong format for $group parameter', E_USER_ERROR);
		}
		
		if(!$groupCheckObj) return false;
		
		$groupCandidateObjs = ($strict) ? $this->getManyManyComponents("Groups") : $this->Groups();
		if($groupCandidateObjs) foreach($groupCandidateObjs as $groupCandidateObj) {
			if($groupCandidateObj->ID == $groupCheckObj->ID) return true;
		}

		return false;
	}
	
	/**
	 * Adds the member to a group. This will create the group if the given 
	 * group code does not return a valid group object. 
	 *
	 * @param string $groupcode
	 * @param string Title of the group
	 */
	public function addToGroupByCode($groupcode, $title = "") {
		$group = DataObject::get_one('Group', "\"Code\" = '" . Convert::raw2sql($groupcode). "'");
		
		if($group) {
			$this->Groups()->add($group);
		}
		else {
			if(!$title) $title = $groupcode;
			
			$group = new Group();
			$group->Code = $groupcode;
			$group->Title = $title;
			$group->write();
			
			$this->Groups()->add($group);
		}
	}
	
	/**
	 * @param Array $columns Column names on the Member record to show in {@link getTitle()}.
	 * @param String $sep Separator
	 */
	public static function set_title_columns($columns, $sep = ' ') {
		if (!is_array($columns)) $columns = array($columns);
		self::config()->title_format = array('columns' => $columns, 'sep' => $sep);
	}

	//------------------- HELPER METHODS -----------------------------------//

	/**
	 * Get the complete name of the member, by default in the format "<Surname>, <FirstName>".
	 * Falls back to showing either field on its own.
	 * 
	 * You can overload this getter with {@link set_title_format()}
	 * and {@link set_title_sql()}.
	 *
	 * @return string Returns the first- and surname of the member. If the ID
	 *  of the member is equal 0, only the surname is returned.
	 */
	public function getTitle() {
		$format = $this->config()->title_format;
		if ($format) {
			$values = array();
			foreach($format['columns'] as $col) {
				$values[] = $this->getField($col);
			}
			return join($format['sep'], $values);
		}
		if($this->getField('ID') === 0)
			return $this->getField('Surname');
		else{
			if($this->getField('Surname') && $this->getField('FirstName')){
				return $this->getField('Surname') . ', ' . $this->getField('FirstName');
			}elseif($this->getField('Surname')){
				return $this->getField('Surname');
			}elseif($this->getField('FirstName')){
				return $this->getField('FirstName');
			}else{
				return null;
			}
		}
	}

	/**
	 * Return a SQL CONCAT() fragment suitable for a SELECT statement.
	 * Useful for custom queries which assume a certain member title format.
	 * 
	 * @param String $tableName
	 * @return String SQL
	 */
	public static function get_title_sql($tableName = 'Member') {
		// This should be abstracted to SSDatabase concatOperator or similar.
		$op = (DB::getConn() instanceof MSSQLDatabase) ? " + " : " || ";

		$format = self::config()->title_format;
		if ($format) {
			$columnsWithTablename = array();
			foreach($format['columns'] as $column) {
				$columnsWithTablename[] = "\"$tableName\".\"$column\"";
			}
		
			return "(".join(" $op '".$format['sep']."' $op ", $columnsWithTablename).")";
		} else {
			return "(\"$tableName\".\"Surname\" $op ' ' $op \"$tableName\".\"FirstName\")";
		}
	}


	/**
	 * Get the complete name of the member
	 *
	 * @return string Returns the first- and surname of the member.
	 */
	public function getName() {
		return ($this->Surname) ? trim($this->FirstName . ' ' . $this->Surname) : $this->FirstName;
	}


	/**
	 * Set first- and surname
	 *
	 * This method assumes that the last part of the name is the surname, e.g.
	 * <i>A B C</i> will result in firstname <i>A B</i> and surname <i>C</i>
	 *
	 * @param string $name The name
	 */
	public function setName($name) {
		$nameParts = explode(' ', $name);
		$this->Surname = array_pop($nameParts);
		$this->FirstName = join(' ', $nameParts);
	}


	/**
	 * Alias for {@link setName}
	 *
	 * @param string $name The name
	 * @see setName()
	 */
	public function splitName($name) {
		return $this->setName($name);
	}

	/**
	 * Override the default getter for DateFormat so the
	 * default format for the user's locale is used
	 * if the user has not defined their own.
	 * 
	 * @return string ISO date format
	 */
	public function getDateFormat() {
		if($this->getField('DateFormat')) {
			return $this->getField('DateFormat');
		} elseif($this->getField('Locale')) {
			require_once 'Zend/Date.php';
			return Zend_Locale_Format::getDateFormat($this->Locale);
		} else {
			return i18n::get_date_format();
		}
	}

	/**
	 * Override the default getter for TimeFormat so the
	 * default format for the user's locale is used
	 * if the user has not defined their own.
	 * 
	 * @return string ISO date format
	 */
	public function getTimeFormat() {
		if($this->getField('TimeFormat')) {
			return $this->getField('TimeFormat');
		} elseif($this->getField('Locale')) {
			require_once 'Zend/Date.php';
			return Zend_Locale_Format::getTimeFormat($this->Locale);
		} else {
			return i18n::get_time_format();
		}
	}

	//---------------------------------------------------------------------//


	/**
	 * Get a "many-to-many" map that holds for all members their group memberships,
	 * including any parent groups where membership is implied.
	 * Use {@link DirectGroups()} to only retrieve the group relations without inheritance.
	 *
	 * @todo Push all this logic into Member_GroupSet's getIterator()?
	 */
	public function Groups() {
		$groups = Member_GroupSet::create('Group', 'Group_Members', 'GroupID', 'MemberID');
		$groups = $groups->forForeignID($this->ID);
		
		$this->extend('updateGroups', $groups);

		return $groups;
	}

	/**
	 * @return ManyManyList
	 */
	public function DirectGroups() {
		return $this->getManyManyComponents('Groups');
	}
	
	/**
	 * Get a member SQLMap of members in specific groups
	 * 
	 * If no $groups is passed, all members will be returned
	 * 
	 * @param mixed $groups - takes a SS_List, an array or a single Group.ID
	 * @return SQLMap Returns an SQLMap that returns all Member data.
	 * @see map()
	 */
	public static function map_in_groups($groups = null) {
		$groupIDList = array();
		
		if($groups instanceof SS_List) {
			foreach( $groups as $group ) {
				$groupIDList[] = $group->ID;
			}
		} elseif(is_array($groups)) {
			$groupIDList = $groups;
		} elseif($groups) {
			$groupIDList[] = $groups;
		}
		
		// No groups, return all Members
		if(!$groupIDList) {
			return Member::get()->sort(array('Surname'=>'ASC', 'FirstName'=>'ASC'))->map();
		}
		
		$membersList = new ArrayList();
		// This is a bit ineffective, but follow the ORM style
		foreach(Group::get()->byIDs($groupIDList) as $group) {
			$membersList->merge($group->Members());
		}
		
		$membersList->removeDuplicates('ID');
		return $membersList->map();
	}


	/**
	 * Get a map of all members in the groups given that have CMS permissions
	 *
	 * If no groups are passed, all groups with CMS permissions will be used.
	 *
	 * @param array $groups Groups to consider or NULL to use all groups with
	 *                      CMS permissions.
	 * @return SQLMap Returns a map of all members in the groups given that
	 *                have CMS permissions.
	 */
	public static function mapInCMSGroups($groups = null) {
		if(!$groups || $groups->Count() == 0) {
			$perms = array('ADMIN', 'CMS_ACCESS_AssetAdmin');
			
			if(class_exists('CMSMain')) {
				$cmsPerms = singleton('CMSMain')->providePermissions();
			} else {
				$cmsPerms = singleton('LeftAndMain')->providePermissions();
			}
			
			if(!empty($cmsPerms)) {
				$perms = array_unique(array_merge($perms, array_keys($cmsPerms)));
			}
			
			$SQL_perms = "'" . implode("', '", Convert::raw2sql($perms)) . "'";
			
			$groups = DataObject::get('Group')
				->innerJoin(
					"Permission",
					"\"Permission\".\"GroupID\" = \"Group\".\"ID\" AND \"Permission\".\"Code\" IN ($SQL_perms)"
				);
		}

		$groupIDList = array();

		if(is_a($groups, 'SS_List')) {
			foreach($groups as $group) {
				$groupIDList[] = $group->ID;
			}
		} elseif(is_array($groups)) {
			$groupIDList = $groups;
		}

		$filterClause = ($groupIDList)
			? "\"GroupID\" IN (" . implode( ',', $groupIDList ) . ")"
			: "";
			
		return Member::get()->where($filterClause)->sort("\"Surname\", \"FirstName\"")
			->innerJoin("Group_Members", "\"MemberID\"=\"Member\".\"ID\"")
			->innerJoin("Group", "\"Group\".\"ID\"=\"GroupID\"")
			->map();
	}


	/**
	 * Get the groups in which the member is NOT in
	 *
	 * When passed an array of groups, and a component set of groups, this
	 * function will return the array of groups the member is NOT in.
	 *
	 * @param array $groupList An array of group code names.
	 * @param array $memberGroups A component set of groups (if set to NULL,
	 *                            $this->groups() will be used)
	 * @return array Groups in which the member is NOT in.
	 */
	public function memberNotInGroups($groupList, $memberGroups = null){
		if(!$memberGroups) $memberGroups = $this->Groups();

		foreach($memberGroups as $group) {
			if(in_array($group->Code, $groupList)) {
				$index = array_search($group->Code, $groupList);
				unset($groupList[$index]);
			}
		}
		
		return $groupList;
	}


	/**
	 * Return a {@link FieldList} of fields that would appropriate for editing
	 * this member.
	 *
	 * @return FieldList Return a FieldList of fields that would appropriate for
	 *                   editing this member.
	 */
	public function getCMSFields() {
		require_once('Zend/Date.php');
		
		$fields = parent::getCMSFields();

		$mainFields = $fields->fieldByName("Root")->fieldByName("Main")->Children;

		$password = new ConfirmedPasswordField(
			'Password', 
			null, 
			null, 
			null, 
			true // showOnClick
		);
		$password->setCanBeEmpty(true);
		if(!$this->ID) $password->showOnClick = false;
		$mainFields->replaceField('Password', $password);

		$mainFields->replaceField('Locale', new DropdownField(
			"Locale", 
			_t('Member.INTERFACELANG', "Interface Language", 'Language of the CMS'), 
			i18n::get_existing_translations()
		));

		$mainFields->removeByName('RememberLoginToken');
		$mainFields->removeByName('AutoLoginHash');
		$mainFields->removeByName('AutoLoginExpired');
		$mainFields->removeByName('PasswordEncryption');
		$mainFields->removeByName('PasswordExpiry');
		$mainFields->removeByName('LockedOutUntil');
		
		if(!self::config()->lock_out_after_incorrect_logins) {
			$mainFields->removeByName('FailedLoginCount');
		}
		
		$mainFields->removeByName('Salt');

		$fields->removeByName('Subscriptions');

		// Groups relation will get us into logical conflicts because
		// Members are displayed within  group edit form in SecurityAdmin
		$fields->removeByName('Groups');

		if(Permission::check('EDIT_PERMISSIONS')) {
			$groupsMap = array();
			foreach(Group::get() as $group) {
				// Listboxfield values are escaped, use ASCII char instead of &raquo;
				$groupsMap[$group->ID] = $group->getBreadcrumbs(' > ');
			}
			asort($groupsMap);
			$fields->addFieldToTab('Root.Main',
				ListboxField::create('DirectGroups', singleton('Group')->i18n_plural_name())
					->setMultiple(true)
					->setSource($groupsMap)
					->setAttribute(
						'data-placeholder', 
						_t('Member.ADDGROUP', 'Add group', 'Placeholder text for a dropdown')
					)
			);

			// Add permission field (readonly to avoid complicated group assignment logic).
			// This should only be available for existing records, as new records start
			// with no permissions until they have a group assignment anyway.
			if($this->ID) {
				$permissionsField = new PermissionCheckboxSetField_Readonly(
					'Permissions',
					false,
					'Permission',
					'GroupID',
					// we don't want parent relationships, they're automatically resolved in the field
					$this->getManyManyComponents('Groups')
				);
				$fields->findOrMakeTab('Root.Permissions', singleton('Permission')->i18n_plural_name());
				$fields->addFieldToTab('Root.Permissions', $permissionsField);
			}
		}

		$permissionsTab = $fields->fieldByName("Root")->fieldByName('Permissions');
		if($permissionsTab) $permissionsTab->addExtraClass('readonly');
		
		$defaultDateFormat = Zend_Locale_Format::getDateFormat(new Zend_Locale($this->Locale));
		$dateFormatMap = array(
			'MMM d, yyyy' => Zend_Date::now()->toString('MMM d, yyyy'),
			'yyyy/MM/dd' => Zend_Date::now()->toString('yyyy/MM/dd'),
			'MM/dd/yyyy' => Zend_Date::now()->toString('MM/dd/yyyy'),
			'dd/MM/yyyy' => Zend_Date::now()->toString('dd/MM/yyyy'),
		);
		$dateFormatMap[$defaultDateFormat] = Zend_Date::now()->toString($defaultDateFormat)
			. sprintf(' (%s)', _t('Member.DefaultDateTime', 'default'));
		$mainFields->push(
			$dateFormatField = new MemberDatetimeOptionsetField(
				'DateFormat',
				$this->fieldLabel('DateFormat'),
				$dateFormatMap
			)
		);
		$dateFormatField->setValue($this->DateFormat);
		
		$defaultTimeFormat = Zend_Locale_Format::getTimeFormat(new Zend_Locale($this->Locale));
		$timeFormatMap = array(
			'h:mm a' => Zend_Date::now()->toString('h:mm a'),
			'H:mm' => Zend_Date::now()->toString('H:mm'),
		);
		$timeFormatMap[$defaultTimeFormat] = Zend_Date::now()->toString($defaultTimeFormat)
			. sprintf(' (%s)', _t('Member.DefaultDateTime', 'default'));
		$mainFields->push(
			$timeFormatField = new MemberDatetimeOptionsetField(
				'TimeFormat',
				$this->fieldLabel('TimeFormat'),
				$timeFormatMap
			)
		);
		$timeFormatField->setValue($this->TimeFormat);

		$this->extend('updateCMSFields', $fields);
		
		return $fields;
	}
	
	/**
	 *
	 * @param boolean $includerelations a boolean value to indicate if the labels returned include relation fields
	 * 
	 */
	public function fieldLabels($includerelations = true) {
		$labels = parent::fieldLabels($includerelations);
		
		$labels['FirstName'] = _t('Member.FIRSTNAME', 'First Name');
		$labels['Surname'] = _t('Member.SURNAME', 'Surname');
		$labels['Email'] = _t('Member.EMAIL', 'Email');
		$labels['Password'] = _t('Member.db_Password', 'Password');
		$labels['PasswordExpiry'] = _t('Member.db_PasswordExpiry', 'Password Expiry Date', 'Password expiry date');
		$labels['LockedOutUntil'] = _t('Member.db_LockedOutUntil', 'Locked out until', 'Security related date');
		$labels['Locale'] = _t('Member.db_Locale', 'Interface Locale');
		$labels['DateFormat'] = _t('Member.DATEFORMAT', 'Date format');
		$labels['TimeFormat'] = _t('Member.TIMEFORMAT', 'Time format');
		if($includerelations){
			$labels['Groups'] = _t('Member.belongs_many_many_Groups', 'Groups',
				'Security Groups this member belongs to');
		}
		return $labels;
	}
	
	/**
	 * Users can view their own record.
	 * Otherwise they'll need ADMIN or CMS_ACCESS_SecurityAdmin permissions.
	 * This is likely to be customized for social sites etc. with a looser permission model.
	 */
	public function canView($member = null) {
		if(!$member || !(is_a($member, 'Member')) || is_numeric($member)) $member = Member::currentUser();
		
		// extended access checks
		$results = $this->extend('canView', $member);
		if($results && is_array($results)) {
			if(!min($results)) return false;
			else return true;
		}
		
		// members can usually edit their own record
		if($member && $this->ID == $member->ID) return true;
		
		if(
			Permission::checkMember($member, 'ADMIN')
			|| Permission::checkMember($member, 'CMS_ACCESS_SecurityAdmin')
		) {
			return true;
		}
		
		return false;
	}
	
	/**
	 * Users can edit their own record.
	 * Otherwise they'll need ADMIN or CMS_ACCESS_SecurityAdmin permissions
	 */
	public function canEdit($member = null) {
		if(!$member || !(is_a($member, 'Member')) || is_numeric($member)) $member = Member::currentUser();
		
		// extended access checks
		$results = $this->extend('canEdit', $member);
		if($results && is_array($results)) {
			if(!min($results)) return false;
			else return true;
		}
		
		// No member found
		if(!($member && $member->exists())) return false;
		
		// If the requesting member is not an admin, but has access to manage members,
		// he still can't edit other members with ADMIN permission.
		// This is a bit weak, strictly speaking he shouldn't be allowed to
		// perform any action that could change the password on a member
		// with "higher" permissions than himself, but thats hard to determine.		
		if(!Permission::checkMember($member, 'ADMIN') && Permission::checkMember($this, 'ADMIN')) return false;

		return $this->canView($member);
	}
	
	/**
	 * Users can edit their own record.
	 * Otherwise they'll need ADMIN or CMS_ACCESS_SecurityAdmin permissions
	 */
	public function canDelete($member = null) {
		if(!$member || !(is_a($member, 'Member')) || is_numeric($member)) $member = Member::currentUser();

		// extended access checks
		$results = $this->extend('canDelete', $member);
		if($results && is_array($results)) {
			if(!min($results)) return false;
			else return true;
		}

		// No member found
		if(!($member && $member->exists())) return false;

		// Members are not allowed to remove themselves,
		// since it would create inconsistencies in the admin UIs.
		if($this->ID && $member->ID == $this->ID) return false;
		
		return $this->canEdit($member);
	}


	/**
	 * Validate this member object.
	 */
	public function validate() {
		$valid = parent::validate();
		
		if(!$this->ID || $this->isChanged('Password')) {
			if($this->Password && self::$password_validator) {
				$valid->combineAnd(self::$password_validator->validate($this->Password, $this));
			}
		}

		if((!$this->ID && $this->SetPassword) || $this->isChanged('SetPassword')) {
			if($this->SetPassword && self::$password_validator) {
				$valid->combineAnd(self::$password_validator->validate($this->SetPassword, $this));
			}
		}

		return $valid;
	}	
	
	/**
	 * Change password. This will cause rehashing according to
	 * the `PasswordEncryption` property.
	 * 
	 * @param String $password Cleartext password
	 */
	public function changePassword($password) {
		$this->Password = $password;
		$valid = $this->validate();
		
		if($valid->valid()) {
			$this->AutoLoginHash = null;
			$this->write();
		}
		
		return $valid;
	}
	
	/**
	 * Tell this member that someone made a failed attempt at logging in as them.
	 * This can be used to lock the user out temporarily if too many failed attempts are made.
	 */
	public function registerFailedLogin() {
		if(self::config()->lock_out_after_incorrect_logins) {
			// Keep a tally of the number of failed log-ins so that we can lock people out
			$this->FailedLoginCount = $this->FailedLoginCount + 1;
	
			if($this->FailedLoginCount >= self::config()->lock_out_after_incorrect_logins) {
				$lockoutMins = self::config()->lock_out_delay_mins;
				$this->LockedOutUntil = date('Y-m-d H:i:s', time() + $lockoutMins*60);
<<<<<<< HEAD
				$this->FailedLoginCount = 0;
				$this->write();
=======
>>>>>>> e8287cd2
			}
		}
		$this->extend('registerFailedLogin');
		$this->write();
	}
	
	/**
	 * Get the HtmlEditorConfig for this user to be used in the CMS.
	 * This is set by the group. If multiple configurations are set,
	 * the one with the highest priority wins.
	 * 
	 * @return string
	 */
	public function getHtmlEditorConfigForCMS() {
		$currentName = '';
		$currentPriority = 0;
		
		foreach($this->Groups() as $group) {
			$configName = $group->HtmlEditorConfig;
			if($configName) {
				$config = HtmlEditorConfig::get($group->HtmlEditorConfig);
				if($config && $config->getOption('priority') > $currentPriority) {
					$currentName = $configName;
					$currentPriority = $config->getOption('priority');
				}
			}
		}
		
		// If can't find a suitable editor, just default to cms
		return $currentName ? $currentName : 'cms';
	}

	public static function get_template_global_variables() {
		return array(
			'CurrentMember' => 'currentUser',
			'currentUser',
		);
	}
}

/**
 * Represents a set of Groups attached to a member.
 * Handles the hierarchy logic.
 * @package framework
 * @subpackage security
 */
class Member_GroupSet extends ManyManyList {
	public function __construct($dataClass, $joinTable, $localKey, $foreignKey, $extraFields = array()) {
		// Bypass the many-many constructor
		DataList::__construct($dataClass);

		$this->joinTable = $joinTable;
		$this->localKey = $localKey;
		$this->foreignKey = $foreignKey;
		$this->extraFields = $extraFields;
	}
	
	/**
	 * Link this group set to a specific member.
	 */
	public function foreignIDFilter($id = null) {
		if ($id === null) $id = $this->getForeignID();

		// Find directly applied groups
		$manyManyFilter = parent::foreignIDFilter($id);
		$groupIDs = DB::query('SELECT "GroupID" FROM "Group_Members" WHERE ' . $manyManyFilter)->column();

		// Get all ancestors
		$allGroupIDs = array();
		while($groupIDs) {
			$allGroupIDs = array_merge($allGroupIDs, $groupIDs);
			$groupIDs = DataObject::get("Group")->byIDs($groupIDs)->column("ParentID");
			$groupIDs = array_filter($groupIDs);
		}
		
		// Add a filter to this DataList
		if($allGroupIDs) {
			return "\"Group\".\"ID\" IN (" . implode(',', $allGroupIDs) .")";
		}
		else {
			return "\"Group\".\"ID\" = 0";
		}
	}

	public function foreignIDWriteFilter($id = null) {
		return parent::foreignIDFilter($id);
	}
}

/**
 * Class used as template to send an email saying that the password has been
 * changed
 * @package framework
 * @subpackage security
 */
class Member_ChangePasswordEmail extends Email {
	protected $from = '';   // setting a blank from address uses the site's default administrator email
	protected $subject = '';
	protected $ss_template = 'ChangePasswordEmail';
	
	public function __construct() {
		parent::__construct();
	$this->subject = _t('Member.SUBJECTPASSWORDCHANGED', "Your password has been changed", 'Email subject');
	}
}



/**
 * Class used as template to send the forgot password email
 * @package framework
 * @subpackage security
 */
class Member_ForgotPasswordEmail extends Email {
	protected $from = '';  // setting a blank from address uses the site's default administrator email
	protected $subject = '';
	protected $ss_template = 'ForgotPasswordEmail';
	
	public function __construct() {
		parent::__construct();
	$this->subject = _t('Member.SUBJECTPASSWORDRESET', "Your password reset link", 'Email subject');
	}
}

/**
 * Member Validator
 * @package framework
 * @subpackage security
 */
class Member_Validator extends RequiredFields {

	protected $customRequired = array('FirstName', 'Email'); //, 'Password');


	/**
	 * Constructor
	 */
	public function __construct() {
		$required = func_get_args();
		if(isset($required[0]) && is_array($required[0])) {
			$required = $required[0];
		}
		$required = array_merge($required, $this->customRequired);

		parent::__construct($required);
	}


	/**
	 * Check if the submitted member data is valid (server-side)
	 *
	 * Check if a member with that email doesn't already exist, or if it does
	 * that it is this member.
	 *
	 * @param array $data Submitted data
	 * @return bool Returns TRUE if the submitted data is valid, otherwise
	 *              FALSE.
	 */
	public function php($data) {
		$valid = parent::php($data);
		
		$identifierField = Member::config()->unique_identifier_field;
		$SQL_identifierField = Convert::raw2sql($data[$identifierField]);
		$member = DataObject::get_one('Member', "\"$identifierField\" = '{$SQL_identifierField}'");

		// if we are in a complex table field popup, use ctf[childID], else use ID
		if(isset($_REQUEST['ctf']['childID'])) {
			$id = $_REQUEST['ctf']['childID'];
		} elseif(isset($_REQUEST['ID'])) {
			$id = $_REQUEST['ID'];
		} else {
			$id = null;
		}

		if($id && is_object($member) && $member->ID != $id) {
			$uniqueField = $this->form->Fields()->dataFieldByName($identifierField);
			$this->validationError(
				$uniqueField->id(),
				_t(
					'Member.VALIDATIONMEMBEREXISTS',
					'A member already exists with the same %s',
					array('identifier' => strtolower($identifierField))
				),
				'required'
			);
			$valid = false;
		}

		// Execute the validators on the extensions
		if($this->extension_instances) {
			foreach($this->extension_instances as $extension) {
				if(method_exists($extension, 'hasMethod') && $extension->hasMethod('updatePHP')) {
					$valid &= $extension->updatePHP($data, $this->form);
				}
			}
		}

		return $valid;
	}

}<|MERGE_RESOLUTION|>--- conflicted
+++ resolved
@@ -227,7 +227,6 @@
 
 		$e = PasswordEncryptor::create_for_algorithm($this->PasswordEncryption);
 		if(!$e->check($this->Password, $password, $this->Salt, $this)) {
-			$iidentifierField = 
 			$result->error(_t (
 				'Member.ERRORWRONGCREDS',
 				'The provided details don\'t seem to be correct. Please try again.'
@@ -1412,11 +1411,7 @@
 			if($this->FailedLoginCount >= self::config()->lock_out_after_incorrect_logins) {
 				$lockoutMins = self::config()->lock_out_delay_mins;
 				$this->LockedOutUntil = date('Y-m-d H:i:s', time() + $lockoutMins*60);
-<<<<<<< HEAD
 				$this->FailedLoginCount = 0;
-				$this->write();
-=======
->>>>>>> e8287cd2
 			}
 		}
 		$this->extend('registerFailedLogin');
