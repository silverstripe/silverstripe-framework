<?php
/**
 * The member class which represents the users of the system
 *
 * @package framework
 * @subpackage security
 *
 * @property string $FirstName
 * @property string $Surname
 * @property string $Email
 * @property string $Password
 * @property string $RememberLoginToken
 * @property string $TempIDHash
 * @property string $TempIDExpired
 * @property int $NumVisit @deprecated 4.0
 * @property string $LastVisited @deprecated 4.0
 * @property string $AutoLoginHash
 * @property string $AutoLoginExpired
 * @property string $PasswordEncryption
 * @property string $Salt
 * @property string $PasswordExpiry
 * @property string $LockedOutUntil
 * @property string $Locale
 * @property int $FailedLoginCount
 * @property string $DateFormat
 * @property string $TimeFormat
 */
class Member extends DataObject implements TemplateGlobalProvider {

	private static $db = array(
		'FirstName' => 'Varchar',
		'Surname' => 'Varchar',
		'Email' => 'Varchar(254)', // See RFC 5321, Section 4.5.3.1.3. (256 minus the < and > character)
		'TempIDHash' => 'Varchar(160)', // Temporary id used for cms re-authentication
		'TempIDExpired' => 'SS_Datetime', // Expiry of temp login
		'Password' => 'Varchar(160)',
		'RememberLoginToken' => 'Varchar(160)', // Note: this currently holds a hash, not a token.
		'NumVisit' => 'Int', // @deprecated 4.0
		'LastVisited' => 'SS_Datetime', // @deprecated 4.0
		'AutoLoginHash' => 'Varchar(160)', // Used to auto-login the user on password reset
		'AutoLoginExpired' => 'SS_Datetime',
		// This is an arbitrary code pointing to a PasswordEncryptor instance,
		// not an actual encryption algorithm.
		// Warning: Never change this field after its the first password hashing without
		// providing a new cleartext password as well.
		'PasswordEncryption' => "Varchar(50)",
		'Salt' => 'Varchar(50)',
		'PasswordExpiry' => 'Date',
		'LockedOutUntil' => 'SS_Datetime',
		'Locale' => 'Varchar(6)',
		// handled in registerFailedLogin(), only used if $lock_out_after_incorrect_logins is set
		'FailedLoginCount' => 'Int',
		// In ISO format
		'DateFormat' => 'Varchar(30)',
		'TimeFormat' => 'Varchar(30)',
	);

	private static $belongs_many_many = array(
		'Groups' => 'Group',
	);

	private static $has_one = array();

	private static $has_many = array(
		'LoggedPasswords' => 'MemberPassword',
	);

	private static $many_many = array();

	private static $many_many_extraFields = array();

	private static $default_sort = '"Surname", "FirstName"';

	private static $indexes = array(
		'Email' => true,
		//Removed due to duplicate null values causing MSSQL problems
		//'AutoLoginHash' => Array('type'=>'unique', 'value'=>'AutoLoginHash', 'ignoreNulls'=>true)
	);

	/**
	 * @config
	 * @var boolean
	 */
	private static $notify_password_change = false;

	/**
	 * Flag whether or not member visits should be logged (count only)
	 *
	 * @deprecated 4.0
	 * @var bool
	 * @config
	 */
	private static $log_last_visited = true;

	/**
	 * Flag whether we should count number of visits
	 *
	 * @deprecated 4.0
	 * @var bool
	 * @config
	 */
	private static $log_num_visits = true;

	/**
	 * All searchable database columns
	 * in this object, currently queried
	 * with a "column LIKE '%keywords%'
	 * statement.
	 *
	 * @var array
	 * @todo Generic implementation of $searchable_fields on DataObject,
	 * with definition for different searching algorithms
	 * (LIKE, FULLTEXT) and default FormFields to construct a searchform.
	 */
	private static $searchable_fields = array(
		'FirstName',
		'Surname',
		'Email',
	);

	/**
	 * @config
	 * @var array
	 */
	private static $summary_fields = array(
		'FirstName',
		'Surname',
		'Email',
	);

	/**
	 * @config
	 * @var array
	 */
	private static $casting = array(
		'Name' => 'Varchar',
	);

	/**
	 * Internal-use only fields
	 *
	 * @config
	 * @var array
	 */
	private static $hidden_fields = array(
		'RememberLoginToken',
		'AutoLoginHash',
		'AutoLoginExpired',
		'PasswordEncryption',
		'PasswordExpiry',
		'LockedOutUntil',
		'TempIDHash',
		'TempIDExpired',
		'Salt',
		'NumVisit', // @deprecated 4.0
	);

	/**
	 * @config
	 * @var Array See {@link set_title_columns()}
	 */
	private static $title_format = null;

	/**
	 * The unique field used to identify this member.
	 * By default, it's "Email", but another common
	 * field could be Username.
	 *
	 * @config
	 * @var string
	 */
	private static $unique_identifier_field = 'Email';

	/**
	 * @config
	 * {@link PasswordValidator} object for validating user's password
	 */
	private static $password_validator = null;

	/**
	 * @config
	 * The number of days that a password should be valid for.
	 * By default, this is null, which means that passwords never expire
	 */
	private static $password_expiry_days = null;

	/**
	 * @config
	 * @var Int Number of incorrect logins after which
	 * the user is blocked from further attempts for the timespan
	 * defined in {@link $lock_out_delay_mins}.
	 */
	private static $lock_out_after_incorrect_logins = 10;

	/**
	 * @config
	 * @var integer Minutes of enforced lockout after incorrect password attempts.
	 * Only applies if {@link $lock_out_after_incorrect_logins} greater than 0.
	 */
	private static $lock_out_delay_mins = 15;

	/**
	 * @config
	 * @var String If this is set, then a session cookie with the given name will be set on log-in,
	 * and cleared on logout.
	 */
	private static $login_marker_cookie = null;

	/**
	 * Indicates that when a {@link Member} logs in, Member:session_regenerate_id()
	 * should be called as a security precaution.
	 *
	 * This doesn't always work, especially if you're trying to set session cookies
	 * across an entire site using the domain parameter to session_set_cookie_params()
	 *
	 * @config
	 * @var boolean
	 */
	private static $session_regenerate_id = true;


	/**
	 * Default lifetime of temporary ids.
	 *
	 * This is the period within which a user can be re-authenticated within the CMS by entering only their password
	 * and without losing their workspace.
	 *
	 * Any session expiration outside of this time will require them to login from the frontend using their full
	 * username and password.
	 *
	 * Defaults to 72 hours. Set to zero to disable expiration.
	 *
	 * @config
	 * @var int Lifetime in seconds
	 */
	private static $temp_id_lifetime = 259200;

	/**
	 * @deprecated 4.0 Use the "Member.session_regenerate_id" config setting instead
	 */
	public static function set_session_regenerate_id($bool) {
		Deprecation::notice('4.0', 'Use the "Member.session_regenerate_id" config setting instead');
		self::config()->session_regenerate_id = $bool;
	}

	/**
	 * Ensure the locale is set to something sensible by default.
	 */
	public function populateDefaults() {
		parent::populateDefaults();
		$this->Locale = i18n::get_closest_translation(i18n::get_locale());
	}

	public function requireDefaultRecords() {
		parent::requireDefaultRecords();
		// Default groups should've been built by Group->requireDefaultRecords() already
		static::default_admin();
	}

	/**
	 * Get the default admin record if it exists, or creates it otherwise if enabled
	 *
	 * @return Member
	 */
	public static function default_admin() {
		// Check if set
		if(!Security::has_default_admin()) return null;

		// Find or create ADMIN group
		singleton('Group')->requireDefaultRecords();
		$adminGroup = Permission::get_groups_by_permission('ADMIN')->First();

		// Find member
		$admin = Member::get()
			->filter('Email', Security::default_admin_username())
			->first();
		if(!$admin) {
			// 'Password' is not set to avoid creating
			// persistent logins in the database. See Security::setDefaultAdmin().
			// Set 'Email' to identify this as the default admin
			$admin = Member::create();
			$admin->FirstName = _t('Member.DefaultAdminFirstname', 'Default Admin');
			$admin->Email = Security::default_admin_username();
			$admin->write();
		}

		// Ensure this user is in the admin group
		if(!$admin->inGroup($adminGroup)) {
			// Add member to group instead of adding group to member
			// This bypasses the privilege escallation code in Member_GroupSet
			$adminGroup
				->DirectMembers()
				->add($admin);
		}

		return $admin;
	}

	/**
	 * If this is called, then a session cookie will be set to "1" whenever a user
	 * logs in.  This lets 3rd party tools, such as apache's mod_rewrite, detect
	 * whether a user is logged in or not and alter behaviour accordingly.
	 *
	 * One known use of this is to bypass static caching for logged in users.  This is
	 * done by putting this into _config.php
	 * <pre>
	 * Member::set_login_marker_cookie("SS_LOGGED_IN");
	 * </pre>
	 *
	 * And then adding this condition to each of the rewrite rules that make use of
	 * the static cache.
	 * <pre>
	 * RewriteCond %{HTTP_COOKIE} !SS_LOGGED_IN=1
	 * </pre>
	 *
	 * @deprecated 4.0 Use the "Member.login_marker_cookie" config setting instead
	 * @param $cookieName string The name of the cookie to set.
	 */
	public static function set_login_marker_cookie($cookieName) {
		Deprecation::notice('4.0', 'Use the "Member.login_marker_cookie" config setting instead');
		self::config()->login_marker_cookie = $cookieName;
	}

	/**
	 * Check if the passed password matches the stored one (if the member is not locked out).
	 *
	 * @param string $password
	 * @return ValidationResult
	 */
	public function checkPassword($password) {
		$result = $this->canLogIn();

		// Short-circuit the result upon failure, no further checks needed.
		if (!$result->valid()) {
			return $result;
		}

		// Allow default admin to login as self
		if($this->isDefaultAdmin() && Security::check_default_admin($this->Email, $password)) {
			return $result;
		}

		// Check a password is set on this member
		if(empty($this->Password) && $this->exists()) {
			$result->error(_t('Member.NoPassword','There is no password on this member.'));
			return $result;
		}

		$e = PasswordEncryptor::create_for_algorithm($this->PasswordEncryption);
		if(!$e->check($this->Password, $password, $this->Salt, $this)) {
			$result->error(_t (
				'Member.ERRORWRONGCRED',
				'The provided details don\'t seem to be correct. Please try again.'
			));
		}

		return $result;
	}

	/**
	 * Check if this user is the currently configured default admin
	 *
	 * @return bool
	 */
	public function isDefaultAdmin() {
		return Security::has_default_admin()
			&& $this->Email === Security::default_admin_username();
	}

	/**
	 * Returns a valid {@link ValidationResult} if this member can currently log in, or an invalid
	 * one with error messages to display if the member is locked out.
	 *
	 * You can hook into this with a "canLogIn" method on an attached extension.
	 *
	 * @return ValidationResult
	 */
	public function canLogIn() {
		$result = ValidationResult::create();

		if($this->isLockedOut()) {
			$result->error(
				_t(
					'Member.ERRORLOCKEDOUT2',
					'Your account has been temporarily disabled because of too many failed attempts at ' .
					'logging in. Please try again in {count} minutes.',
					null,
					array('count' => $this->config()->lock_out_delay_mins)
				)
			);
		}

		$this->extend('canLogIn', $result);
		return $result;
	}

	/**
	 * Returns true if this user is locked out
	 */
	public function isLockedOut() {
<<<<<<< HEAD
        $state = ($this->LockedOutUntil && SS_Datetime::now()->Format('U') < strtotime($this->LockedOutUntil));
        $this->extend('updateIsLockedOut', $state);
        return $state;
=======
		global $debug;
		if ($this->LockedOutUntil && $this->dbObject('LockedOutUntil')->InFuture()) {
			return true;
		}

		if ($this->config()->lock_out_after_incorrect_logins <= 0) {
			return false;
		}

		$attempts = LoginAttempt::get()->filter($filter = array(
				'Email' => $this->{static::config()->unique_identifier_field},
		))->sort('Created', 'DESC')->limit($this->config()->lock_out_after_incorrect_logins);

		if ($attempts->count() < $this->config()->lock_out_after_incorrect_logins) {
			return false;
		}

		foreach ($attempts as $attempt) {
			if ($attempt->Status === 'Success') {
				return false;
			}
		}

		$lockedOutUntil = $attempts->first()->dbObject('Created')->Format('U') + ($this->config()->lock_out_delay_mins * 60);
		if (SS_Datetime::now()->Format('U') < $lockedOutUntil) {
			return true;
		}

		return false;
>>>>>>> 9a38bedd
	}

	/**
	 * Regenerate the session_id.
	 * This wrapper is here to make it easier to disable calls to session_regenerate_id(), should you need to.
	 * They have caused problems in certain
	 * quirky problems (such as using the Windmill 0.3.6 proxy).
	 */
	public static function session_regenerate_id() {
		if(!self::config()->session_regenerate_id) return;

		// This can be called via CLI during testing.
		if(Director::is_cli()) return;

		$file = '';
		$line = '';

		// @ is to supress win32 warnings/notices when session wasn't cleaned up properly
		// There's nothing we can do about this, because it's an operating system function!
		if(!headers_sent($file, $line)) @session_regenerate_id(true);
	}

	/**
	 * Get the field used for uniquely identifying a member
	 * in the database. {@see Member::$unique_identifier_field}
	 *
	 * @deprecated 4.0 Use the "Member.unique_identifier_field" config setting instead
	 * @return string
	 */
	public static function get_unique_identifier_field() {
		Deprecation::notice('4.0', 'Use the "Member.unique_identifier_field" config setting instead');
		return Member::config()->unique_identifier_field;
	}

	/**
	 * Set the field used for uniquely identifying a member
	 * in the database. {@see Member::$unique_identifier_field}
	 *
	 * @deprecated 4.0 Use the "Member.unique_identifier_field" config setting instead
	 * @param $field The field name to set as the unique field
	 */
	public static function set_unique_identifier_field($field) {
		Deprecation::notice('4.0', 'Use the "Member.unique_identifier_field" config setting instead');
		Member::config()->unique_identifier_field = $field;
	}

	/**
	 * Set a {@link PasswordValidator} object to use to validate member's passwords.
	 */
	public static function set_password_validator($pv) {
		self::$password_validator = $pv;
	}

	/**
	 * Returns the current {@link PasswordValidator}
	 */
	public static function password_validator() {
		return self::$password_validator;
	}

	/**
	 * Set the number of days that a password should be valid for.
	 * Set to null (the default) to have passwords never expire.
	 *
	 * @deprecated 4.0 Use the "Member.password_expiry_days" config setting instead
	 */
	public static function set_password_expiry($days) {
		Deprecation::notice('4.0', 'Use the "Member.password_expiry_days" config setting instead');
		self::config()->password_expiry_days = $days;
	}

	/**
	 * Configure the security system to lock users out after this many incorrect logins
	 *
	 * @deprecated 4.0 Use the "Member.lock_out_after_incorrect_logins" config setting instead
	 */
	public static function lock_out_after_incorrect_logins($numLogins) {
		Deprecation::notice('4.0', 'Use the "Member.lock_out_after_incorrect_logins" config setting instead');
		self::config()->lock_out_after_incorrect_logins = $numLogins;
	}


	public function isPasswordExpired() {
		if(!$this->PasswordExpiry) return false;
		return strtotime(date('Y-m-d')) >= strtotime($this->PasswordExpiry);
	}

	/**
	 * Logs this member in
	 *
	 * @param bool $remember If set to TRUE, the member will be logged in automatically the next time.
	 */
	public function logIn($remember = false) {
		$this->extend('beforeMemberLoggedIn');

		self::session_regenerate_id();

		Session::set("loggedInAs", $this->ID);
		// This lets apache rules detect whether the user has logged in
		if(Member::config()->login_marker_cookie) Cookie::set(Member::config()->login_marker_cookie, 1, 0);

		$this->addVisit();

		// Only set the cookie if autologin is enabled
		if($remember && Security::config()->autologin_enabled) {
			// Store the hash and give the client the cookie with the token.
			$generator = new RandomGenerator();
			$token = $generator->randomToken('sha1');
			$hash = $this->encryptWithUserSettings($token);
			$this->RememberLoginToken = $hash;
			Cookie::set('alc_enc', $this->ID . ':' . $token, 90, null, null, null, true);
		} else {
			$this->RememberLoginToken = null;
			Cookie::force_expiry('alc_enc');
		}

		// Clear the incorrect log-in count
		$this->registerSuccessfulLogin();

		// Don't set column if its not built yet (the login might be precursor to a /dev/build...)
		if(array_key_exists('LockedOutUntil', DB::field_list('Member'))) {
			$this->LockedOutUntil = null;
		}

		$this->regenerateTempID();

		$this->write();

		// Audit logging hook
		$this->extend('memberLoggedIn');
	}

	/**
	 * @deprecated 4.0
	 */
	public function addVisit() {
		if($this->config()->log_num_visits) {
			Deprecation::notice(
				'4.0',
				'Member::$NumVisit is deprecated. From 4.0 onwards you should implement this as a custom extension'
			);
			$this->NumVisit++;
		}
	}

	/**
	 * Trigger regeneration of TempID.
	 *
	 * This should be performed any time the user presents their normal identification (normally Email)
	 * and is successfully authenticated.
	 */
	public function regenerateTempID() {
		$generator = new RandomGenerator();
		$this->TempIDHash = $generator->randomToken('sha1');
		$this->TempIDExpired = self::config()->temp_id_lifetime
			? date('Y-m-d H:i:s', strtotime(SS_Datetime::now()->getValue()) + self::config()->temp_id_lifetime)
			: null;
		$this->write();
	}

	/**
	 * Check if the member ID logged in session actually
	 * has a database record of the same ID. If there is
	 * no logged in user, FALSE is returned anyway.
	 *
	 * @return boolean TRUE record found FALSE no record found
	 */
	public static function logged_in_session_exists() {
		if($id = Member::currentUserID()) {
			if($member = DataObject::get_by_id('Member', $id)) {
				if($member->exists()) return true;
			}
		}

		return false;
	}

	/**
	 * Log the user in if the "remember login" cookie is set
	 *
	 * The <i>remember login token</i> will be changed on every successful
	 * auto-login.
	 */
	public static function autoLogin() {
		// Don't bother trying this multiple times
		self::$_already_tried_to_auto_log_in = true;

		if(!Security::config()->autologin_enabled
			|| strpos(Cookie::get('alc_enc'), ':') === false
			|| Session::get("loggedInAs")
			|| !Security::database_is_ready()
		) {
			return;
		}

		list($uid, $token) = explode(':', Cookie::get('alc_enc'), 2);

		if (!$uid || !$token) {
			return;
		}

		$member = DataObject::get_by_id("Member", $uid);

		// check if autologin token matches
		if($member) {
			$hash = $member->encryptWithUserSettings($token);
			if(!$member->RememberLoginToken || $member->RememberLoginToken !== $hash) {
				$member = null;
			}
		}

		if($member) {
			self::session_regenerate_id();
			Session::set("loggedInAs", $member->ID);
			// This lets apache rules detect whether the user has logged in
			if(Member::config()->login_marker_cookie) {
				Cookie::set(Member::config()->login_marker_cookie, 1, 0, null, null, false, true);
			}

			$generator = new RandomGenerator();
			$token = $generator->randomToken('sha1');
			$hash = $member->encryptWithUserSettings($token);
			$member->RememberLoginToken = $hash;
			Cookie::set('alc_enc', $member->ID . ':' . $token, 90, null, null, false, true);

			$member->addVisit();
			$member->write();

			// Audit logging hook
			$member->extend('memberAutoLoggedIn');
		}
	}

	/**
	 * Logs this member out.
	 */
	public function logOut() {
		$this->extend('beforeMemberLoggedOut');

		Session::clear("loggedInAs");
		if(Member::config()->login_marker_cookie) Cookie::set(Member::config()->login_marker_cookie, null, 0);

		Session::destroy();

		$this->extend('memberLoggedOut');

		$this->RememberLoginToken = null;
		Cookie::force_expiry('alc_enc');

		// Switch back to live in order to avoid infinite loops when
		// redirecting to the login screen (if this login screen is versioned)
		Session::clear('readingMode');

		$this->write();

		// Audit logging hook
		$this->extend('memberLoggedOut');
	}

	/**
	 * Utility for generating secure password hashes for this member.
	 */
	public function encryptWithUserSettings($string) {
		if (!$string) return null;

		// If the algorithm or salt is not available, it means we are operating
		// on legacy account with unhashed password. Do not hash the string.
		if (!$this->PasswordEncryption) {
			return $string;
		}

		// We assume we have PasswordEncryption and Salt available here.
		$e = PasswordEncryptor::create_for_algorithm($this->PasswordEncryption);
		return $e->encrypt($string, $this->Salt);

	}

	/**
	 * Generate an auto login token which can be used to reset the password,
	 * at the same time hashing it and storing in the database.
	 *
	 * @param int $lifetime The lifetime of the auto login hash in days (by default 2 days)
	 *
	 * @returns string Token that should be passed to the client (but NOT persisted).
	 *
	 * @todo Make it possible to handle database errors such as a "duplicate key" error
	 */
	public function generateAutologinTokenAndStoreHash($lifetime = 2) {
		do {
			$generator = new RandomGenerator();
			$token = $generator->randomToken();
			$hash = $this->encryptWithUserSettings($token);
		} while(DataObject::get_one('Member', array(
			'"Member"."AutoLoginHash"' => $hash
		)));

		$this->AutoLoginHash = $hash;
		$this->AutoLoginExpired = date('Y-m-d H:i:s', time() + (86400 * $lifetime));

		$this->write();

		return $token;
	}

	/**
	 * Check the token against the member.
	 *
	 * @param string $autologinToken
	 *
	 * @returns bool Is token valid?
	 */
	public function validateAutoLoginToken($autologinToken) {
		$hash = $this->encryptWithUserSettings($autologinToken);
		$member = self::member_from_autologinhash($hash, false);
		return (bool)$member;
	}

	/**
	 * Return the member for the auto login hash
	 *
	 * @param string $hash The hash key
	 * @param bool $login Should the member be logged in?
	 *
	 * @return Member the matching member, if valid
	 * @return Member
	 */
	public static function member_from_autologinhash($hash, $login = false) {

		$nowExpression = DB::get_conn()->now();
		$member = DataObject::get_one('Member', array(
			"\"Member\".\"AutoLoginHash\"" => $hash,
			"\"Member\".\"AutoLoginExpired\" > $nowExpression" // NOW() can't be parameterised
		));

		if($login && $member) $member->logIn();

		return $member;
	}

	/**
	 * Find a member record with the given TempIDHash value
	 *
	 * @param string $tempid
	 * @return Member
	 */
	public static function member_from_tempid($tempid) {
		$members = Member::get()
			->filter('TempIDHash', $tempid);

		// Exclude expired
		if(static::config()->temp_id_lifetime) {
			$members = $members->filter('TempIDExpired:GreaterThan', SS_Datetime::now()->getValue());
		}

		return $members->first();
	}

	/**
	 * Returns the fields for the member form - used in the registration/profile module.
	 * It should return fields that are editable by the admin and the logged-in user.
	 *
	 * @return FieldList Returns a {@link FieldList} containing the fields for
	 *                   the member form.
	 */
	public function getMemberFormFields() {
		$fields = parent::getFrontendFields();

		$fields->replaceField('Password', $this->getMemberPasswordField());

		$fields->replaceField('Locale', new DropdownField (
			'Locale',
			$this->fieldLabel('Locale'),
			i18n::get_existing_translations()
		));

		$fields->removeByName(static::config()->hidden_fields);
		$fields->removeByName('LastVisited');
		$fields->removeByName('FailedLoginCount');


		$this->extend('updateMemberFormFields', $fields);
		return $fields;
	}

	/**
	 * Builds "Change / Create Password" field for this member
	 *
	 * @return ConfirmedPasswordField
	 */
	public function getMemberPasswordField() {
		$editingPassword = $this->isInDB();
		$label = $editingPassword
			? _t('Member.EDIT_PASSWORD', 'New Password')
			: $this->fieldLabel('Password');
		/** @var ConfirmedPasswordField $password */
		$password = ConfirmedPasswordField::create(
			'Password',
			$label,
			null,
			null,
			$editingPassword
		);

		// If editing own password, require confirmation of existing
		if($editingPassword && $this->ID == Member::currentUserID()) {
			$password->setRequireExistingPassword(true);
		}

		$password->setCanBeEmpty(true);
		$this->extend('updateMemberPasswordField', $password);
		return $password;
	}


	/**
	 * Returns the {@link RequiredFields} instance for the Member object. This
	 * Validator is used when saving a {@link CMSProfileController} or added to
	 * any form responsible for saving a users data.
	 *
	 * To customize the required fields, add a {@link DataExtension} to member
	 * calling the `updateValidator()` method.
	 *
	 * @return Member_Validator
	 */
	public function getValidator() {
		$validator = Injector::inst()->create('Member_Validator');
		$validator->setForMember($this);
		$this->extend('updateValidator', $validator);

		return $validator;
	}


	/**
	 * Returns the current logged in user
	 *
	 * @return Member|null
	 */
	public static function currentUser() {
		$id = Member::currentUserID();

		if($id) {
			return DataObject::get_by_id('Member', $id) ?: null;
		}
	}

	/**
	 * Get the ID of the current logged in user
	 *
	 * @return int Returns the ID of the current logged in user or 0.
	 */
	public static function currentUserID() {
		$id = Session::get("loggedInAs");
		if(!$id && !self::$_already_tried_to_auto_log_in) {
			self::autoLogin();
			$id = Session::get("loggedInAs");
		}

		return is_numeric($id) ? $id : 0;
	}
	private static $_already_tried_to_auto_log_in = false;


	/*
	 * Generate a random password, with randomiser to kick in if there's no words file on the
	 * filesystem.
	 *
	 * @return string Returns a random password.
	 */
	public static function create_new_password() {
		$words = Config::inst()->get('Security', 'word_list');

		if($words && file_exists($words)) {
			$words = file($words);

			list($usec, $sec) = explode(' ', microtime());
			srand($sec + ((float) $usec * 100000));

			$word = trim($words[rand(0,sizeof($words)-1)]);
			$number = rand(10,999);

			return $word . $number;
		} else {
			$random = rand();
			$string = md5($random);
			$output = substr($string, 0, 8);
			return $output;
		}
	}

	/**
	 * Event handler called before writing to the database.
	 */
	public function onBeforeWrite() {
		if($this->SetPassword) $this->Password = $this->SetPassword;

		// If a member with the same "unique identifier" already exists with a different ID, don't allow merging.
		// Note: This does not a full replacement for safeguards in the controller layer (e.g. in a registration form),
		// but rather a last line of defense against data inconsistencies.
		$identifierField = Member::config()->unique_identifier_field;
		if($this->$identifierField) {

			// Note: Same logic as Member_Validator class
			$filter = array("\"$identifierField\"" => $this->$identifierField);
			if($this->ID) {
				$filter[] = array('"Member"."ID" <> ?' => $this->ID);
			}
			$existingRecord = DataObject::get_one('Member', $filter);

			if($existingRecord) {
				throw new ValidationException(ValidationResult::create(false, _t(
					'Member.ValidationIdentifierFailed',
					'Can\'t overwrite existing member #{id} with identical identifier ({name} = {value}))',
					'Values in brackets show "fieldname = value", usually denoting an existing email address',
					array(
						'id' => $existingRecord->ID,
						'name' => $identifierField,
						'value' => $this->$identifierField
					)
				)));
			}
		}

		// We don't send emails out on dev/tests sites to prevent accidentally spamming users.
		// However, if TestMailer is in use this isn't a risk.
		if(
			(Director::isLive() || Email::mailer() instanceof TestMailer)
			&& $this->isChanged('Password')
			&& $this->record['Password']
			&& $this->config()->notify_password_change
		) {
			$e = Member_ChangePasswordEmail::create();
			$e->populateTemplate($this);
			$e->setTo($this->Email);
			$e->send();
		}

		// The test on $this->ID is used for when records are initially created.
		// Note that this only works with cleartext passwords, as we can't rehash
		// existing passwords.
		if((!$this->ID && $this->Password) || $this->isChanged('Password')) {
			//reset salt so that it gets regenerated - this will invalidate any persistant login cookies
			// or other information encrypted with this Member's settings (see self::encryptWithUserSettings)
			$this->Salt = '';
			// Password was changed: encrypt the password according the settings
			$encryption_details = Security::encrypt_password(
				$this->Password, // this is assumed to be cleartext
				$this->Salt,
				($this->PasswordEncryption) ?
					$this->PasswordEncryption : Security::config()->password_encryption_algorithm,
				$this
			);

			// Overwrite the Password property with the hashed value
			$this->Password = $encryption_details['password'];
			$this->Salt = $encryption_details['salt'];
			$this->PasswordEncryption = $encryption_details['algorithm'];

			// If we haven't manually set a password expiry
			if(!$this->isChanged('PasswordExpiry')) {
				// then set it for us
				if(self::config()->password_expiry_days) {
					$this->PasswordExpiry = date('Y-m-d', time() + 86400 * self::config()->password_expiry_days);
				} else {
					$this->PasswordExpiry = null;
				}
			}
		}

		// save locale
		if(!$this->Locale) {
			$this->Locale = i18n::get_locale();
		}

		parent::onBeforeWrite();
	}

	public function onAfterWrite() {
		parent::onAfterWrite();

		Permission::flush_permission_cache();

		if($this->isChanged('Password')) {
			MemberPassword::log($this);
		}
	}

	public function onAfterDelete() {
		parent::onAfterDelete();

		//prevent orphaned records remaining in the DB
		$this->deletePasswordLogs();
	}

	/**
	 * Delete the MemberPassword objects that are associated to this user
	 *
	 * @return self
	 */
	protected function deletePasswordLogs() {
		foreach ($this->LoggedPasswords() as $password) {
			$password->delete();
			$password->destroy();
		}
		return $this;
	}

	/**
	 * Filter out admin groups to avoid privilege escalation,
	 * If any admin groups are requested, deny the whole save operation.
	 *
	 * @param Array $ids Database IDs of Group records
	 * @return boolean True if the change can be accepted
	 */
	public function onChangeGroups($ids) {
		// unless the current user is an admin already OR the logged in user is an admin
		if(Permission::check('ADMIN') || Permission::checkMember($this, 'ADMIN')) {
			return true;
		}

		// If there are no admin groups in this set then it's ok
		$adminGroups = Permission::get_groups_by_permission('ADMIN');
		$adminGroupIDs = ($adminGroups) ? $adminGroups->column('ID') : array();
		return count(array_intersect($ids, $adminGroupIDs)) == 0;
	}


	/**
	 * Check if the member is in one of the given groups.
	 *
	 * @param array|SS_List $groups Collection of {@link Group} DataObjects to check
	 * @param boolean $strict Only determine direct group membership if set to true (Default: false)
	 * @return bool Returns TRUE if the member is in one of the given groups, otherwise FALSE.
	 */
	public function inGroups($groups, $strict = false) {
		if($groups) foreach($groups as $group) {
			if($this->inGroup($group, $strict)) return true;
		}

		return false;
	}


	/**
	 * Check if the member is in the given group or any parent groups.
	 *
	 * @param int|Group|string $group Group instance, Group Code or ID
	 * @param boolean $strict Only determine direct group membership if set to TRUE (Default: FALSE)
	 * @return bool Returns TRUE if the member is in the given group, otherwise FALSE.
	 */
	public function inGroup($group, $strict = false) {
		if(is_numeric($group)) {
			$groupCheckObj = DataObject::get_by_id('Group', $group);
		} elseif(is_string($group)) {
			$groupCheckObj = DataObject::get_one('Group', array(
				'"Group"."Code"' => $group
			));
		} elseif($group instanceof Group) {
			$groupCheckObj = $group;
		} else {
			user_error('Member::inGroup(): Wrong format for $group parameter', E_USER_ERROR);
		}

		if(!$groupCheckObj) return false;

		$groupCandidateObjs = ($strict) ? $this->getManyManyComponents("Groups") : $this->Groups();
		if($groupCandidateObjs) foreach($groupCandidateObjs as $groupCandidateObj) {
			if($groupCandidateObj->ID == $groupCheckObj->ID) return true;
		}

		return false;
	}

	/**
	 * Adds the member to a group. This will create the group if the given
	 * group code does not return a valid group object.
	 *
	 * @param string $groupcode
	 * @param string Title of the group
	 */
	public function addToGroupByCode($groupcode, $title = "") {
		$group = DataObject::get_one('Group', array(
			'"Group"."Code"' => $groupcode
		));

		if($group) {
			$this->Groups()->add($group);
		} else {
			if(!$title) $title = $groupcode;

			$group = new Group();
			$group->Code = $groupcode;
			$group->Title = $title;
			$group->write();

			$this->Groups()->add($group);
		}
	}

	/**
	 * Removes a member from a group.
	 *
	 * @param string $groupcode
	 */
	public function removeFromGroupByCode($groupcode) {
		$group = Group::get()->filter(array('Code' => $groupcode))->first();

		if($group) {
			$this->Groups()->remove($group);
		}
	}

	/**
	 * @param Array $columns Column names on the Member record to show in {@link getTitle()}.
	 * @param String $sep Separator
	 */
	public static function set_title_columns($columns, $sep = ' ') {
		if (!is_array($columns)) $columns = array($columns);
		self::config()->title_format = array('columns' => $columns, 'sep' => $sep);
	}

	//------------------- HELPER METHODS -----------------------------------//

	/**
	 * Get the complete name of the member, by default in the format "<Surname>, <FirstName>".
	 * Falls back to showing either field on its own.
	 *
	 * You can overload this getter with {@link set_title_format()}
	 * and {@link set_title_sql()}.
	 *
	 * @return string Returns the first- and surname of the member. If the ID
	 *  of the member is equal 0, only the surname is returned.
	 */
	public function getTitle() {
		$format = $this->config()->title_format;
		if ($format) {
			$values = array();
			foreach($format['columns'] as $col) {
				$values[] = $this->getField($col);
			}
			return join($format['sep'], $values);
		}
		if($this->getField('ID') === 0)
			return $this->getField('Surname');
		else{
			if($this->getField('Surname') && $this->getField('FirstName')){
				return $this->getField('Surname') . ', ' . $this->getField('FirstName');
			}elseif($this->getField('Surname')){
				return $this->getField('Surname');
			}elseif($this->getField('FirstName')){
				return $this->getField('FirstName');
			}else{
				return null;
			}
		}
	}

	/**
	 * Return a SQL CONCAT() fragment suitable for a SELECT statement.
	 * Useful for custom queries which assume a certain member title format.
	 *
	 * @param String $tableName
	 * @return String SQL
	 */
	public static function get_title_sql($tableName = 'Member') {
		// This should be abstracted to SSDatabase concatOperator or similar.
		$op = (DB::get_conn() instanceof MSSQLDatabase) ? " + " : " || ";

		$format = self::config()->title_format;
		if ($format) {
			$columnsWithTablename = array();
			foreach($format['columns'] as $column) {
				$columnsWithTablename[] = "\"$tableName\".\"$column\"";
			}

			return "(".join(" $op '".$format['sep']."' $op ", $columnsWithTablename).")";
		} else {
			return "(\"$tableName\".\"Surname\" $op ' ' $op \"$tableName\".\"FirstName\")";
		}
	}


	/**
	 * Get the complete name of the member
	 *
	 * @return string Returns the first- and surname of the member.
	 */
	public function getName() {
		return ($this->Surname) ? trim($this->FirstName . ' ' . $this->Surname) : $this->FirstName;
	}


	/**
	 * Set first- and surname
	 *
	 * This method assumes that the last part of the name is the surname, e.g.
	 * <i>A B C</i> will result in firstname <i>A B</i> and surname <i>C</i>
	 *
	 * @param string $name The name
	 */
	public function setName($name) {
		$nameParts = explode(' ', $name);
		$this->Surname = array_pop($nameParts);
		$this->FirstName = join(' ', $nameParts);
	}


	/**
	 * Alias for {@link setName}
	 *
	 * @param string $name The name
	 * @see setName()
	 */
	public function splitName($name) {
		return $this->setName($name);
	}

	/**
	 * Override the default getter for DateFormat so the
	 * default format for the user's locale is used
	 * if the user has not defined their own.
	 *
	 * @return string ISO date format
	 */
	public function getDateFormat() {
		if($this->getField('DateFormat')) {
			return $this->getField('DateFormat');
		} else {
			return Config::inst()->get('i18n', 'date_format');
		}
	}

	/**
	 * Override the default getter for TimeFormat so the
	 * default format for the user's locale is used
	 * if the user has not defined their own.
	 *
	 * @return string ISO date format
	 */
	public function getTimeFormat() {
		if($this->getField('TimeFormat')) {
			return $this->getField('TimeFormat');
		} else {
			return Config::inst()->get('i18n', 'time_format');
		}
	}

	//---------------------------------------------------------------------//


	/**
	 * Get a "many-to-many" map that holds for all members their group memberships,
	 * including any parent groups where membership is implied.
	 * Use {@link DirectGroups()} to only retrieve the group relations without inheritance.
	 *
	 * @todo Push all this logic into Member_GroupSet's getIterator()?
	 * @return Member_Groupset
	 */
	public function Groups() {
		$groups = Member_GroupSet::create('Group', 'Group_Members', 'GroupID', 'MemberID');
		$groups = $groups->forForeignID($this->ID);

		$this->extend('updateGroups', $groups);

		return $groups;
	}

	/**
	 * @return ManyManyList
	 */
	public function DirectGroups() {
		return $this->getManyManyComponents('Groups');
	}

	/**
	 * Get a member SQLMap of members in specific groups
	 *
	 * If no $groups is passed, all members will be returned
	 *
	 * @param mixed $groups - takes a SS_List, an array or a single Group.ID
	 * @return SQLMap Returns an SQLMap that returns all Member data.
	 * @see map()
	 */
	public static function map_in_groups($groups = null) {
		$groupIDList = array();

		if($groups instanceof SS_List) {
			foreach( $groups as $group ) {
				$groupIDList[] = $group->ID;
			}
		} elseif(is_array($groups)) {
			$groupIDList = $groups;
		} elseif($groups) {
			$groupIDList[] = $groups;
		}

		// No groups, return all Members
		if(!$groupIDList) {
			return Member::get()->sort(array('Surname'=>'ASC', 'FirstName'=>'ASC'))->map();
		}

		$membersList = new ArrayList();
		// This is a bit ineffective, but follow the ORM style
		foreach(Group::get()->byIDs($groupIDList) as $group) {
			$membersList->merge($group->Members());
		}

		$membersList->removeDuplicates('ID');
		return $membersList->map();
	}


	/**
	 * Get a map of all members in the groups given that have CMS permissions
	 *
	 * If no groups are passed, all groups with CMS permissions will be used.
	 *
	 * @param array $groups Groups to consider or NULL to use all groups with
	 *                      CMS permissions.
	 * @return SS_Map Returns a map of all members in the groups given that
	 *                have CMS permissions.
	 */
	public static function mapInCMSGroups($groups = null) {
		if(!$groups || $groups->Count() == 0) {
			$perms = array('ADMIN', 'CMS_ACCESS_AssetAdmin');

			if(class_exists('CMSMain')) {
				$cmsPerms = singleton('CMSMain')->providePermissions();
			} else {
				$cmsPerms = singleton('LeftAndMain')->providePermissions();
			}

			if(!empty($cmsPerms)) {
				$perms = array_unique(array_merge($perms, array_keys($cmsPerms)));
			}

			$permsClause = DB::placeholders($perms);
			$groups = DataObject::get('Group')
				->innerJoin("Permission", '"Permission"."GroupID" = "Group"."ID"')
				->where(array(
					"\"Permission\".\"Code\" IN ($permsClause)" => $perms
				));
		}

		$groupIDList = array();

		if(is_a($groups, 'SS_List')) {
			foreach($groups as $group) {
				$groupIDList[] = $group->ID;
			}
		} elseif(is_array($groups)) {
			$groupIDList = $groups;
		}

		$members = Member::get()
			->innerJoin("Group_Members", '"Group_Members"."MemberID" = "Member"."ID"')
			->innerJoin("Group", '"Group"."ID" = "Group_Members"."GroupID"');
		if($groupIDList) {
			$groupClause = DB::placeholders($groupIDList);
			$members = $members->where(array(
				"\"Group\".\"ID\" IN ($groupClause)" => $groupIDList
			));
		}

		return $members->sort('"Member"."Surname", "Member"."FirstName"')->map();
	}


	/**
	 * Get the groups in which the member is NOT in
	 *
	 * When passed an array of groups, and a component set of groups, this
	 * function will return the array of groups the member is NOT in.
	 *
	 * @param array $groupList An array of group code names.
	 * @param array $memberGroups A component set of groups (if set to NULL,
	 *                            $this->groups() will be used)
	 * @return array Groups in which the member is NOT in.
	 */
	public function memberNotInGroups($groupList, $memberGroups = null){
		if(!$memberGroups) $memberGroups = $this->Groups();

		foreach($memberGroups as $group) {
			if(in_array($group->Code, $groupList)) {
				$index = array_search($group->Code, $groupList);
				unset($groupList[$index]);
			}
		}

		return $groupList;
	}


	/**
	 * Return a {@link FieldList} of fields that would appropriate for editing
	 * this member.
	 *
	 * @return FieldList Return a FieldList of fields that would appropriate for
	 *                   editing this member.
	 */
	public function getCMSFields() {
		require_once 'Zend/Date.php';

		$self = $this;
		$this->beforeUpdateCMSFields(function(FieldList $fields) use ($self) {
			/** @var FieldList $mainFields */
			$mainFields = $fields->fieldByName("Root")->fieldByName("Main")->getChildren();

			// Build change password field
			$mainFields->replaceField('Password', $self->getMemberPasswordField());

			$mainFields->replaceField('Locale', new DropdownField(
				"Locale",
				_t('Member.INTERFACELANG', "Interface Language", 'Language of the CMS'),
				i18n::get_existing_translations()
			));

			$mainFields->removeByName($self->config()->hidden_fields);

			// make sure that the "LastVisited" field exists
			// it may have been removed using $self->config()->hidden_fields
			if($mainFields->fieldByName("LastVisited")){
			$mainFields->makeFieldReadonly('LastVisited');
			}

			if( ! $self->config()->lock_out_after_incorrect_logins) {
				$mainFields->removeByName('FailedLoginCount');
			}


			// Groups relation will get us into logical conflicts because
			// Members are displayed within  group edit form in SecurityAdmin
			$fields->removeByName('Groups');

			// Members shouldn't be able to directly view/edit logged passwords
			$fields->removeByName('LoggedPasswords');

			if(Permission::check('EDIT_PERMISSIONS')) {
				$groupsMap = array();
				foreach(Group::get() as $group) {
					// Listboxfield values are escaped, use ASCII char instead of &raquo;
					$groupsMap[$group->ID] = $group->getBreadcrumbs(' > ');
				}
				asort($groupsMap);
				$fields->addFieldToTab('Root.Main',
					ListboxField::create('DirectGroups', singleton('Group')->i18n_plural_name())
						->setMultiple(true)
						->setSource($groupsMap)
						->setAttribute(
							'data-placeholder',
							_t('Member.ADDGROUP', 'Add group', 'Placeholder text for a dropdown')
						)
				);


				// Add permission field (readonly to avoid complicated group assignment logic).
				// This should only be available for existing records, as new records start
				// with no permissions until they have a group assignment anyway.
				if($self->ID) {
					$permissionsField = new PermissionCheckboxSetField_Readonly(
						'Permissions',
						false,
						'Permission',
						'GroupID',
						// we don't want parent relationships, they're automatically resolved in the field
						$self->getManyManyComponents('Groups')
					);
					$fields->findOrMakeTab('Root.Permissions', singleton('Permission')->i18n_plural_name());
					$fields->addFieldToTab('Root.Permissions', $permissionsField);
				}
			}

			$permissionsTab = $fields->fieldByName("Root")->fieldByName('Permissions');
			if($permissionsTab) $permissionsTab->addExtraClass('readonly');

			$defaultDateFormat = Zend_Locale_Format::getDateFormat(new Zend_Locale($self->Locale));
			$dateFormatMap = array(
				'MMM d, yyyy' => Zend_Date::now()->toString('MMM d, yyyy'),
				'yyyy/MM/dd' => Zend_Date::now()->toString('yyyy/MM/dd'),
				'MM/dd/yyyy' => Zend_Date::now()->toString('MM/dd/yyyy'),
				'dd/MM/yyyy' => Zend_Date::now()->toString('dd/MM/yyyy'),
			);
			$dateFormatMap[$defaultDateFormat] = Zend_Date::now()->toString($defaultDateFormat)
				. sprintf(' (%s)', _t('Member.DefaultDateTime', 'default'));
			$mainFields->push(
				$dateFormatField = new MemberDatetimeOptionsetField(
					'DateFormat',
					$self->fieldLabel('DateFormat'),
					$dateFormatMap
				)
			);
			$dateFormatField->setValue($self->DateFormat);

			$defaultTimeFormat = Zend_Locale_Format::getTimeFormat(new Zend_Locale($self->Locale));
			$timeFormatMap = array(
				'h:mm a' => Zend_Date::now()->toString('h:mm a'),
				'H:mm' => Zend_Date::now()->toString('H:mm'),
			);
			$timeFormatMap[$defaultTimeFormat] = Zend_Date::now()->toString($defaultTimeFormat)
				. sprintf(' (%s)', _t('Member.DefaultDateTime', 'default'));
			$mainFields->push(
				$timeFormatField = new MemberDatetimeOptionsetField(
					'TimeFormat',
					$self->fieldLabel('TimeFormat'),
					$timeFormatMap
				)
			);
			$timeFormatField->setValue($self->TimeFormat);
		});

		return parent::getCMSFields();
	}

	/**
	 *
	 * @param boolean $includerelations a boolean value to indicate if the labels returned include relation fields
	 *
	 */
	public function fieldLabels($includerelations = true) {
		$labels = parent::fieldLabels($includerelations);

		$labels['FirstName'] = _t('Member.FIRSTNAME', 'First Name');
		$labels['Surname'] = _t('Member.SURNAME', 'Surname');
		$labels['Email'] = _t('Member.EMAIL', 'Email');
		$labels['Password'] = _t('Member.db_Password', 'Password');
		$labels['NumVisit'] = _t('Member.db_NumVisit', 'Number of Visits');
		$labels['LastVisited'] = _t('Member.db_LastVisited', 'Last Visited Date');
		$labels['PasswordExpiry'] = _t('Member.db_PasswordExpiry', 'Password Expiry Date', 'Password expiry date');
		$labels['LockedOutUntil'] = _t('Member.db_LockedOutUntil', 'Locked out until', 'Security related date');
		$labels['Locale'] = _t('Member.db_Locale', 'Interface Locale');
		$labels['DateFormat'] = _t('Member.DATEFORMAT', 'Date format');
		$labels['TimeFormat'] = _t('Member.TIMEFORMAT', 'Time format');
		if($includerelations){
			$labels['Groups'] = _t('Member.belongs_many_many_Groups', 'Groups',
				'Security Groups this member belongs to');
		}
		return $labels;
	}

	/**
	 * Users can view their own record.
	 * Otherwise they'll need ADMIN or CMS_ACCESS_SecurityAdmin permissions.
	 * This is likely to be customized for social sites etc. with a looser permission model.
	 */
	public function canView($member = null) {
		if(!$member || !(is_a($member, 'Member')) || is_numeric($member)) $member = Member::currentUser();

		// extended access checks
		$results = $this->extend('canView', $member);
		if($results && is_array($results)) {
			if(!min($results)) return false;
			else return true;
		}

		// members can usually edit their own record
		if($member && $this->ID == $member->ID) return true;

		if(
			Permission::checkMember($member, 'ADMIN')
			|| Permission::checkMember($member, 'CMS_ACCESS_SecurityAdmin')
		) {
			return true;
		}

		return false;
	}

	/**
	 * Users can edit their own record.
	 * Otherwise they'll need ADMIN or CMS_ACCESS_SecurityAdmin permissions
	 */
	public function canEdit($member = null) {
		if(!$member || !(is_a($member, 'Member')) || is_numeric($member)) $member = Member::currentUser();

		// extended access checks
		$results = $this->extend('canEdit', $member);
		if($results && is_array($results)) {
			if(!min($results)) return false;
			else return true;
		}

		// No member found
		if(!($member && $member->exists())) return false;

		// If the requesting member is not an admin, but has access to manage members,
		// they still can't edit other members with ADMIN permission.
		// This is a bit weak, strictly speaking they shouldn't be allowed to
		// perform any action that could change the password on a member
		// with "higher" permissions than himself, but thats hard to determine.
		if(!Permission::checkMember($member, 'ADMIN') && Permission::checkMember($this, 'ADMIN')) return false;

		return $this->canView($member);
	}

	/**
	 * Users can edit their own record.
	 * Otherwise they'll need ADMIN or CMS_ACCESS_SecurityAdmin permissions
	 */
	public function canDelete($member = null) {
		if(!$member || !(is_a($member, 'Member')) || is_numeric($member)) $member = Member::currentUser();

		// extended access checks
		$results = $this->extend('canDelete', $member);
		if($results && is_array($results)) {
			if(!min($results)) return false;
			else return true;
		}

		// No member found
		if(!($member && $member->exists())) return false;

		// Members are not allowed to remove themselves,
		// since it would create inconsistencies in the admin UIs.
		if($this->ID && $member->ID == $this->ID) return false;

		return $this->canEdit($member);
	}


	/**
	 * Validate this member object.
	 */
	public function validate() {
		$valid = parent::validate();

		if(!$this->ID || $this->isChanged('Password')) {
			if($this->Password && self::$password_validator) {
				$valid->combineAnd(self::$password_validator->validate($this->Password, $this));
			}
		}

		if((!$this->ID && $this->SetPassword) || $this->isChanged('SetPassword')) {
			if($this->SetPassword && self::$password_validator) {
				$valid->combineAnd(self::$password_validator->validate($this->SetPassword, $this));
			}
		}

		return $valid;
	}

	/**
	 * Change password. This will cause rehashing according to
	 * the `PasswordEncryption` property.
	 *
	 * @param String $password Cleartext password
	 */
	public function changePassword($password) {
		$this->Password = $password;
		$valid = $this->validate();

		if($valid->valid()) {
			$this->AutoLoginHash = null;
			$this->write();
		}

		return $valid;
	}

	/**
	 * Tell this member that someone made a failed attempt at logging in as them.
	 * This can be used to lock the user out temporarily if too many failed attempts are made.
	 */
	public function registerFailedLogin() {
		if(self::config()->lock_out_after_incorrect_logins) {
			// Keep a tally of the number of failed log-ins so that we can lock people out
			++$this->FailedLoginCount;

			if($this->FailedLoginCount >= self::config()->lock_out_after_incorrect_logins) {
				$lockoutMins = self::config()->lock_out_delay_mins;
				$this->LockedOutUntil = date('Y-m-d H:i:s', SS_Datetime::now()->Format('U') + $lockoutMins*60);
				$this->FailedLoginCount = 0;
			}
		}
		$this->extend('registerFailedLogin');
		$this->write();
	}

	/**
	 * Tell this member that a successful login has been made
	 */
	public function registerSuccessfulLogin() {
		if(self::config()->lock_out_after_incorrect_logins) {
			// Forgive all past login failures
			$this->FailedLoginCount = 0;
			$this->LockedOutUntil = null;
			$this->write();
		}
        $this->extend('onAfterRegisterSuccessfulLogin');
	}
	/**
	 * Get the HtmlEditorConfig for this user to be used in the CMS.
	 * This is set by the group. If multiple configurations are set,
	 * the one with the highest priority wins.
	 *
	 * @return string
	 */
	public function getHtmlEditorConfigForCMS() {
		$currentName = '';
		$currentPriority = 0;

		foreach($this->Groups() as $group) {
			$configName = $group->HtmlEditorConfig;
			if($configName) {
				$config = HtmlEditorConfig::get($group->HtmlEditorConfig);
				if($config && $config->getOption('priority') > $currentPriority) {
					$currentName = $configName;
					$currentPriority = $config->getOption('priority');
				}
			}
		}

		// If can't find a suitable editor, just default to cms
		return $currentName ? $currentName : 'cms';
	}

	public static function get_template_global_variables() {
		return array(
			'CurrentMember' => 'currentUser',
			'currentUser',
		);
	}
}

/**
 * Represents a set of Groups attached to a member.
 * Handles the hierarchy logic.
 * @package framework
 * @subpackage security
 */
class Member_GroupSet extends ManyManyList {

	protected function linkJoinTable() {
		// Do not join the table directly
		if($this->extraFields) {
			user_error('Member_GroupSet does not support many_many_extraFields', E_USER_ERROR);
		}
	}

	/**
	 * Link this group set to a specific member.
	 *
	 * Recursively selects all groups applied to this member, as well as any
	 * parent groups of any applied groups
	 *
	 * @param array|integer $id (optional) An ID or an array of IDs - if not provided, will use the current
	 * ids as per getForeignID
	 * @return array Condition In array(SQL => parameters format)
	 */
	public function foreignIDFilter($id = null) {
		if ($id === null) $id = $this->getForeignID();

		// Find directly applied groups
		$manyManyFilter = parent::foreignIDFilter($id);
		$query = new SQLQuery('"Group_Members"."GroupID"', '"Group_Members"', $manyManyFilter);
		$groupIDs = $query->execute()->column();

		// Get all ancestors, iteratively merging these into the master set
		$allGroupIDs = array();
		while($groupIDs) {
			$allGroupIDs = array_merge($allGroupIDs, $groupIDs);
			$groupIDs = DataObject::get("Group")->byIDs($groupIDs)->column("ParentID");
			$groupIDs = array_filter($groupIDs);
		}

		// Add a filter to this DataList
		if(!empty($allGroupIDs)) {
			$allGroupIDsPlaceholders = DB::placeholders($allGroupIDs);
			return array("\"Group\".\"ID\" IN ($allGroupIDsPlaceholders)" => $allGroupIDs);
		} else {
			return array('"Group"."ID"' => 0);
		}
	}

	public function foreignIDWriteFilter($id = null) {
		// Use the ManyManyList::foreignIDFilter rather than the one
		// in this class, otherwise we end up selecting all inherited groups
		return parent::foreignIDFilter($id);
	}

	public function add($item, $extraFields = null) {
		// Get Group.ID
		$itemID = null;
		if(is_numeric($item)) {
			$itemID = $item;
		} else if($item instanceof Group) {
			$itemID = $item->ID;
		}

		// Check if this group is allowed to be added
		if($this->canAddGroups(array($itemID))) {
			parent::add($item, $extraFields);
		}
	}

	/**
	 * Determine if the following groups IDs can be added
	 *
	 * @param array $itemIDs
	 * @return boolean
	 */
	protected function canAddGroups($itemIDs) {
		if(empty($itemIDs)) {
			return true;
		}
		$member = $this->getMember();
		return empty($member) || $member->onChangeGroups($itemIDs);
	}

	/**
	 * Get foreign member record for this relation
	 *
	 * @return Member
	 */
	protected function getMember() {
		$id = $this->getForeignID();
		if($id) {
			return DataObject::get_by_id('Member', $id);
		}
	}
}

/**
 * Class used as template to send an email saying that the password has been
 * changed.
 *
 * @package framework
 * @subpackage security
 */
class Member_ChangePasswordEmail extends Email {

	protected $from = '';   // setting a blank from address uses the site's default administrator email
	protected $subject = '';
	protected $ss_template = 'ChangePasswordEmail';

	public function __construct() {
		parent::__construct();

		$this->subject = _t('Member.SUBJECTPASSWORDCHANGED', "Your password has been changed", 'Email subject');
	}
}



/**
 * Class used as template to send the forgot password email
 *
 * @package framework
 * @subpackage security
 */
class Member_ForgotPasswordEmail extends Email {
	protected $from = '';  // setting a blank from address uses the site's default administrator email
	protected $subject = '';
	protected $ss_template = 'ForgotPasswordEmail';

	public function __construct() {
		parent::__construct();

		$this->subject = _t('Member.SUBJECTPASSWORDRESET', "Your password reset link", 'Email subject');
	}
}

/**
 * Member Validator
 *
 * Custom validation for the Member object can be achieved either through an
 * {@link DataExtension} on the Member_Validator object or, by specifying a subclass of
 * {@link Member_Validator} through the {@link Injector} API.
 * The Validator can also be modified by adding an Extension to Member and implement the
 * <code>updateValidator</code> hook.
 * {@see Member::getValidator()}
 *
 * Additional required fields can also be set via config API, eg.
 * <code>
 * Member_Validator:
 *   customRequired:
 *     - Surname
 * </code>
 *
 * @package framework
 * @subpackage security
 */
class Member_Validator extends RequiredFields
{
	/**
	 * Fields that are required by this validator
	 * @config
	 * @var array
	 */
	protected $customRequired = array(
		'FirstName',
		'Email'
	);

	/**
	 * Determine what member this validator is meant for
	 * @var Member
	 */
	protected $forMember = null;

	/**
	 * Constructor
	 */
	public function __construct() {
		$required = func_get_args();

		if(isset($required[0]) && is_array($required[0])) {
			$required = $required[0];
		}

		$required = array_merge($required, $this->customRequired);

		// check for config API values and merge them in
		$config = $this->config()->customRequired;
		if(is_array($config)){
			$required = array_merge($required, $config);
		}

		parent::__construct(array_unique($required));
	}

	/**
	 * Get the member this validator applies to.
	 * @return Member
	 */
	public function getForMember()
	{
		return $this->forMember;
	}

	/**
	 * Set the Member this validator applies to.
	 * @param Member $value
	 * @return $this
	 */
	public function setForMember(Member $value)
	{
		$this->forMember = $value;
		return $this;
	}

	/**
	 * Check if the submitted member data is valid (server-side)
	 *
	 * Check if a member with that email doesn't already exist, or if it does
	 * that it is this member.
	 *
	 * @param array $data Submitted data
	 * @return bool Returns TRUE if the submitted data is valid, otherwise
	 *              FALSE.
	 */
	public function php($data)
	{
		$valid = parent::php($data);

		$identifierField = (string)Member::config()->unique_identifier_field;

		// Only validate identifier field if it's actually set. This could be the case if
		// somebody removes `Email` from the list of required fields.
		if(isset($data[$identifierField])){
			$id = isset($data['ID']) ? (int)$data['ID'] : 0;
			if(!$id && ($ctrl = $this->form->getController())){
				// get the record when within GridField (Member editing page in CMS)
				if($ctrl instanceof GridFieldDetailForm_ItemRequest && $record = $ctrl->getRecord()){
					$id = $record->ID;
				}
			}

			// If there's no ID passed via controller or form-data, use the assigned member (if available)
			if(!$id && ($member = $this->getForMember())){
				$id = $member->exists() ? $member->ID : 0;
			}

			// set the found ID to the data array, so that extensions can also use it
			$data['ID'] = $id;

			$members = Member::get()->filter($identifierField, $data[$identifierField]);
			if($id) {
				$members = $members->exclude('ID', $id);
			}

			if($members->count() > 0) {
				$this->validationError(
					$identifierField,
					_t(
						'Member.VALIDATIONMEMBEREXISTS',
						'A member already exists with the same {identifier}',
						array('identifier' => Member::singleton()->fieldLabel($identifierField))
					),
					'required'
				);
				$valid = false;
			}
		}


		// Execute the validators on the extensions
		$results = $this->extend('updatePHP', $data, $this->form);
		$results[] = $valid;
		return min($results);
	}
}<|MERGE_RESOLUTION|>--- conflicted
+++ resolved
@@ -398,41 +398,44 @@
 	 * Returns true if this user is locked out
 	 */
 	public function isLockedOut() {
-<<<<<<< HEAD
-        $state = ($this->LockedOutUntil && SS_Datetime::now()->Format('U') < strtotime($this->LockedOutUntil));
-        $this->extend('updateIsLockedOut', $state);
-        return $state;
-=======
-		global $debug;
+		$state = true;
 		if ($this->LockedOutUntil && $this->dbObject('LockedOutUntil')->InFuture()) {
-			return true;
-		}
-
-		if ($this->config()->lock_out_after_incorrect_logins <= 0) {
-			return false;
-		}
-
-		$attempts = LoginAttempt::get()->filter($filter = array(
+			$state = true;
+		} elseif ($this->config()->lock_out_after_incorrect_logins <= 0) {
+			$state = false;
+		} else {
+
+			$attempts = LoginAttempt::get()->filter($filter = array(
 				'Email' => $this->{static::config()->unique_identifier_field},
-		))->sort('Created', 'DESC')->limit($this->config()->lock_out_after_incorrect_logins);
-
-		if ($attempts->count() < $this->config()->lock_out_after_incorrect_logins) {
-			return false;
-		}
-
-		foreach ($attempts as $attempt) {
-			if ($attempt->Status === 'Success') {
-				return false;
-			}
-		}
-
-		$lockedOutUntil = $attempts->first()->dbObject('Created')->Format('U') + ($this->config()->lock_out_delay_mins * 60);
-		if (SS_Datetime::now()->Format('U') < $lockedOutUntil) {
-			return true;
-		}
-
-		return false;
->>>>>>> 9a38bedd
+			))->sort('Created', 'DESC')->limit($this->config()->lock_out_after_incorrect_logins);
+
+			if ($attempts->count() < $this->config()->lock_out_after_incorrect_logins) {
+				$state = false;
+			} else {
+
+				$success = false;
+				foreach ($attempts as $attempt) {
+					if ($attempt->Status === 'Success') {
+						$success = true;
+						$state = false;
+						break;
+					}
+				}
+
+				if (!$success) {
+					$lockedOutUntil = $attempts->first()->dbObject('Created')->Format('U')
+					                  + ($this->config()->lock_out_delay_mins * 60);
+					if (SS_Datetime::now()->Format('U') < $lockedOutUntil) {
+						$state = true;
+					} else {
+						$state = false;
+					}
+				}
+			}
+		}
+
+		$this->extend('updateIsLockedOut', $state);
+		return $state;
 	}
 
 	/**
