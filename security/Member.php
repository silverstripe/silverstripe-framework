--- conflicted
+++ resolved
@@ -15,10 +15,6 @@
 		'RememberLoginToken' => 'Varchar(160)', // Note: this currently holds a hash, not a token.
 		'NumVisit' => 'Int',
 		'LastVisited' => 'SS_Datetime',
-<<<<<<< HEAD
-=======
-		'Bounced' => 'Boolean', // Note: This does not seem to be used anywhere.
->>>>>>> d888ea5e
 		'AutoLoginHash' => 'Varchar(160)',
 		'AutoLoginExpired' => 'SS_Datetime',
 		// This is an arbitrary code pointing to a PasswordEncryptor instance,
@@ -429,12 +425,8 @@
 		Cookie::set('alc_enc', null); // // Clear the Remember Me cookie
 		Cookie::forceExpiry('alc_enc');
 
-<<<<<<< HEAD
-		// Switch back to live in order to avoid infinite loops when redirecting to the login screen (if this login screen is versioned)
-=======
 		// Switch back to live in order to avoid infinite loops when 
 		// redirecting to the login screen (if this login screen is versioned)
->>>>>>> d888ea5e
 		Session::clear('readingMode');
 
 		$this->write();
@@ -484,25 +476,6 @@
 		$this->write();
 
 		return $token;
-<<<<<<< HEAD
-=======
-	}
-
-	/**
-	 * @deprecated 3.0
-	 */
-	public function generateAutologinHash($lifetime = 2) {
-		Deprecation::notice('3.0', 
-			'Member::generateAutologinHash is deprecated - tokens are no longer saved directly into the database '.
-			'in plaintext. Use the return value of the Member::generateAutologinTokenAndHash to get the token '.
-			'instead.',
-			Deprecation::SCOPE_METHOD);
-
-		user_error(
-			'Member::generateAutologinHash is deprecated - tokens are no longer saved directly into the database '.
-			'in plaintext. Use the return value of the Member::generateAutologinTokenAndHash to get the token '.
-			'instead.', 
-			E_USER_ERROR);
 	}
 
 	/**
@@ -521,59 +494,15 @@
 		);
 
 		return (bool)$member;
->>>>>>> d888ea5e
-	}
-
-	/**
-	 * Check the token against the member.
-	 *
-	 * @param string $autologinToken
-	 *
-	 * @returns bool Is token valid?
-	 */
-<<<<<<< HEAD
-	public function validateAutoLoginToken($autologinToken) {
-		$hash = $this->encryptWithUserSettings($autologinToken);
-=======
+	}
+
+	/**
+	 * Return the member for the auto login hash
+	 *
+	 * @param bool $login Should the member be logged in?
+	 */
 	public static function member_from_autologinhash($RAW_hash, $login = false) {
 		$SQL_hash = Convert::raw2sql($RAW_hash);
-
-		$member = DataObject::get_one(
-			'Member',
-			"\"AutoLoginHash\"='" . $SQL_hash . "' AND \"AutoLoginExpired\" > " . DB::getConn()->now()
-		);
->>>>>>> d888ea5e
-
-		$member = DataObject::get_one(
-			'Member',
-			"\"AutoLoginHash\"='" . $hash . "' AND \"AutoLoginExpired\" > " . DB::getConn()->now()
-		);
-
-		return (bool)$member;
-	}
-
-	/**
-	 * Return the member for the auto login hash
-	 *
-	 * @param bool $login Should the member be logged in?
-	 */
-<<<<<<< HEAD
-	public static function member_from_autologinhash($RAW_hash, $login = false) {
-		$SQL_hash = Convert::raw2sql($RAW_hash);
-=======
-	public function sendInfo($type = 'signup', $data = null) {
-		Deprecation::notice('3.0',
-			'Please use Member_ChangePasswordEmail or Member_ForgotPasswordEmail directly instead');
-
-		switch($type) {
-			case "changePassword":
-				$e = Member_ChangePasswordEmail::create();
-				break;
-			case "forgotPassword":
-				$e = Member_ForgotPasswordEmail::create();
-				break;
-		}
->>>>>>> d888ea5e
 
 		$member = DataObject::get_one(
 			'Member',
@@ -1190,10 +1119,6 @@
 			i18n::get_existing_translations()
 		));
 
-<<<<<<< HEAD
-=======
-		$mainFields->removeByName('Bounced');
->>>>>>> d888ea5e
 		$mainFields->removeByName('RememberLoginToken');
 		$mainFields->removeByName('AutoLoginHash');
 		$mainFields->removeByName('AutoLoginExpired');
@@ -1521,62 +1446,11 @@
 		}
 		
 		// Add a filter to this DataList
-<<<<<<< HEAD
 		if($allGroupIDs) {
 			return "\"Group\".\"ID\" IN (" . implode(',', $allGroupIDs) .")";
 		}
 		else {
 			return "\"Group\".\"ID\" = 0";
-=======
-		if($allGroupIDs) $this->byIDs($allGroupIDs);
-		else $this->byIDs(array(0));
-	}
-}
-
-/**
- * Form for editing a member profile.
- * @package framework
- * @subpackage security
- */
-class Member_ProfileForm extends Form {
-	
-	public function __construct($controller, $name, $member) {
-		Requirements::block(FRAMEWORK_DIR . '/admin/css/layout.css');
-		
-		$fields = $member->getCMSFields();
-		$fields->push(new HiddenField('ID','ID',$member->ID));
-
-		$actions = new FieldList(
-			FormAction::create('dosave',_t('CMSMain.SAVE', 'Save'))
-				->addExtraClass('ss-ui-button ss-ui-action-constructive')
-				->setAttribute('data-icon', 'accept')
-				->setUseButtonTag(true)
-		);
-		
-		$validator = new Member_Validator();
-		
-		parent::__construct($controller, $name, $fields, $actions, $validator);
-		
-		$this->addExtraClass('member-profile-form');
-		$this->loadDataFrom($member);
-	}
-	
-	public function dosave($data, $form) {
-		// don't allow ommitting or changing the ID
-		if(!isset($data['ID']) || $data['ID'] != Member::currentUserID()) {
-			return $this->controller->redirectBack();
-		}
-		$SQL_data = Convert::raw2sql($data);
-		$member = DataObject::get_by_id("Member", $SQL_data['ID']);
-
-		if(!$member->canEdit()) {
-			$form->sessionMessage(_t('Member.CANTEDIT', 'You don\'t have permission to do that'), 'bad');
-			return $this->controller->redirectBack();
-		}
-
-		if($SQL_data['Locale'] != $member->Locale) {
-			$form->addErrorMessage("Generic", _t('Member.REFRESHLANG'),"good");
->>>>>>> d888ea5e
 		}
 	}
 
