<?php
/**
 * The member class which represents the users of the system
 *
 * @package framework
 * @subpackage security
 *
 * @property string FirstName
 * @property string Surname
 * @property string Email
 * @property string Password
 * @property string RememberLoginHash
 * @property string AutoLoginHash
 * @property string AutoLoginExpired
 * @property string PasswordEncryption
 * @property string Salt
 * @property string PasswordExpiry
 * @property string LockedOutUntil
 * @property string Locale
 * @property int FailedLoginCount
 * @property string DateFormat
 * @property string TimeFormat
 */
class Member extends DataObject implements TemplateGlobalProvider {

	private static $db = array(
		'FirstName' => 'Varchar',
		'Surname' => 'Varchar',
		'Email' => 'Varchar(256)', // See RFC 5321, Section 4.5.3.1.3.
		'Password' => 'Varchar(160)',
		'RememberLoginToken' => 'Varchar(160)', // Note: this currently holds a hash, not a token.
		'AutoLoginHash' => 'Varchar(160)',
		'AutoLoginExpired' => 'SS_Datetime',
		// This is an arbitrary code pointing to a PasswordEncryptor instance,
		// not an actual encryption algorithm.
		// Warning: Never change this field after its the first password hashing without
		// providing a new cleartext password as well.
		'PasswordEncryption' => "Varchar(50)",
		'Salt' => 'Varchar(50)',
		'PasswordExpiry' => 'Date',
		'LockedOutUntil' => 'SS_Datetime',
		'Locale' => 'Varchar(6)',
		// handled in registerFailedLogin(), only used if $lock_out_after_incorrect_logins is set
		'FailedLoginCount' => 'Int',
		// In ISO format
		'DateFormat' => 'Varchar(30)',
		'TimeFormat' => 'Varchar(30)',
	);

	private static $belongs_many_many = array(
		'Groups' => 'Group',
	);

	private static $has_one = array();
	
	private static $has_many = array();
	
	private static $many_many = array();
	
	private static $many_many_extraFields = array();

	private static $default_sort = '"Surname", "FirstName"';

	private static $indexes = array(
		'Email' => true,
		//Removed due to duplicate null values causing MSSQL problems
		//'AutoLoginHash' => Array('type'=>'unique', 'value'=>'AutoLoginHash', 'ignoreNulls'=>true) 
	);

	/**
	 * @config
	 * @var boolean
	 */
	private static $notify_password_change = false;
	
	/**
	 * All searchable database columns
	 * in this object, currently queried
	 * with a "column LIKE '%keywords%'
	 * statement.
	 *
	 * @var array
	 * @todo Generic implementation of $searchable_fields on DataObject,
	 * with definition for different searching algorithms
	 * (LIKE, FULLTEXT) and default FormFields to construct a searchform.
	 */
	private static $searchable_fields = array(
		'FirstName',
		'Surname',
		'Email',
	);
	
	private static $summary_fields = array(
		'FirstName' => 'First Name',
		'Surname' => 'Last Name',
		'Email' => 'Email',
	);
	
	/**
	 * @config
	 * @var Array See {@link set_title_columns()}
	 */
	private static $title_format = null;
	
	/**
	 * The unique field used to identify this member.
	 * By default, it's "Email", but another common
	 * field could be Username.
	 *
	 * @config
	 * @var string
	 */
	private static $unique_identifier_field = 'Email';
	
	/**
	 * @config
	 * {@link PasswordValidator} object for validating user's password
	 */
	private static $password_validator = null;
	
	/**
	 * @config
	 * The number of days that a password should be valid for.
	 * By default, this is null, which means that passwords never expire
	 */
	private static $password_expiry_days = null;

	/**
	 * @config
	 * @var Int Number of incorrect logins after which
	 * the user is blocked from further attempts for the timespan 
	 * defined in {@link $lock_out_delay_mins}. 
	 */
	private static $lock_out_after_incorrect_logins = null;

	/**
	 * @config
	 * @var integer Minutes of enforced lockout after incorrect password attempts.
	 * Only applies if {@link $lock_out_after_incorrect_logins} greater than 0.
	 */
	private static $lock_out_delay_mins = 15;
	
	/**
	 * @config
	 * @var String If this is set, then a session cookie with the given name will be set on log-in,
	 * and cleared on logout.
	 */
	private static $login_marker_cookie = null;

	/**
	 * Indicates that when a {@link Member} logs in, Member:session_regenerate_id()
	 * should be called as a security precaution.
	 * 
	 * This doesn't always work, especially if you're trying to set session cookies
	 * across an entire site using the domain parameter to session_set_cookie_params()
	 *
	 * @config
	 * @var boolean
	 */
	private static $session_regenerate_id = true;

	/**
	 * @deprecated 3.2 Use the "Member.session_regenerate_id" config setting instead
	 */
	public static function set_session_regenerate_id($bool) {
		Deprecation::notice('3.2', 'Use the "Member.session_regenerate_id" config setting instead');
		self::config()->session_regenerate_id = $bool;
	}

	/**
	 * Ensure the locale is set to something sensible by default.
	 */
	public function populateDefaults() {
		parent::populateDefaults();
		$this->Locale = i18n::get_closest_translation(i18n::get_locale());
	}
	
	public function requireDefaultRecords() {
		parent::requireDefaultRecords();
		// Default groups should've been built by Group->requireDefaultRecords() already
		
		// Find or create ADMIN group
		$adminGroup = Permission::get_groups_by_permission('ADMIN')->First();
		if(!$adminGroup) {
			singleton('Group')->requireDefaultRecords();
			$adminGroup = Permission::get_groups_by_permission('ADMIN')->First();
		}
		
		// Add a default administrator to the first ADMIN group found (most likely the default
		// group created through Group->requireDefaultRecords()).
		$admins = Permission::get_members_by_permission('ADMIN')->First();
		if(!$admins) {
			// Leave 'Email' and 'Password' are not set to avoid creating
			// persistent logins in the database. See Security::setDefaultAdmin().
			$admin = Member::create();
			$admin->FirstName = _t('Member.DefaultAdminFirstname', 'Default Admin');
			$admin->write();
			$admin->Groups()->add($adminGroup);
		}
	}

	/**
	 * If this is called, then a session cookie will be set to "1" whenever a user
	 * logs in.  This lets 3rd party tools, such as apache's mod_rewrite, detect
	 * whether a user is logged in or not and alter behaviour accordingly.
	 * 
	 * One known use of this is to bypass static caching for logged in users.  This is
	 * done by putting this into _config.php
	 * <pre>
	 * Member::set_login_marker_cookie("SS_LOGGED_IN");
	 * </pre>
	 * 
	 * And then adding this condition to each of the rewrite rules that make use of
	 * the static cache.
	 * <pre>
	 * RewriteCond %{HTTP_COOKIE} !SS_LOGGED_IN=1
	 * </pre>
	 *
	 * @deprecated 3.2 Use the "Member.login_marker_cookie" config setting instead
	 * @param $cookieName string The name of the cookie to set.
	 */
	public static function set_login_marker_cookie($cookieName) {
		Deprecation::notice('3.2', 'Use the "Member.login_marker_cookie" config setting instead');
		self::config()->login_marker_cookie = $cookieName;
	} 

	/**
	 * Check if the passed password matches the stored one (if the member is not locked out).
	 *
	 * @param  string $password
	 * @return ValidationResult
	 */
	public function checkPassword($password) {
		$result = $this->canLogIn();

		// Short-circuit the result upon failure, no further checks needed.
		if (!$result->valid()) return $result;

		if(empty($this->Password) && $this->exists()) {
			$result->error(_t('Member.NoPassword','There is no password on this member.'));
			return $result;
		}

		$e = PasswordEncryptor::create_for_algorithm($this->PasswordEncryption);
		if(!$e->check($this->Password, $password, $this->Salt, $this)) {
			$result->error(_t (
				'Member.ERRORWRONGCRED',
				'The provided details don\'t seem to be correct. Please try again.'
			));
		}

		return $result;
	}

	/**
	 * Returns a valid {@link ValidationResult} if this member can currently log in, or an invalid
	 * one with error messages to display if the member is locked out.
	 *
	 * You can hook into this with a "canLogIn" method on an attached extension.
	 *
	 * @return ValidationResult
	 */
	public function canLogIn() {
		$result = ValidationResult::create();

		if($this->isLockedOut()) {
			$result->error(
				_t(
					'Member.ERRORLOCKEDOUT2',
					'Your account has been temporarily disabled because of too many failed attempts at ' .
					'logging in. Please try again in {count} minutes.',
					null,
					array('count' => $this->config()->lock_out_delay_mins)
				)
			);
		}

		$this->extend('canLogIn', $result);
		return $result;
	}

	/**
	 * Returns true if this user is locked out
	 */
	public function isLockedOut() {
		return $this->LockedOutUntil && time() < strtotime($this->LockedOutUntil);
	}

	/**
	 * Regenerate the session_id.
	 * This wrapper is here to make it easier to disable calls to session_regenerate_id(), should you need to.  
	 * They have caused problems in certain
	 * quirky problems (such as using the Windmill 0.3.6 proxy).
	 */
	public static function session_regenerate_id() {
		if(!self::$session_regenerate_id) return;

		// This can be called via CLI during testing.
		if(Director::is_cli()) return;
		
		$file = '';
		$line = '';
		
		// @ is to supress win32 warnings/notices when session wasn't cleaned up properly
		// There's nothing we can do about this, because it's an operating system function!
		if(!headers_sent($file, $line)) @session_regenerate_id(true);
	}
	
	/**
	 * Get the field used for uniquely identifying a member
	 * in the database. {@see Member::$unique_identifier_field}
	 *
	 * @deprecated 3.2 Use the "Member.unique_identifier_field" config setting instead
	 * @return string
	 */
	public static function get_unique_identifier_field() {
		Deprecation::notice('3.2', 'Use the "Member.unique_identifier_field" config setting instead');
		return Member::config()->unique_identifier_field;
	}
	
	/**
	 * Set the field used for uniquely identifying a member
	 * in the database. {@see Member::$unique_identifier_field}
	 *
	 * @deprecated 3.2 Use the "Member.unique_identifier_field" config setting instead
	 * @param $field The field name to set as the unique field
	 */
	public static function set_unique_identifier_field($field) {
		Deprecation::notice('3.2', 'Use the "Member.unique_identifier_field" config setting instead');
		Member::config()->unique_identifier_field = $field;
	}
	
	/**
	 * Set a {@link PasswordValidator} object to use to validate member's passwords.
	 */
	public static function set_password_validator($pv) {
		self::$password_validator = $pv;
	}
	
	/**
	 * Returns the current {@link PasswordValidator}
	 */
	public static function password_validator() {
		return self::$password_validator;
	}

	/**
	 * Set the number of days that a password should be valid for.
	 * Set to null (the default) to have passwords never expire.
	 *
	 * @deprecated 3.2 Use the "Member.password_expiry_days" config setting instead
	 */
	public static function set_password_expiry($days) {
		Deprecation::notice('3.2', 'Use the "Member.password_expiry_days" config setting instead');
		self::config()->password_expiry_days = $days;
	}
	
	/**
	 * Configure the security system to lock users out after this many incorrect logins
	 *
	 * @deprecated 3.2 Use the "Member.lock_out_after_incorrect_logins" config setting instead
	 */
	public static function lock_out_after_incorrect_logins($numLogins) {
		Deprecation::notice('3.2', 'Use the "Member.lock_out_after_incorrect_logins" config setting instead');
		self::config()->lock_out_after_incorrect_logins = $numLogins;
	}
	
	
	public function isPasswordExpired() {
		if(!$this->PasswordExpiry) return false;
		return strtotime(date('Y-m-d')) >= strtotime($this->PasswordExpiry);
	}

	/**
	 * Logs this member in
	 *
	 * @param bool $remember If set to TRUE, the member will be logged in automatically the next time.
	 */
	public function logIn($remember = false) {
		$this->extend('beforeMemberLoggedIn');

		self::session_regenerate_id();

		Session::set("loggedInAs", $this->ID);
		// This lets apache rules detect whether the user has logged in
		if(Member::config()->login_marker_cookie) Cookie::set(Member::config()->login_marker_cookie, 1, 0);

		if($remember) {
			// Store the hash and give the client the cookie with the token.
			$generator = new RandomGenerator();
			$token = $generator->randomToken('sha1');
			$hash = $this->encryptWithUserSettings($token);
			$this->RememberLoginToken = $hash;
			Cookie::set('alc_enc', $this->ID . ':' . $token, 90, null, null, null, true);
		} else {
			$this->RememberLoginToken = null;
			Cookie::set('alc_enc', null);
			Cookie::force_expiry('alc_enc');
		}
		
		// Clear the incorrect log-in count
		if(self::config()->lock_out_after_incorrect_logins) {
			$this->FailedLoginCount = 0;
		}
		
		// Don't set column if its not built yet (the login might be precursor to a /dev/build...)
		if(array_key_exists('LockedOutUntil', DB::fieldList('Member'))) {
			$this->LockedOutUntil = null;
		}

		$this->write();
		
		// Audit logging hook
		$this->extend('memberLoggedIn');
	}

	/**
	 * Check if the member ID logged in session actually
	 * has a database record of the same ID. If there is
	 * no logged in user, FALSE is returned anyway.
	 * 
	 * @return boolean TRUE record found FALSE no record found
	 */
	public static function logged_in_session_exists() {
		if($id = Member::currentUserID()) {
			if($member = DataObject::get_by_id('Member', $id)) {
				if($member->exists()) return true;
			}
		}
		
		return false;
	}
	
	/**
	 * Log the user in if the "remember login" cookie is set
	 *
	 * The <i>remember login token</i> will be changed on every successful
	 * auto-login.
	 */
	public static function autoLogin() {
		// Don't bother trying this multiple times
		self::$_already_tried_to_auto_log_in = true;
		
		if(strpos(Cookie::get('alc_enc'), ':') && !Session::get("loggedInAs")) {
			list($uid, $token) = explode(':', Cookie::get('alc_enc'), 2);
			$SQL_uid = Convert::raw2sql($uid);

			$member = DataObject::get_one("Member", "\"Member\".\"ID\" = '$SQL_uid'");

			// check if autologin token matches
			if($member) {
				$hash = $member->encryptWithUserSettings($token);
				if(!$member->RememberLoginToken || $member->RememberLoginToken !== $hash) {
					$member = null;
				}
			}

			if($member) {
				self::session_regenerate_id();
				Session::set("loggedInAs", $member->ID);
				// This lets apache rules detect whether the user has logged in
				if(Member::config()->login_marker_cookie) {
					Cookie::set(Member::config()->login_marker_cookie, 1, 0, null, null, false, true);
				}
				
				$generator = new RandomGenerator();
				$token = $generator->randomToken('sha1');
				$hash = $member->encryptWithUserSettings($token);
				$member->RememberLoginToken = $hash;
				Cookie::set('alc_enc', $member->ID . ':' . $token, 90, null, null, false, true);
				$member->write();
				
				// Audit logging hook
				$member->extend('memberAutoLoggedIn');
			}
		}
	}

	/**
	 * Logs this member out.
	 */
	public function logOut() {
		$this->extend('beforeMemberLoggedOut');

		Session::clear("loggedInAs");
		if(Member::config()->login_marker_cookie) Cookie::set(Member::config()->login_marker_cookie, null, 0);

		Session::destroy();

		$this->extend('memberLoggedOut');

		$this->RememberLoginToken = null;
		Cookie::set('alc_enc', null); // // Clear the Remember Me cookie
		Cookie::force_expiry('alc_enc');

		// Switch back to live in order to avoid infinite loops when 
		// redirecting to the login screen (if this login screen is versioned)
		Session::clear('readingMode');

		$this->write();
		
		// Audit logging hook
		$this->extend('memberLoggedOut');
	}

	/**
	 * Utility for generating secure password hashes for this member.
	 */
	public function encryptWithUserSettings($string) {
		if (!$string) return null;

		// If the algorithm or salt is not available, it means we are operating
		// on legacy account with unhashed password. Do not hash the string.
		if (!$this->PasswordEncryption) {
			return $string;
		}

		// We assume we have PasswordEncryption and Salt available here.
		$e = PasswordEncryptor::create_for_algorithm($this->PasswordEncryption);
		return $e->encrypt($string, $this->Salt);

	}

	/**
	 * Generate an auto login token which can be used to reset the password,
	 * at the same time hashing it and storing in the database.
	 *
	 * @param int $lifetime The lifetime of the auto login hash in days (by default 2 days)
	 *
	 * @returns string Token that should be passed to the client (but NOT persisted).
	 *
	 * @todo Make it possible to handle database errors such as a "duplicate key" error
	 */
	public function generateAutologinTokenAndStoreHash($lifetime = 2) {
		do {
			$generator = new RandomGenerator();
			$token = $generator->randomToken();
			$hash = $this->encryptWithUserSettings($token);
		} while(DataObject::get_one('Member', "\"AutoLoginHash\" = '$hash'"));

		$this->AutoLoginHash = $hash;
		$this->AutoLoginExpired = date('Y-m-d', time() + (86400 * $lifetime));

		$this->write();

		return $token;
	}

	/**
	 * Check the token against the member.
	 *
	 * @param string $autologinToken
	 *
	 * @returns bool Is token valid?
	 */
	public function validateAutoLoginToken($autologinToken) {
		$hash = $this->encryptWithUserSettings($autologinToken);

		$member = DataObject::get_one(
			'Member',
			"\"AutoLoginHash\"='" . $hash . "' AND \"AutoLoginExpired\" > " . DB::getConn()->now()
		);

		return (bool)$member;
	}

	/**
	 * Return the member for the auto login hash
	 *
	 * @param bool $login Should the member be logged in?
	 */
	public static function member_from_autologinhash($RAW_hash, $login = false) {
		$SQL_hash = Convert::raw2sql($RAW_hash);

		$member = DataObject::get_one(
			'Member',
			"\"AutoLoginHash\"='" . $SQL_hash . "' AND \"AutoLoginExpired\" > " . DB::getConn()->now()
		);

		if($login && $member)
			$member->logIn();

		return $member;
	}

	/**
	 * Returns the fields for the member form - used in the registration/profile module.
	 * It should return fields that are editable by the admin and the logged-in user. 
	 *
	 * @return FieldList Returns a {@link FieldList} containing the fields for
	 *                   the member form.
	 */
	public function getMemberFormFields() {
		$fields = parent::getFrontendFields();

		$fields->replaceField('Password', $password = new ConfirmedPasswordField (
			'Password',
			$this->fieldLabel('Password'),
			null,
			null,
			(bool) $this->ID
		));
		$password->setCanBeEmpty(true);

		$fields->replaceField('Locale', new DropdownField (
			'Locale',
			$this->fieldLabel('Locale'),
			i18n::get_existing_translations()
		));

		$fields->removeByName('RememberLoginToken');
		$fields->removeByName('AutoLoginHash');
		$fields->removeByName('AutoLoginExpired');
		$fields->removeByName('PasswordEncryption');
		$fields->removeByName('Salt');
		$fields->removeByName('PasswordExpiry');
		$fields->removeByName('FailedLoginCount');
		$fields->removeByName('LastViewed');
		$fields->removeByName('LockedOutUntil');

		$this->extend('updateMemberFormFields', $fields);
		return $fields;
	}

	/**
	 * Returns the {@link RequiredFields} instance for the Member object. This
	 * Validator is used when saving a {@link CMSProfileController} or added to
	 * any form responsible for saving a users data.
	 *
	 * To customize the required fields, add a {@link DataExtension} to member
	 * calling the `updateValidator()` method.
	 *
	 * @return Member_Validator
	 */
	public function getValidator() {
		$validator = Injector::inst()->create('Member_Validator');
		$this->extend('updateValidator', $validator);

		return $validator;
	}


	/**
	 * Returns the current logged in user
	 *
	 * @return Member|null
	 */
	public static function currentUser() {
		$id = Member::currentUserID();

		if($id) {
			return Member::get()->byId($id);
		}
	}

	/**
	 * Get the ID of the current logged in user
	 *
	 * @return int Returns the ID of the current logged in user or 0.
	 */
	public static function currentUserID() {
		$id = Session::get("loggedInAs");
		if(!$id && !self::$_already_tried_to_auto_log_in) {
			self::autoLogin();
			$id = Session::get("loggedInAs");
		}

		return is_numeric($id) ? $id : 0;
	}
	private static $_already_tried_to_auto_log_in = false;


	/*
	 * Generate a random password, with randomiser to kick in if there's no words file on the
	 * filesystem.
	 *
	 * @return string Returns a random password.
	 */
	public static function create_new_password() {
		if(file_exists(Security::get_word_list())) {
			$words = file(Security::get_word_list());

			list($usec, $sec) = explode(' ', microtime());
			srand($sec + ((float) $usec * 100000));

			$word = trim($words[rand(0,sizeof($words)-1)]);
			$number = rand(10,999);

			return $word . $number;
		} else {
			$random = rand();
			$string = md5($random);
			$output = substr($string, 0, 6);
			return $output;
		}
	}

	/**
	 * Event handler called before writing to the database.
	 */
	public function onBeforeWrite() {
		if($this->SetPassword) $this->Password = $this->SetPassword;

		// If a member with the same "unique identifier" already exists with a different ID, don't allow merging.
		// Note: This does not a full replacement for safeguards in the controller layer (e.g. in a registration form), 
		// but rather a last line of defense against data inconsistencies.
		$identifierField = Member::config()->unique_identifier_field;
		if($this->$identifierField) {
			// Note: Same logic as Member_Validator class
			$idClause = ($this->ID) ? sprintf(" AND \"Member\".\"ID\" <> %d", (int)$this->ID) : '';
			$existingRecord = DataObject::get_one(
				'Member', 
				sprintf(
					"\"%s\" = '%s' %s",
					$identifierField,
					Convert::raw2sql($this->$identifierField),
					$idClause
				)
			);
			if($existingRecord) {
				throw new ValidationException(ValidationResult::create(false, _t(
					'Member.ValidationIdentifierFailed', 
					'Can\'t overwrite existing member #{id} with identical identifier ({name} = {value}))', 
					'Values in brackets show "fieldname = value", usually denoting an existing email address',
					array(
						'id' => $existingRecord->ID,
						'name' => $identifierField,
						'value' => $this->$identifierField
					)
				)));
			}
		}

		// We don't send emails out on dev/tests sites to prevent accidentally spamming users.
		// However, if TestMailer is in use this isn't a risk.
		if(
			(Director::isLive() || Email::mailer() instanceof TestMailer) 
			&& $this->isChanged('Password')
			&& $this->record['Password'] 
			&& $this->config()->notify_password_change
		) {
			$e = Member_ChangePasswordEmail::create();
			$e->populateTemplate($this);
			$e->setTo($this->Email);
			$e->send();
		}

		// The test on $this->ID is used for when records are initially created.
		// Note that this only works with cleartext passwords, as we can't rehash
		// existing passwords.
		if((!$this->ID && $this->Password) || $this->isChanged('Password')) {
			// Password was changed: encrypt the password according the settings
			$encryption_details = Security::encrypt_password(
				$this->Password, // this is assumed to be cleartext
				$this->Salt,
				($this->PasswordEncryption) ?
					$this->PasswordEncryption : Security::config()->password_encryption_algorithm,
				$this
			);

			// Overwrite the Password property with the hashed value
			$this->Password = $encryption_details['password'];
			$this->Salt = $encryption_details['salt'];
			$this->PasswordEncryption = $encryption_details['algorithm'];

			// If we haven't manually set a password expiry
			if(!$this->isChanged('PasswordExpiry')) {
				// then set it for us
				if(self::config()->password_expiry_days) {
					$this->PasswordExpiry = date('Y-m-d', time() + 86400 * self::config()->password_expiry_days);
				} else {
					$this->PasswordExpiry = null;
				}
			}
		}

		// save locale
		if(!$this->Locale) {
			$this->Locale = i18n::get_locale();
		}
		
		parent::onBeforeWrite();
	}
	
	public function onAfterWrite() {
		parent::onAfterWrite();

		if($this->isChanged('Password')) {
			MemberPassword::log($this);
		}
	}
	
	/**
	 * If any admin groups are requested, deny the whole save operation.
	 * 
	 * @param Array $ids Database IDs of Group records
	 * @return boolean
	 */
	public function onChangeGroups($ids) {
		// Filter out admin groups to avoid privilege escalation,
		// unless the current user is an admin already OR the logged in user is an admin
		if(!(Permission::check('ADMIN') || Permission::checkMember($this, 'ADMIN'))) {
			$adminGroups = Permission::get_groups_by_permission('ADMIN');
			$adminGroupIDs = ($adminGroups) ? $adminGroups->column('ID') : array();
			return count(array_intersect($ids, $adminGroupIDs)) == 0;
		} else {
			return true;
		}
	}


	/**
	 * Check if the member is in one of the given groups.
	 *
	 * @param array|SS_List $groups Collection of {@link Group} DataObjects to check
	 * @param boolean $strict Only determine direct group membership if set to true (Default: false)
	 * @return bool Returns TRUE if the member is in one of the given groups, otherwise FALSE.
	 */
	public function inGroups($groups, $strict = false) {
		if($groups) foreach($groups as $group) {
			if($this->inGroup($group, $strict)) return true;
		}
		
		return false;
	}


	/**
	 * Check if the member is in the given group or any parent groups.
	 *
	 * @param int|Group|string $group Group instance, Group Code or ID
	 * @param boolean $strict Only determine direct group membership if set to TRUE (Default: FALSE)
	 * @return bool Returns TRUE if the member is in the given group, otherwise FALSE.
	 */
	public function inGroup($group, $strict = false) {
		if(is_numeric($group)) {
			$groupCheckObj = DataObject::get_by_id('Group', $group);
		} elseif(is_string($group)) {
			$SQL_group = Convert::raw2sql($group);
			$groupCheckObj = DataObject::get_one('Group', "\"Code\" = '{$SQL_group}'");
		} elseif($group instanceof Group) {
			$groupCheckObj = $group;
		} else {
			user_error('Member::inGroup(): Wrong format for $group parameter', E_USER_ERROR);
		}
		
		if(!$groupCheckObj) return false;
		
		$groupCandidateObjs = ($strict) ? $this->getManyManyComponents("Groups") : $this->Groups();
		if($groupCandidateObjs) foreach($groupCandidateObjs as $groupCandidateObj) {
			if($groupCandidateObj->ID == $groupCheckObj->ID) return true;
		}

		return false;
	}
	
	/**
	 * Adds the member to a group. This will create the group if the given 
	 * group code does not return a valid group object. 
	 *
	 * @param string $groupcode
	 * @param string Title of the group
	 */
	public function addToGroupByCode($groupcode, $title = "") {
		$group = DataObject::get_one('Group', "\"Code\" = '" . Convert::raw2sql($groupcode). "'");
		
		if($group) {
			$this->Groups()->add($group);
		}
		else {
			if(!$title) $title = $groupcode;
			
			$group = new Group();
			$group->Code = $groupcode;
			$group->Title = $title;
			$group->write();
			
			$this->Groups()->add($group);
		}
	}
	
	/**
	 * Removes a member from a group.
	 *
	 * @param string $groupcode
	 */
	public function removeFromGroupByCode($groupcode) {
		$group = Group::get()->filter(array('Code' => $groupcode))->first();
		
		if($group) {
			$this->Groups()->remove($group);
		}
	}
	
	/**
	 * @param Array $columns Column names on the Member record to show in {@link getTitle()}.
	 * @param String $sep Separator
	 */
	public static function set_title_columns($columns, $sep = ' ') {
		if (!is_array($columns)) $columns = array($columns);
		self::config()->title_format = array('columns' => $columns, 'sep' => $sep);
	}

	//------------------- HELPER METHODS -----------------------------------//

	/**
	 * Get the complete name of the member, by default in the format "<Surname>, <FirstName>".
	 * Falls back to showing either field on its own.
	 * 
	 * You can overload this getter with {@link set_title_format()}
	 * and {@link set_title_sql()}.
	 *
	 * @return string Returns the first- and surname of the member. If the ID
	 *  of the member is equal 0, only the surname is returned.
	 */
	public function getTitle() {
		$format = $this->config()->title_format;
		if ($format) {
			$values = array();
			foreach($format['columns'] as $col) {
				$values[] = $this->getField($col);
			}
			return join($format['sep'], $values);
		}
		if($this->getField('ID') === 0)
			return $this->getField('Surname');
		else{
			if($this->getField('Surname') && $this->getField('FirstName')){
				return $this->getField('Surname') . ', ' . $this->getField('FirstName');
			}elseif($this->getField('Surname')){
				return $this->getField('Surname');
			}elseif($this->getField('FirstName')){
				return $this->getField('FirstName');
			}else{
				return null;
			}
		}
	}

	/**
	 * Return a SQL CONCAT() fragment suitable for a SELECT statement.
	 * Useful for custom queries which assume a certain member title format.
	 * 
	 * @param String $tableName
	 * @return String SQL
	 */
	public static function get_title_sql($tableName = 'Member') {
		// This should be abstracted to SSDatabase concatOperator or similar.
		$op = (DB::getConn() instanceof MSSQLDatabase) ? " + " : " || ";

		$format = self::config()->title_format;
		if ($format) {
			$columnsWithTablename = array();
			foreach($format['columns'] as $column) {
				$columnsWithTablename[] = "\"$tableName\".\"$column\"";
			}
		
			return "(".join(" $op '".$format['sep']."' $op ", $columnsWithTablename).")";
		} else {
			return "(\"$tableName\".\"Surname\" $op ' ' $op \"$tableName\".\"FirstName\")";
		}
	}


	/**
	 * Get the complete name of the member
	 *
	 * @return string Returns the first- and surname of the member.
	 */
	public function getName() {
		return ($this->Surname) ? trim($this->FirstName . ' ' . $this->Surname) : $this->FirstName;
	}


	/**
	 * Set first- and surname
	 *
	 * This method assumes that the last part of the name is the surname, e.g.
	 * <i>A B C</i> will result in firstname <i>A B</i> and surname <i>C</i>
	 *
	 * @param string $name The name
	 */
	public function setName($name) {
		$nameParts = explode(' ', $name);
		$this->Surname = array_pop($nameParts);
		$this->FirstName = join(' ', $nameParts);
	}


	/**
	 * Alias for {@link setName}
	 *
	 * @param string $name The name
	 * @see setName()
	 */
	public function splitName($name) {
		return $this->setName($name);
	}

	/**
	 * Override the default getter for DateFormat so the
	 * default format for the user's locale is used
	 * if the user has not defined their own.
	 * 
	 * @return string ISO date format
	 */
	public function getDateFormat() {
		if($this->getField('DateFormat')) {
			return $this->getField('DateFormat');
		} else {
			return Config::inst()->get('i18n', 'date_format');
		}
	}

	/**
	 * Override the default getter for TimeFormat so the
	 * default format for the user's locale is used
	 * if the user has not defined their own.
	 * 
	 * @return string ISO date format
	 */
	public function getTimeFormat() {
		if($this->getField('TimeFormat')) {
			return $this->getField('TimeFormat');
		} else {
			return Config::inst()->get('i18n', 'time_format');
		}
	}

	//---------------------------------------------------------------------//


	/**
	 * Get a "many-to-many" map that holds for all members their group memberships,
	 * including any parent groups where membership is implied.
	 * Use {@link DirectGroups()} to only retrieve the group relations without inheritance.
	 *
	 * @todo Push all this logic into Member_GroupSet's getIterator()?
	 */
	public function Groups() {
		$groups = Member_GroupSet::create('Group', 'Group_Members', 'GroupID', 'MemberID');
		$groups = $groups->forForeignID($this->ID);
		
		$this->extend('updateGroups', $groups);

		return $groups;
	}

	/**
	 * @return ManyManyList
	 */
	public function DirectGroups() {
		return $this->getManyManyComponents('Groups');
	}
	
	/**
	 * Get a member SQLMap of members in specific groups
	 * 
	 * If no $groups is passed, all members will be returned
	 * 
	 * @param mixed $groups - takes a SS_List, an array or a single Group.ID
	 * @return SQLMap Returns an SQLMap that returns all Member data.
	 * @see map()
	 */
	public static function map_in_groups($groups = null) {
		$groupIDList = array();
		
		if($groups instanceof SS_List) {
			foreach( $groups as $group ) {
				$groupIDList[] = $group->ID;
			}
		} elseif(is_array($groups)) {
			$groupIDList = $groups;
		} elseif($groups) {
			$groupIDList[] = $groups;
		}
		
		// No groups, return all Members
		if(!$groupIDList) {
			return Member::get()->sort(array('Surname'=>'ASC', 'FirstName'=>'ASC'))->map();
		}
		
		$membersList = new ArrayList();
		// This is a bit ineffective, but follow the ORM style
		foreach(Group::get()->byIDs($groupIDList) as $group) {
			$membersList->merge($group->Members());
		}
		
		$membersList->removeDuplicates('ID');
		return $membersList->map();
	}


	/**
	 * Get a map of all members in the groups given that have CMS permissions
	 *
	 * If no groups are passed, all groups with CMS permissions will be used.
	 *
	 * @param array $groups Groups to consider or NULL to use all groups with
	 *                      CMS permissions.
	 * @return SQLMap Returns a map of all members in the groups given that
	 *                have CMS permissions.
	 */
	public static function mapInCMSGroups($groups = null) {
		if(!$groups || $groups->Count() == 0) {
			$perms = array('ADMIN', 'CMS_ACCESS_AssetAdmin');
			
			if(class_exists('CMSMain')) {
				$cmsPerms = singleton('CMSMain')->providePermissions();
			} else {
				$cmsPerms = singleton('LeftAndMain')->providePermissions();
			}
			
			if(!empty($cmsPerms)) {
				$perms = array_unique(array_merge($perms, array_keys($cmsPerms)));
			}
			
			$SQL_perms = "'" . implode("', '", Convert::raw2sql($perms)) . "'";
			
			$groups = DataObject::get('Group')
				->innerJoin(
					"Permission",
					"\"Permission\".\"GroupID\" = \"Group\".\"ID\" AND \"Permission\".\"Code\" IN ($SQL_perms)"
				);
		}

		$groupIDList = array();

		if(is_a($groups, 'SS_List')) {
			foreach($groups as $group) {
				$groupIDList[] = $group->ID;
			}
		} elseif(is_array($groups)) {
			$groupIDList = $groups;
		}

		$filterClause = ($groupIDList)
			? "\"GroupID\" IN (" . implode( ',', $groupIDList ) . ")"
			: "";
			
		return Member::get()->where($filterClause)->sort("\"Surname\", \"FirstName\"")
			->innerJoin("Group_Members", "\"MemberID\"=\"Member\".\"ID\"")
			->innerJoin("Group", "\"Group\".\"ID\"=\"GroupID\"")
			->map();
	}


	/**
	 * Get the groups in which the member is NOT in
	 *
	 * When passed an array of groups, and a component set of groups, this
	 * function will return the array of groups the member is NOT in.
	 *
	 * @param array $groupList An array of group code names.
	 * @param array $memberGroups A component set of groups (if set to NULL,
	 *                            $this->groups() will be used)
	 * @return array Groups in which the member is NOT in.
	 */
	public function memberNotInGroups($groupList, $memberGroups = null){
		if(!$memberGroups) $memberGroups = $this->Groups();

		foreach($memberGroups as $group) {
			if(in_array($group->Code, $groupList)) {
				$index = array_search($group->Code, $groupList);
				unset($groupList[$index]);
			}
		}
		
		return $groupList;
	}


	/**
	 * Return a {@link FieldList} of fields that would appropriate for editing
	 * this member.
	 *
	 * @return FieldList Return a FieldList of fields that would appropriate for
	 *                   editing this member.
	 */
	public function getCMSFields() {
		require_once 'Zend/Date.php';

		$self = $this;
		$this->beforeUpdateCMSFields(function($fields) use ($self) {
			$mainFields = $fields->fieldByName("Root")->fieldByName("Main")->Children;

			$password = new ConfirmedPasswordField(
				'Password', 
				null, 
				null, 
				null, 
				true // showOnClick
			);
			$password->setCanBeEmpty(true);
			if( ! $self->ID) $password->showOnClick = false;
			$mainFields->replaceField('Password', $password);

			$mainFields->replaceField('Locale', new DropdownField(
				"Locale", 
				_t('Member.INTERFACELANG', "Interface Language", 'Language of the CMS'), 
				i18n::get_existing_translations()
			));

			$mainFields->removeByName('RememberLoginToken');
			$mainFields->removeByName('AutoLoginHash');
			$mainFields->removeByName('AutoLoginExpired');
			$mainFields->removeByName('PasswordEncryption');
			$mainFields->removeByName('PasswordExpiry');
			$mainFields->removeByName('LockedOutUntil');
			
			if( ! $self->config()->lock_out_after_incorrect_logins) {
				$mainFields->removeByName('FailedLoginCount');
			}
			
			$mainFields->removeByName('Salt');

			// Groups relation will get us into logical conflicts because
			// Members are displayed within  group edit form in SecurityAdmin
			$fields->removeByName('Groups');

			if(Permission::check('EDIT_PERMISSIONS')) {
				$groupsMap = array();
				foreach(Group::get() as $group) {
					// Listboxfield values are escaped, use ASCII char instead of &raquo;
					$groupsMap[$group->ID] = $group->getBreadcrumbs(' > ');
				}
				asort($groupsMap);
				$fields->addFieldToTab('Root.Main',
					ListboxField::create('DirectGroups', singleton('Group')->i18n_plural_name())
						->setMultiple(true)
						->setSource($groupsMap)
						->setAttribute(
							'data-placeholder', 
							_t('Member.ADDGROUP', 'Add group', 'Placeholder text for a dropdown')
						)
				);


				// Add permission field (readonly to avoid complicated group assignment logic).
				// This should only be available for existing records, as new records start
				// with no permissions until they have a group assignment anyway.
				if($self->ID) {
					$permissionsField = new PermissionCheckboxSetField_Readonly(
						'Permissions',
						false,
						'Permission',
						'GroupID',
						// we don't want parent relationships, they're automatically resolved in the field
						$self->getManyManyComponents('Groups')
					);
					$fields->findOrMakeTab('Root.Permissions', singleton('Permission')->i18n_plural_name());
					$fields->addFieldToTab('Root.Permissions', $permissionsField);
				}
			}
<<<<<<< HEAD
=======

			// warn a admin user to if they are removing their own admin permission
			if ($this->ID == Member::CurrentUserID()) {
				$adminGroups = Permission::get_groups_by_permission('ADMIN');
				
				foreach ($adminGroups as $group) {
					if ($this->inGroup($group->ID, true)) {
						$adminPermissions = (isset($adminPermissions)) ? 
							$adminPermission = ',' . $group->ID : $group->ID;
					}
				}
				if (isset($adminPermissions)) {
					$fields->push(
						new HiddenField(
							'removeAdminWarning', 'removeAdminWarning', $adminPermissions
						)
					);
				}
			}
		}
>>>>>>> 82f16f5b

			$permissionsTab = $fields->fieldByName("Root")->fieldByName('Permissions');
			if($permissionsTab) $permissionsTab->addExtraClass('readonly');
			
			$defaultDateFormat = Zend_Locale_Format::getDateFormat(new Zend_Locale($self->Locale));
			$dateFormatMap = array(
				'MMM d, yyyy' => Zend_Date::now()->toString('MMM d, yyyy'),
				'yyyy/MM/dd' => Zend_Date::now()->toString('yyyy/MM/dd'),
				'MM/dd/yyyy' => Zend_Date::now()->toString('MM/dd/yyyy'),
				'dd/MM/yyyy' => Zend_Date::now()->toString('dd/MM/yyyy'),
			);
			$dateFormatMap[$defaultDateFormat] = Zend_Date::now()->toString($defaultDateFormat)
				. sprintf(' (%s)', _t('Member.DefaultDateTime', 'default'));
			$mainFields->push(
				$dateFormatField = new MemberDatetimeOptionsetField(
					'DateFormat',
					$self->fieldLabel('DateFormat'),
					$dateFormatMap
				)
			);
			$dateFormatField->setValue($self->DateFormat);
			
			$defaultTimeFormat = Zend_Locale_Format::getTimeFormat(new Zend_Locale($self->Locale));
			$timeFormatMap = array(
				'h:mm a' => Zend_Date::now()->toString('h:mm a'),
				'H:mm' => Zend_Date::now()->toString('H:mm'),
			);
			$timeFormatMap[$defaultTimeFormat] = Zend_Date::now()->toString($defaultTimeFormat)
				. sprintf(' (%s)', _t('Member.DefaultDateTime', 'default'));
			$mainFields->push(
				$timeFormatField = new MemberDatetimeOptionsetField(
					'TimeFormat',
					$self->fieldLabel('TimeFormat'),
					$timeFormatMap
				)
			);
			$timeFormatField->setValue($self->TimeFormat);
		});
		
		return parent::getCMSFields();
	}
	
	/**
	 *
	 * @param boolean $includerelations a boolean value to indicate if the labels returned include relation fields
	 * 
	 */
	public function fieldLabels($includerelations = true) {
		$labels = parent::fieldLabels($includerelations);
		
		$labels['FirstName'] = _t('Member.FIRSTNAME', 'First Name');
		$labels['Surname'] = _t('Member.SURNAME', 'Surname');
		$labels['Email'] = _t('Member.EMAIL', 'Email');
		$labels['Password'] = _t('Member.db_Password', 'Password');
		$labels['PasswordExpiry'] = _t('Member.db_PasswordExpiry', 'Password Expiry Date', 'Password expiry date');
		$labels['LockedOutUntil'] = _t('Member.db_LockedOutUntil', 'Locked out until', 'Security related date');
		$labels['Locale'] = _t('Member.db_Locale', 'Interface Locale');
		$labels['DateFormat'] = _t('Member.DATEFORMAT', 'Date format');
		$labels['TimeFormat'] = _t('Member.TIMEFORMAT', 'Time format');
		if($includerelations){
			$labels['Groups'] = _t('Member.belongs_many_many_Groups', 'Groups',
				'Security Groups this member belongs to');
		}
		return $labels;
	}
	
	/**
	 * Users can view their own record.
	 * Otherwise they'll need ADMIN or CMS_ACCESS_SecurityAdmin permissions.
	 * This is likely to be customized for social sites etc. with a looser permission model.
	 */
	public function canView($member = null) {
		if(!$member || !(is_a($member, 'Member')) || is_numeric($member)) $member = Member::currentUser();
		
		// extended access checks
		$results = $this->extend('canView', $member);
		if($results && is_array($results)) {
			if(!min($results)) return false;
			else return true;
		}
		
		// members can usually edit their own record
		if($member && $this->ID == $member->ID) return true;
		
		if(
			Permission::checkMember($member, 'ADMIN')
			|| Permission::checkMember($member, 'CMS_ACCESS_SecurityAdmin')
		) {
			return true;
		}
		
		return false;
	}
	
	/**
	 * Users can edit their own record.
	 * Otherwise they'll need ADMIN or CMS_ACCESS_SecurityAdmin permissions
	 */
	public function canEdit($member = null) {
		if(!$member || !(is_a($member, 'Member')) || is_numeric($member)) $member = Member::currentUser();
		
		// extended access checks
		$results = $this->extend('canEdit', $member);
		if($results && is_array($results)) {
			if(!min($results)) return false;
			else return true;
		}
		
		// No member found
		if(!($member && $member->exists())) return false;
		
		// If the requesting member is not an admin, but has access to manage members,
		// he still can't edit other members with ADMIN permission.
		// This is a bit weak, strictly speaking he shouldn't be allowed to
		// perform any action that could change the password on a member
		// with "higher" permissions than himself, but thats hard to determine.		
		if(!Permission::checkMember($member, 'ADMIN') && Permission::checkMember($this, 'ADMIN')) return false;

		return $this->canView($member);
	}
	
	/**
	 * Users can edit their own record.
	 * Otherwise they'll need ADMIN or CMS_ACCESS_SecurityAdmin permissions
	 */
	public function canDelete($member = null) {
		if(!$member || !(is_a($member, 'Member')) || is_numeric($member)) $member = Member::currentUser();

		// extended access checks
		$results = $this->extend('canDelete', $member);
		if($results && is_array($results)) {
			if(!min($results)) return false;
			else return true;
		}

		// No member found
		if(!($member && $member->exists())) return false;

		// Members are not allowed to remove themselves,
		// since it would create inconsistencies in the admin UIs.
		if($this->ID && $member->ID == $this->ID) return false;
		
		return $this->canEdit($member);
	}


	/**
	 * Validate this member object.
	 */
	public function validate() {
		$valid = parent::validate();
		
		if(!$this->ID || $this->isChanged('Password')) {
			if($this->Password && self::$password_validator) {
				$valid->combineAnd(self::$password_validator->validate($this->Password, $this));
			}
		}

		if((!$this->ID && $this->SetPassword) || $this->isChanged('SetPassword')) {
			if($this->SetPassword && self::$password_validator) {
				$valid->combineAnd(self::$password_validator->validate($this->SetPassword, $this));
			}
		}

		return $valid;
	}	
	
	/**
	 * Change password. This will cause rehashing according to
	 * the `PasswordEncryption` property.
	 * 
	 * @param String $password Cleartext password
	 */
	public function changePassword($password) {
		$this->Password = $password;
		$valid = $this->validate();
		
		if($valid->valid()) {
			$this->AutoLoginHash = null;
			$this->write();
		}
		
		return $valid;
	}
	
	/**
	 * Tell this member that someone made a failed attempt at logging in as them.
	 * This can be used to lock the user out temporarily if too many failed attempts are made.
	 */
	public function registerFailedLogin() {
		if(self::config()->lock_out_after_incorrect_logins) {
			// Keep a tally of the number of failed log-ins so that we can lock people out
			$this->FailedLoginCount = $this->FailedLoginCount + 1;
	
			if($this->FailedLoginCount >= self::config()->lock_out_after_incorrect_logins) {
				$lockoutMins = self::config()->lock_out_delay_mins;
				$this->LockedOutUntil = date('Y-m-d H:i:s', time() + $lockoutMins*60);
				$this->FailedLoginCount = 0;
			}
		}
		$this->extend('registerFailedLogin');
		$this->write();
	}
	
	/**
	 * Get the HtmlEditorConfig for this user to be used in the CMS.
	 * This is set by the group. If multiple configurations are set,
	 * the one with the highest priority wins.
	 * 
	 * @return string
	 */
	public function getHtmlEditorConfigForCMS() {
		$currentName = '';
		$currentPriority = 0;
		
		foreach($this->Groups() as $group) {
			$configName = $group->HtmlEditorConfig;
			if($configName) {
				$config = HtmlEditorConfig::get($group->HtmlEditorConfig);
				if($config && $config->getOption('priority') > $currentPriority) {
					$currentName = $configName;
					$currentPriority = $config->getOption('priority');
				}
			}
		}
		
		// If can't find a suitable editor, just default to cms
		return $currentName ? $currentName : 'cms';
	}

	public static function get_template_global_variables() {
		return array(
			'CurrentMember' => 'currentUser',
			'currentUser',
		);
	}
}

/**
 * Represents a set of Groups attached to a member.
 * Handles the hierarchy logic.
 * @package framework
 * @subpackage security
 */
class Member_GroupSet extends ManyManyList {
	public function __construct($dataClass, $joinTable, $localKey, $foreignKey, $extraFields = array()) {
		// Bypass the many-many constructor
		DataList::__construct($dataClass);

		$this->joinTable = $joinTable;
		$this->localKey = $localKey;
		$this->foreignKey = $foreignKey;
		$this->extraFields = $extraFields;
	}
	
	/**
	 * Link this group set to a specific member.
	 */
	public function foreignIDFilter($id = null) {
		if ($id === null) $id = $this->getForeignID();

		// Find directly applied groups
		$manyManyFilter = parent::foreignIDFilter($id);
		$groupIDs = DB::query('SELECT "GroupID" FROM "Group_Members" WHERE ' . $manyManyFilter)->column();

		// Get all ancestors
		$allGroupIDs = array();
		while($groupIDs) {
			$allGroupIDs = array_merge($allGroupIDs, $groupIDs);
			$groupIDs = DataObject::get("Group")->byIDs($groupIDs)->column("ParentID");
			$groupIDs = array_filter($groupIDs);
		}
		
		// Add a filter to this DataList
		if($allGroupIDs) {
			return "\"Group\".\"ID\" IN (" . implode(',', $allGroupIDs) .")";
		}
		else {
			return "\"Group\".\"ID\" = 0";
		}
	}

	public function foreignIDWriteFilter($id = null) {
		return parent::foreignIDFilter($id);
	}
}

/**
 * Class used as template to send an email saying that the password has been
 * changed.
 *
 * @package framework
 * @subpackage security
 */
class Member_ChangePasswordEmail extends Email {

	protected $from = '';   // setting a blank from address uses the site's default administrator email
	protected $subject = '';
	protected $ss_template = 'ChangePasswordEmail';
	
	public function __construct() {
		parent::__construct();

		$this->subject = _t('Member.SUBJECTPASSWORDCHANGED', "Your password has been changed", 'Email subject');
	}
}



/**
 * Class used as template to send the forgot password email
 *
 * @package framework
 * @subpackage security
 */
class Member_ForgotPasswordEmail extends Email {
	protected $from = '';  // setting a blank from address uses the site's default administrator email
	protected $subject = '';
	protected $ss_template = 'ForgotPasswordEmail';
	
	public function __construct() {
		parent::__construct();

		$this->subject = _t('Member.SUBJECTPASSWORDRESET', "Your password reset link", 'Email subject');
	}
}

/**
 * Member Validator
 *
 * Custom validation for the Member object can be achieved either through an
 * {@link DataExtension} on the Member object or, by specifying a subclass of
 * {@link Member_Validator} through the {@link Injector} API.
 *
 * {@see Member::getValidator()}
 *
 * @package framework
 * @subpackage security
 */
class Member_Validator extends RequiredFields {

	protected $customRequired = array(
		'FirstName',
		'Email'
	);


	/**
	 * Constructor
	 */
	public function __construct() {
		$required = func_get_args();

		if(isset($required[0]) && is_array($required[0])) {
			$required = $required[0];
		}

		$required = array_merge($required, $this->customRequired);

		parent::__construct($required);
	}

	/**
	 * Check if the submitted member data is valid (server-side)
	 *
	 * Check if a member with that email doesn't already exist, or if it does
	 * that it is this member.
	 *
	 * @param array $data Submitted data
	 * @return bool Returns TRUE if the submitted data is valid, otherwise
	 *              FALSE.
	 */
	public function php($data) {
		$valid = parent::php($data);
		
		$identifierField = Member::config()->unique_identifier_field;
		$SQL_identifierField = Convert::raw2sql($data[$identifierField]);
		$member = DataObject::get_one('Member', "\"$identifierField\" = '{$SQL_identifierField}'");

		// if we are in a complex table field popup, use ctf[childID], else use ID
		if(isset($_REQUEST['ctf']['childID'])) {
			$id = $_REQUEST['ctf']['childID'];
		} elseif(isset($_REQUEST['ID'])) {
			$id = $_REQUEST['ID'];
		} else {
			$id = null;
		}

		if($id && is_object($member) && $member->ID != $id) {
			$uniqueField = $this->form->Fields()->dataFieldByName($identifierField);
			$this->validationError(
				$uniqueField->id(),
				_t(
					'Member.VALIDATIONMEMBEREXISTS',
					'A member already exists with the same %s',
					array('identifier' => strtolower($identifierField))
				),
				'required'
			);
			$valid = false;
		}

		// Execute the validators on the extensions
		if($this->extension_instances) {
			foreach($this->extension_instances as $extension) {
				if(method_exists($extension, 'hasMethod') && $extension->hasMethod('updatePHP')) {
					$valid &= $extension->updatePHP($data, $this->form);
				}
			}
		}

		return $valid;
	}

}<|MERGE_RESOLUTION|>--- conflicted
+++ resolved
@@ -1252,15 +1252,13 @@
 					$fields->addFieldToTab('Root.Permissions', $permissionsField);
 				}
 			}
-<<<<<<< HEAD
-=======
 
 			// warn a admin user to if they are removing their own admin permission
-			if ($this->ID == Member::CurrentUserID()) {
+			if ($self->ID == Member::CurrentUserID()) {
 				$adminGroups = Permission::get_groups_by_permission('ADMIN');
 				
 				foreach ($adminGroups as $group) {
-					if ($this->inGroup($group->ID, true)) {
+					if ($self->inGroup($group->ID, true)) {
 						$adminPermissions = (isset($adminPermissions)) ? 
 							$adminPermission = ',' . $group->ID : $group->ID;
 					}
@@ -1273,8 +1271,6 @@
 					);
 				}
 			}
-		}
->>>>>>> 82f16f5b
 
 			$permissionsTab = $fields->fieldByName("Root")->fieldByName('Permissions');
 			if($permissionsTab) $permissionsTab->addExtraClass('readonly');
