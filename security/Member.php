<?php
/**
 * The member class which represents the users of the system
 *
 * @package framework
 * @subpackage security
 *
 * @property string $FirstName
 * @property string $Surname
 * @property string $Email
 * @property string $Password
 * @property string $RememberLoginToken
 * @property string $TempIDHash
 * @property string $TempIDExpired
 * @property int $NumVisit
 * @property string $LastVisited Date and time of last visit
 * @property string $AutoLoginHash
 * @property string $AutoLoginExpired
 * @property string $PasswordEncryption
 * @property string $Salt
 * @property string $PasswordExpiry
 * @property string $LockedOutUntil
 * @property string $Locale
 * @property int $FailedLoginCount
 * @property string $DateFormat
 * @property string $TimeFormat
 */
class Member extends DataObject implements TemplateGlobalProvider {

	private static $db = array(
		'FirstName' => 'Varchar',
		'Surname' => 'Varchar',
		'Email' => 'Varchar(254)', // See RFC 5321, Section 4.5.3.1.3. (256 minus the < and > character)
		'TempIDHash' => 'Varchar(160)', // Temporary id used for cms re-authentication
		'TempIDExpired' => 'SS_Datetime', // Expiry of temp login
		'Password' => 'Varchar(160)',
		'RememberLoginToken' => 'Varchar(160)', // Note: this currently holds a hash, not a token.
		'AutoLoginHash' => 'Varchar(160)', // Used to auto-login the user on password reset
		'AutoLoginExpired' => 'SS_Datetime',
		// This is an arbitrary code pointing to a PasswordEncryptor instance,
		// not an actual encryption algorithm.
		// Warning: Never change this field after its the first password hashing without
		// providing a new cleartext password as well.
		'PasswordEncryption' => "Varchar(50)",
		'Salt' => 'Varchar(50)',
		'PasswordExpiry' => 'Date',
		'LockedOutUntil' => 'SS_Datetime',
		'Locale' => 'Varchar(6)',
		// handled in registerFailedLogin(), only used if $lock_out_after_incorrect_logins is set
		'FailedLoginCount' => 'Int',
		// In ISO format
		'DateFormat' => 'Varchar(30)',
		'TimeFormat' => 'Varchar(30)',
	);

	private static $belongs_many_many = array(
		'Groups' => 'Group',
	);

	private static $has_one = array();

	private static $has_many = array();

	private static $many_many = array();

	private static $many_many_extraFields = array();

	private static $default_sort = '"Surname", "FirstName"';

	private static $indexes = array(
		'Email' => true,
		//Removed due to duplicate null values causing MSSQL problems
		//'AutoLoginHash' => Array('type'=>'unique', 'value'=>'AutoLoginHash', 'ignoreNulls'=>true)
	);

	/**
	 * @config
	 * @var boolean
	 */
	private static $notify_password_change = false;

	/**
	 * All searchable database columns
	 * in this object, currently queried
	 * with a "column LIKE '%keywords%'
	 * statement.
	 *
	 * @var array
	 * @todo Generic implementation of $searchable_fields on DataObject,
	 * with definition for different searching algorithms
	 * (LIKE, FULLTEXT) and default FormFields to construct a searchform.
	 */
	private static $searchable_fields = array(
		'FirstName',
		'Surname',
		'Email',
	);

	private static $summary_fields = array(
		'FirstName' => 'First Name',
		'Surname' => 'Last Name',
		'Email' => 'Email',
	);

	/**
	 * Internal-use only fields
	 *
	 * @config
	 * @var array
	 */
	private static $hidden_fields = array(
		'RememberLoginToken',
		'AutoLoginHash',
		'AutoLoginExpired',
		'PasswordEncryption',
		'PasswordExpiry',
		'LockedOutUntil',
		'TempIDHash',
		'TempIDExpired',
		'Salt',
		'NumVisit'
	);
	/**
	 * @config
	 * @var Array See {@link set_title_columns()}
	 */
	private static $title_format = null;

	/**
	 * The unique field used to identify this member.
	 * By default, it's "Email", but another common
	 * field could be Username.
	 *
	 * @config
	 * @var string
	 */
	private static $unique_identifier_field = 'Email';

	/**
	 * @config
	 * {@link PasswordValidator} object for validating user's password
	 */
	private static $password_validator = null;

	/**
	 * @config
	 * The number of days that a password should be valid for.
	 * By default, this is null, which means that passwords never expire
	 */
	private static $password_expiry_days = null;

	/**
	 * @config
	 * @var Int Number of incorrect logins after which
	 * the user is blocked from further attempts for the timespan
	 * defined in {@link $lock_out_delay_mins}.
	 */
	private static $lock_out_after_incorrect_logins = 10;

	/**
	 * @config
	 * @var integer Minutes of enforced lockout after incorrect password attempts.
	 * Only applies if {@link $lock_out_after_incorrect_logins} greater than 0.
	 */
	private static $lock_out_delay_mins = 15;

	/**
	 * @config
	 * @var String If this is set, then a session cookie with the given name will be set on log-in,
	 * and cleared on logout.
	 */
	private static $login_marker_cookie = null;

	/**
	 * Indicates that when a {@link Member} logs in, Member:session_regenerate_id()
	 * should be called as a security precaution.
	 *
	 * This doesn't always work, especially if you're trying to set session cookies
	 * across an entire site using the domain parameter to session_set_cookie_params()
	 *
	 * @config
	 * @var boolean
	 */
	private static $session_regenerate_id = true;


	/**
	 * Default lifetime of temporary ids.
	 *
	 * This is the period within which a user can be re-authenticated within the CMS by entering only their password
	 * and without losing their workspace.
	 *
	 * Any session expiration outside of this time will require them to login from the frontend using their full
	 * username and password.
	 *
	 * Defaults to 72 hours. Set to zero to disable expiration.
	 *
	 * @config
	 * @var int Lifetime in seconds
	 */
	private static $temp_id_lifetime = 259200;

	/**
	 * @deprecated 3.2 Use the "Member.session_regenerate_id" config setting instead
	 */
	public static function set_session_regenerate_id($bool) {
		Deprecation::notice('3.2', 'Use the "Member.session_regenerate_id" config setting instead');
		self::config()->session_regenerate_id = $bool;
	}

	/**
	 * Ensure the locale is set to something sensible by default.
	 */
	public function populateDefaults() {
		parent::populateDefaults();
		$this->Locale = i18n::get_closest_translation(i18n::get_locale());
	}

	public function requireDefaultRecords() {
		parent::requireDefaultRecords();
		// Default groups should've been built by Group->requireDefaultRecords() already
		static::default_admin();
	}

	/**
	 * Get the default admin record if it exists, or creates it otherwise if enabled
	 *
	 * @return Member
	 */
	public static function default_admin() {
		// Check if set
		if(!Security::has_default_admin()) return null;
		
		// Find or create ADMIN group
		singleton('Group')->requireDefaultRecords();
		$adminGroup = Permission::get_groups_by_permission('ADMIN')->First();

		// Find member
		$admin = Member::get()
			->filter('Email', Security::default_admin_username())
			->first();
		if(!$admin) {
			// 'Password' is not set to avoid creating
			// persistent logins in the database. See Security::setDefaultAdmin().
			// Set 'Email' to identify this as the default admin
			$admin = Member::create();
			$admin->FirstName = _t('Member.DefaultAdminFirstname', 'Default Admin');
			$admin->Email = Security::default_admin_username();
			$admin->write();
		}

		// Ensure this user is in the admin group
		if(!$admin->inGroup($adminGroup)) {
			$admin->Groups()->add($adminGroup);
		}

		return $admin;
	}

	/**
	 * If this is called, then a session cookie will be set to "1" whenever a user
	 * logs in.  This lets 3rd party tools, such as apache's mod_rewrite, detect
	 * whether a user is logged in or not and alter behaviour accordingly.
	 *
	 * One known use of this is to bypass static caching for logged in users.  This is
	 * done by putting this into _config.php
	 * <pre>
	 * Member::set_login_marker_cookie("SS_LOGGED_IN");
	 * </pre>
	 *
	 * And then adding this condition to each of the rewrite rules that make use of
	 * the static cache.
	 * <pre>
	 * RewriteCond %{HTTP_COOKIE} !SS_LOGGED_IN=1
	 * </pre>
	 *
	 * @deprecated 3.2 Use the "Member.login_marker_cookie" config setting instead
	 * @param $cookieName string The name of the cookie to set.
	 */
	public static function set_login_marker_cookie($cookieName) {
		Deprecation::notice('3.2', 'Use the "Member.login_marker_cookie" config setting instead');
		self::config()->login_marker_cookie = $cookieName;
	}

	/**
	 * Check if the passed password matches the stored one (if the member is not locked out).
	 *
	 * @param  string $password
	 * @return ValidationResult
	 */
	public function checkPassword($password) {
		$result = $this->canLogIn();

		// Short-circuit the result upon failure, no further checks needed.
		if (!$result->valid()) return $result;

		if(empty($this->Password) && $this->exists()) {
			$result->error(_t('Member.NoPassword','There is no password on this member.'));
			return $result;
		}

		$e = PasswordEncryptor::create_for_algorithm($this->PasswordEncryption);
		if(!$e->check($this->Password, $password, $this->Salt, $this)) {
			$result->error(_t (
				'Member.ERRORWRONGCRED',
				'The provided details don\'t seem to be correct. Please try again.'
			));
		}

		return $result;
	}

	/**
	 * Returns a valid {@link ValidationResult} if this member can currently log in, or an invalid
	 * one with error messages to display if the member is locked out.
	 *
	 * You can hook into this with a "canLogIn" method on an attached extension.
	 *
	 * @return ValidationResult
	 */
	public function canLogIn() {
		$result = ValidationResult::create();

		if($this->isLockedOut()) {
			$result->error(
				_t(
					'Member.ERRORLOCKEDOUT2',
					'Your account has been temporarily disabled because of too many failed attempts at ' .
					'logging in. Please try again in {count} minutes.',
					null,
					array('count' => $this->config()->lock_out_delay_mins)
				)
			);
		}

		$this->extend('canLogIn', $result);
		return $result;
	}

	/**
	 * Returns true if this user is locked out
	 */
	public function isLockedOut() {
		return $this->LockedOutUntil && time() < strtotime($this->LockedOutUntil);
	}

	/**
	 * Regenerate the session_id.
	 * This wrapper is here to make it easier to disable calls to session_regenerate_id(), should you need to.
	 * They have caused problems in certain
	 * quirky problems (such as using the Windmill 0.3.6 proxy).
	 */
	public static function session_regenerate_id() {
		if(!self::$session_regenerate_id) return;

		// This can be called via CLI during testing.
		if(Director::is_cli()) return;

		$file = '';
		$line = '';

		// @ is to supress win32 warnings/notices when session wasn't cleaned up properly
		// There's nothing we can do about this, because it's an operating system function!
		if(!headers_sent($file, $line)) @session_regenerate_id(true);
	}

	/**
	 * Get the field used for uniquely identifying a member
	 * in the database. {@see Member::$unique_identifier_field}
	 *
	 * @deprecated 3.2 Use the "Member.unique_identifier_field" config setting instead
	 * @return string
	 */
	public static function get_unique_identifier_field() {
		Deprecation::notice('3.2', 'Use the "Member.unique_identifier_field" config setting instead');
		return Member::config()->unique_identifier_field;
	}

	/**
	 * Set the field used for uniquely identifying a member
	 * in the database. {@see Member::$unique_identifier_field}
	 *
	 * @deprecated 3.2 Use the "Member.unique_identifier_field" config setting instead
	 * @param $field The field name to set as the unique field
	 */
	public static function set_unique_identifier_field($field) {
		Deprecation::notice('3.2', 'Use the "Member.unique_identifier_field" config setting instead');
		Member::config()->unique_identifier_field = $field;
	}

	/**
	 * Set a {@link PasswordValidator} object to use to validate member's passwords.
	 */
	public static function set_password_validator($pv) {
		self::$password_validator = $pv;
	}

	/**
	 * Returns the current {@link PasswordValidator}
	 */
	public static function password_validator() {
		return self::$password_validator;
	}

	/**
	 * Set the number of days that a password should be valid for.
	 * Set to null (the default) to have passwords never expire.
	 *
	 * @deprecated 3.2 Use the "Member.password_expiry_days" config setting instead
	 */
	public static function set_password_expiry($days) {
		Deprecation::notice('3.2', 'Use the "Member.password_expiry_days" config setting instead');
		self::config()->password_expiry_days = $days;
	}

	/**
	 * Configure the security system to lock users out after this many incorrect logins
	 *
	 * @deprecated 3.2 Use the "Member.lock_out_after_incorrect_logins" config setting instead
	 */
	public static function lock_out_after_incorrect_logins($numLogins) {
		Deprecation::notice('3.2', 'Use the "Member.lock_out_after_incorrect_logins" config setting instead');
		self::config()->lock_out_after_incorrect_logins = $numLogins;
	}


	public function isPasswordExpired() {
		if(!$this->PasswordExpiry) return false;
		return strtotime(date('Y-m-d')) >= strtotime($this->PasswordExpiry);
	}

	/**
	 * Logs this member in
	 *
	 * @param bool $remember If set to TRUE, the member will be logged in automatically the next time.
	 */
	public function logIn($remember = false) {
		$this->extend('beforeMemberLoggedIn');

		self::session_regenerate_id();

		Session::set("loggedInAs", $this->ID);
		// This lets apache rules detect whether the user has logged in
		if(Member::config()->login_marker_cookie) Cookie::set(Member::config()->login_marker_cookie, 1, 0);

		if($remember) {
			// Store the hash and give the client the cookie with the token.
			$generator = new RandomGenerator();
			$token = $generator->randomToken('sha1');
			$hash = $this->encryptWithUserSettings($token);
			$this->RememberLoginToken = $hash;
			Cookie::set('alc_enc', $this->ID . ':' . $token, 90, null, null, null, true);
		} else {
			$this->RememberLoginToken = null;
			Cookie::force_expiry('alc_enc');
		}

		// Clear the incorrect log-in count
<<<<<<< HEAD
		if(self::config()->lock_out_after_incorrect_logins) {
			$this->FailedLoginCount = 0;
		}

=======
		$this->registerSuccessfulLogin();
		
>>>>>>> 50d80e58
		// Don't set column if its not built yet (the login might be precursor to a /dev/build...)
		if(array_key_exists('LockedOutUntil', DB::field_list('Member'))) {
			$this->LockedOutUntil = null;
		}

		$this->regenerateTempID();

		$this->write();

		// Audit logging hook
		$this->extend('memberLoggedIn');
	}

	/**
	 * Trigger regeneration of TempID.
	 *
	 * This should be performed any time the user presents their normal identification (normally Email)
	 * and is successfully authenticated.
	 */
	public function regenerateTempID() {
		$generator = new RandomGenerator();
		$this->TempIDHash = $generator->randomToken('sha1');
		$this->TempIDExpired = self::config()->temp_id_lifetime
			? date('Y-m-d H:i:s', strtotime(SS_Datetime::now()->getValue()) + self::config()->temp_id_lifetime)
			: null;
		$this->write();
	}

	/**
	 * Check if the member ID logged in session actually
	 * has a database record of the same ID. If there is
	 * no logged in user, FALSE is returned anyway.
	 *
	 * @return boolean TRUE record found FALSE no record found
	 */
	public static function logged_in_session_exists() {
		if($id = Member::currentUserID()) {
			if($member = DataObject::get_by_id('Member', $id)) {
				if($member->exists()) return true;
			}
		}

		return false;
	}

	/**
	 * Log the user in if the "remember login" cookie is set
	 *
	 * The <i>remember login token</i> will be changed on every successful
	 * auto-login.
	 */
	public static function autoLogin() {
		// Don't bother trying this multiple times
		self::$_already_tried_to_auto_log_in = true;

		if(strpos(Cookie::get('alc_enc'), ':') && !Session::get("loggedInAs")) {
			list($uid, $token) = explode(':', Cookie::get('alc_enc'), 2);

			$member = DataObject::get_by_id("Member", $uid);

			// check if autologin token matches
			if($member) {
				$hash = $member->encryptWithUserSettings($token);
				if(!$member->RememberLoginToken || $member->RememberLoginToken !== $hash) {
					$member = null;
				}
			}

			if($member) {
				self::session_regenerate_id();
				Session::set("loggedInAs", $member->ID);
				// This lets apache rules detect whether the user has logged in
				if(Member::config()->login_marker_cookie) {
					Cookie::set(Member::config()->login_marker_cookie, 1, 0, null, null, false, true);
				}

				$generator = new RandomGenerator();
				$token = $generator->randomToken('sha1');
				$hash = $member->encryptWithUserSettings($token);
				$member->RememberLoginToken = $hash;
				Cookie::set('alc_enc', $member->ID . ':' . $token, 90, null, null, false, true);
				$member->write();

				// Audit logging hook
				$member->extend('memberAutoLoggedIn');
			}
		}
	}

	/**
	 * Logs this member out.
	 */
	public function logOut() {
		$this->extend('beforeMemberLoggedOut');

		Session::clear("loggedInAs");
		if(Member::config()->login_marker_cookie) Cookie::set(Member::config()->login_marker_cookie, null, 0);

		Session::destroy();

		$this->extend('memberLoggedOut');

		$this->RememberLoginToken = null;
		Cookie::force_expiry('alc_enc');

		// Switch back to live in order to avoid infinite loops when
		// redirecting to the login screen (if this login screen is versioned)
		Session::clear('readingMode');

		$this->write();

		// Audit logging hook
		$this->extend('memberLoggedOut');
	}

	/**
	 * Utility for generating secure password hashes for this member.
	 */
	public function encryptWithUserSettings($string) {
		if (!$string) return null;

		// If the algorithm or salt is not available, it means we are operating
		// on legacy account with unhashed password. Do not hash the string.
		if (!$this->PasswordEncryption) {
			return $string;
		}

		// We assume we have PasswordEncryption and Salt available here.
		$e = PasswordEncryptor::create_for_algorithm($this->PasswordEncryption);
		return $e->encrypt($string, $this->Salt);

	}

	/**
	 * Generate an auto login token which can be used to reset the password,
	 * at the same time hashing it and storing in the database.
	 *
	 * @param int $lifetime The lifetime of the auto login hash in days (by default 2 days)
	 *
	 * @returns string Token that should be passed to the client (but NOT persisted).
	 *
	 * @todo Make it possible to handle database errors such as a "duplicate key" error
	 */
	public function generateAutologinTokenAndStoreHash($lifetime = 2) {
		do {
			$generator = new RandomGenerator();
			$token = $generator->randomToken();
			$hash = $this->encryptWithUserSettings($token);
		} while(DataObject::get_one('Member', array(
			'"Member"."AutoLoginHash"' => $hash
		)));

		$this->AutoLoginHash = $hash;
		$this->AutoLoginExpired = date('Y-m-d', time() + (86400 * $lifetime));

		$this->write();

		return $token;
	}

	/**
	 * Check the token against the member.
	 *
	 * @param string $autologinToken
	 *
	 * @returns bool Is token valid?
	 */
	public function validateAutoLoginToken($autologinToken) {
		$hash = $this->encryptWithUserSettings($autologinToken);
		$member = self::member_from_autologinhash($hash, false);
		return (bool)$member;
	}

	/**
	 * Return the member for the auto login hash
	 *
	 * @param string $hash The hash key
	 * @param bool $login Should the member be logged in?
	 *
	 * @return Member the matching member, if valid
	 * @return Member
	 */
	public static function member_from_autologinhash($hash, $login = false) {

		$nowExpression = DB::get_conn()->now();
		$member = DataObject::get_one('Member', array(
			"\"Member\".\"AutoLoginHash\"" => $hash,
			"\"Member\".\"AutoLoginExpired\" > $nowExpression" // NOW() can't be parameterised
		));

		if($login && $member) $member->logIn();

		return $member;
	}

	/**
	 * Find a member record with the given TempIDHash value
	 *
	 * @param string $tempid
	 * @return Member
	 */
	public static function member_from_tempid($tempid) {
		$members = Member::get()
			->filter('TempIDHash', $tempid);

		// Exclude expired
		if(static::config()->temp_id_lifetime) {
			$members = $members->filter('TempIDExpired:GreaterThan', SS_Datetime::now()->getValue());
		}

		return $members->first();
	}

	/**
	 * Returns the fields for the member form - used in the registration/profile module.
	 * It should return fields that are editable by the admin and the logged-in user.
	 *
	 * @return FieldList Returns a {@link FieldList} containing the fields for
	 *                   the member form.
	 */
	public function getMemberFormFields() {
		$fields = parent::getFrontendFields();

		$fields->replaceField('Password', $password = new ConfirmedPasswordField (
			'Password',
			$this->fieldLabel('Password'),
			null,
			null,
			(bool) $this->ID
		));
		$password->setCanBeEmpty(true);

		$fields->replaceField('Locale', new DropdownField (
			'Locale',
			$this->fieldLabel('Locale'),
			i18n::get_existing_translations()
		));

		$fields->removeByName(static::config()->hidden_fields);
		$fields->removeByName('FailedLoginCount');


		$this->extend('updateMemberFormFields', $fields);
		return $fields;
	}

	/**
	 * Returns the {@link RequiredFields} instance for the Member object. This
	 * Validator is used when saving a {@link CMSProfileController} or added to
	 * any form responsible for saving a users data.
	 *
	 * To customize the required fields, add a {@link DataExtension} to member
	 * calling the `updateValidator()` method.
	 *
	 * @return Member_Validator
	 */
	public function getValidator() {
		$validator = Injector::inst()->create('Member_Validator');
		$this->extend('updateValidator', $validator);

		return $validator;
	}


	/**
	 * Returns the current logged in user
	 *
	 * @return Member|null
	 */
	public static function currentUser() {
		$id = Member::currentUserID();

		if($id) {
			return Member::get()->byId($id);
		}
	}

	/**
	 * Get the ID of the current logged in user
	 *
	 * @return int Returns the ID of the current logged in user or 0.
	 */
	public static function currentUserID() {
		$id = Session::get("loggedInAs");
		if(!$id && !self::$_already_tried_to_auto_log_in) {
			self::autoLogin();
			$id = Session::get("loggedInAs");
		}

		return is_numeric($id) ? $id : 0;
	}
	private static $_already_tried_to_auto_log_in = false;


	/*
	 * Generate a random password, with randomiser to kick in if there's no words file on the
	 * filesystem.
	 *
	 * @return string Returns a random password.
	 */
	public static function create_new_password() {
		$words = Config::inst()->get('Security', 'word_list');

		if($words && file_exists($words)) {
			$words = file($words);

			list($usec, $sec) = explode(' ', microtime());
			srand($sec + ((float) $usec * 100000));

			$word = trim($words[rand(0,sizeof($words)-1)]);
			$number = rand(10,999);

			return $word . $number;
		} else {
			$random = rand();
			$string = md5($random);
			$output = substr($string, 0, 6);
			return $output;
		}
	}

	/**
	 * Event handler called before writing to the database.
	 */
	public function onBeforeWrite() {
		if($this->SetPassword) $this->Password = $this->SetPassword;

		// If a member with the same "unique identifier" already exists with a different ID, don't allow merging.
		// Note: This does not a full replacement for safeguards in the controller layer (e.g. in a registration form),
		// but rather a last line of defense against data inconsistencies.
		$identifierField = Member::config()->unique_identifier_field;
		if($this->$identifierField) {

			// Note: Same logic as Member_Validator class
			$filter = array("\"$identifierField\"" => $this->$identifierField);
			if($this->ID) {
				$filter[] = array('"Member"."ID" <> ?' => $this->ID);
			}
			$existingRecord = DataObject::get_one('Member', $filter);

			if($existingRecord) {
				throw new ValidationException(ValidationResult::create(false, _t(
					'Member.ValidationIdentifierFailed',
					'Can\'t overwrite existing member #{id} with identical identifier ({name} = {value}))',
					'Values in brackets show "fieldname = value", usually denoting an existing email address',
					array(
						'id' => $existingRecord->ID,
						'name' => $identifierField,
						'value' => $this->$identifierField
					)
				)));
			}
		}

		// We don't send emails out on dev/tests sites to prevent accidentally spamming users.
		// However, if TestMailer is in use this isn't a risk.
		if(
			(Director::isLive() || Email::mailer() instanceof TestMailer)
			&& $this->isChanged('Password')
			&& $this->record['Password']
			&& $this->config()->notify_password_change
		) {
			$e = Member_ChangePasswordEmail::create();
			$e->populateTemplate($this);
			$e->setTo($this->Email);
			$e->send();
		}

		// The test on $this->ID is used for when records are initially created.
		// Note that this only works with cleartext passwords, as we can't rehash
		// existing passwords.
		if((!$this->ID && $this->Password) || $this->isChanged('Password')) {
			// Password was changed: encrypt the password according the settings
			$encryption_details = Security::encrypt_password(
				$this->Password, // this is assumed to be cleartext
				$this->Salt,
				($this->PasswordEncryption) ?
					$this->PasswordEncryption : Security::config()->password_encryption_algorithm,
				$this
			);

			// Overwrite the Password property with the hashed value
			$this->Password = $encryption_details['password'];
			$this->Salt = $encryption_details['salt'];
			$this->PasswordEncryption = $encryption_details['algorithm'];

			// If we haven't manually set a password expiry
			if(!$this->isChanged('PasswordExpiry')) {
				// then set it for us
				if(self::config()->password_expiry_days) {
					$this->PasswordExpiry = date('Y-m-d', time() + 86400 * self::config()->password_expiry_days);
				} else {
					$this->PasswordExpiry = null;
				}
			}
		}

		// save locale
		if(!$this->Locale) {
			$this->Locale = i18n::get_locale();
		}

		parent::onBeforeWrite();
	}

	public function onAfterWrite() {
		parent::onAfterWrite();

		if($this->isChanged('Password')) {
			MemberPassword::log($this);
		}
	}

	/**
	 * If any admin groups are requested, deny the whole save operation.
	 *
	 * @param Array $ids Database IDs of Group records
	 * @return boolean
	 */
	public function onChangeGroups($ids) {
		// Filter out admin groups to avoid privilege escalation,
		// unless the current user is an admin already OR the logged in user is an admin
		if(!(Permission::check('ADMIN') || Permission::checkMember($this, 'ADMIN'))) {
			$adminGroups = Permission::get_groups_by_permission('ADMIN');
			$adminGroupIDs = ($adminGroups) ? $adminGroups->column('ID') : array();
			return count(array_intersect($ids, $adminGroupIDs)) == 0;
		} else {
			return true;
		}
	}


	/**
	 * Check if the member is in one of the given groups.
	 *
	 * @param array|SS_List $groups Collection of {@link Group} DataObjects to check
	 * @param boolean $strict Only determine direct group membership if set to true (Default: false)
	 * @return bool Returns TRUE if the member is in one of the given groups, otherwise FALSE.
	 */
	public function inGroups($groups, $strict = false) {
		if($groups) foreach($groups as $group) {
			if($this->inGroup($group, $strict)) return true;
		}

		return false;
	}


	/**
	 * Check if the member is in the given group or any parent groups.
	 *
	 * @param int|Group|string $group Group instance, Group Code or ID
	 * @param boolean $strict Only determine direct group membership if set to TRUE (Default: FALSE)
	 * @return bool Returns TRUE if the member is in the given group, otherwise FALSE.
	 */
	public function inGroup($group, $strict = false) {
		if(is_numeric($group)) {
			$groupCheckObj = DataObject::get_by_id('Group', $group);
		} elseif(is_string($group)) {
			$groupCheckObj = DataObject::get_one('Group', array(
				'"Group"."Code"' => $group
			));
		} elseif($group instanceof Group) {
			$groupCheckObj = $group;
		} else {
			user_error('Member::inGroup(): Wrong format for $group parameter', E_USER_ERROR);
		}

		if(!$groupCheckObj) return false;

		$groupCandidateObjs = ($strict) ? $this->getManyManyComponents("Groups") : $this->Groups();
		if($groupCandidateObjs) foreach($groupCandidateObjs as $groupCandidateObj) {
			if($groupCandidateObj->ID == $groupCheckObj->ID) return true;
		}

		return false;
	}

	/**
	 * Adds the member to a group. This will create the group if the given
	 * group code does not return a valid group object.
	 *
	 * @param string $groupcode
	 * @param string Title of the group
	 */
	public function addToGroupByCode($groupcode, $title = "") {
		$group = DataObject::get_one('Group', array(
			'"Group"."Code"' => $groupcode
		));

		if($group) {
			$this->Groups()->add($group);
		} else {
			if(!$title) $title = $groupcode;

			$group = new Group();
			$group->Code = $groupcode;
			$group->Title = $title;
			$group->write();

			$this->Groups()->add($group);
		}
	}

	/**
	 * Removes a member from a group.
	 *
	 * @param string $groupcode
	 */
	public function removeFromGroupByCode($groupcode) {
		$group = Group::get()->filter(array('Code' => $groupcode))->first();

		if($group) {
			$this->Groups()->remove($group);
		}
	}

	/**
	 * @param Array $columns Column names on the Member record to show in {@link getTitle()}.
	 * @param String $sep Separator
	 */
	public static function set_title_columns($columns, $sep = ' ') {
		if (!is_array($columns)) $columns = array($columns);
		self::config()->title_format = array('columns' => $columns, 'sep' => $sep);
	}

	//------------------- HELPER METHODS -----------------------------------//

	/**
	 * Get the complete name of the member, by default in the format "<Surname>, <FirstName>".
	 * Falls back to showing either field on its own.
	 *
	 * You can overload this getter with {@link set_title_format()}
	 * and {@link set_title_sql()}.
	 *
	 * @return string Returns the first- and surname of the member. If the ID
	 *  of the member is equal 0, only the surname is returned.
	 */
	public function getTitle() {
		$format = $this->config()->title_format;
		if ($format) {
			$values = array();
			foreach($format['columns'] as $col) {
				$values[] = $this->getField($col);
			}
			return join($format['sep'], $values);
		}
		if($this->getField('ID') === 0)
			return $this->getField('Surname');
		else{
			if($this->getField('Surname') && $this->getField('FirstName')){
				return $this->getField('Surname') . ', ' . $this->getField('FirstName');
			}elseif($this->getField('Surname')){
				return $this->getField('Surname');
			}elseif($this->getField('FirstName')){
				return $this->getField('FirstName');
			}else{
				return null;
			}
		}
	}

	/**
	 * Return a SQL CONCAT() fragment suitable for a SELECT statement.
	 * Useful for custom queries which assume a certain member title format.
	 *
	 * @param String $tableName
	 * @return String SQL
	 */
	public static function get_title_sql($tableName = 'Member') {
		// This should be abstracted to SSDatabase concatOperator or similar.
		$op = (DB::get_conn() instanceof MSSQLDatabase) ? " + " : " || ";

		$format = self::config()->title_format;
		if ($format) {
			$columnsWithTablename = array();
			foreach($format['columns'] as $column) {
				$columnsWithTablename[] = "\"$tableName\".\"$column\"";
			}

			return "(".join(" $op '".$format['sep']."' $op ", $columnsWithTablename).")";
		} else {
			return "(\"$tableName\".\"Surname\" $op ' ' $op \"$tableName\".\"FirstName\")";
		}
	}


	/**
	 * Get the complete name of the member
	 *
	 * @return string Returns the first- and surname of the member.
	 */
	public function getName() {
		return ($this->Surname) ? trim($this->FirstName . ' ' . $this->Surname) : $this->FirstName;
	}


	/**
	 * Set first- and surname
	 *
	 * This method assumes that the last part of the name is the surname, e.g.
	 * <i>A B C</i> will result in firstname <i>A B</i> and surname <i>C</i>
	 *
	 * @param string $name The name
	 */
	public function setName($name) {
		$nameParts = explode(' ', $name);
		$this->Surname = array_pop($nameParts);
		$this->FirstName = join(' ', $nameParts);
	}


	/**
	 * Alias for {@link setName}
	 *
	 * @param string $name The name
	 * @see setName()
	 */
	public function splitName($name) {
		return $this->setName($name);
	}

	/**
	 * Override the default getter for DateFormat so the
	 * default format for the user's locale is used
	 * if the user has not defined their own.
	 *
	 * @return string ISO date format
	 */
	public function getDateFormat() {
		if($this->getField('DateFormat')) {
			return $this->getField('DateFormat');
		} else {
			return Config::inst()->get('i18n', 'date_format');
		}
	}

	/**
	 * Override the default getter for TimeFormat so the
	 * default format for the user's locale is used
	 * if the user has not defined their own.
	 *
	 * @return string ISO date format
	 */
	public function getTimeFormat() {
		if($this->getField('TimeFormat')) {
			return $this->getField('TimeFormat');
		} else {
			return Config::inst()->get('i18n', 'time_format');
		}
	}

	//---------------------------------------------------------------------//


	/**
	 * Get a "many-to-many" map that holds for all members their group memberships,
	 * including any parent groups where membership is implied.
	 * Use {@link DirectGroups()} to only retrieve the group relations without inheritance.
	 *
	 * @todo Push all this logic into Member_GroupSet's getIterator()?
	 */
	public function Groups() {
		$groups = Member_GroupSet::create('Group', 'Group_Members', 'GroupID', 'MemberID');
		$groups = $groups->forForeignID($this->ID);

		$this->extend('updateGroups', $groups);

		return $groups;
	}

	/**
	 * @return ManyManyList
	 */
	public function DirectGroups() {
		return $this->getManyManyComponents('Groups');
	}

	/**
	 * Get a member SQLMap of members in specific groups
	 *
	 * If no $groups is passed, all members will be returned
	 *
	 * @param mixed $groups - takes a SS_List, an array or a single Group.ID
	 * @return SQLMap Returns an SQLMap that returns all Member data.
	 * @see map()
	 */
	public static function map_in_groups($groups = null) {
		$groupIDList = array();

		if($groups instanceof SS_List) {
			foreach( $groups as $group ) {
				$groupIDList[] = $group->ID;
			}
		} elseif(is_array($groups)) {
			$groupIDList = $groups;
		} elseif($groups) {
			$groupIDList[] = $groups;
		}

		// No groups, return all Members
		if(!$groupIDList) {
			return Member::get()->sort(array('Surname'=>'ASC', 'FirstName'=>'ASC'))->map();
		}

		$membersList = new ArrayList();
		// This is a bit ineffective, but follow the ORM style
		foreach(Group::get()->byIDs($groupIDList) as $group) {
			$membersList->merge($group->Members());
		}

		$membersList->removeDuplicates('ID');
		return $membersList->map();
	}


	/**
	 * Get a map of all members in the groups given that have CMS permissions
	 *
	 * If no groups are passed, all groups with CMS permissions will be used.
	 *
	 * @param array $groups Groups to consider or NULL to use all groups with
	 *                      CMS permissions.
	 * @return SS_Map Returns a map of all members in the groups given that
	 *                have CMS permissions.
	 */
	public static function mapInCMSGroups($groups = null) {
		if(!$groups || $groups->Count() == 0) {
			$perms = array('ADMIN', 'CMS_ACCESS_AssetAdmin');

			if(class_exists('CMSMain')) {
				$cmsPerms = singleton('CMSMain')->providePermissions();
			} else {
				$cmsPerms = singleton('LeftAndMain')->providePermissions();
			}

			if(!empty($cmsPerms)) {
				$perms = array_unique(array_merge($perms, array_keys($cmsPerms)));
			}

			$permsClause = DB::placeholders($perms);
			$groups = DataObject::get('Group')
				->innerJoin("Permission", '"Permission"."GroupID" = "Group"."ID"')
				->where(array(
					"\"Permission\".\"Code\" IN ($permsClause)" => $perms
				));
		}

		$groupIDList = array();

		if(is_a($groups, 'SS_List')) {
			foreach($groups as $group) {
				$groupIDList[] = $group->ID;
			}
		} elseif(is_array($groups)) {
			$groupIDList = $groups;
		}

		$members = Member::get()
			->innerJoin("Group_Members", '"Group_Members"."MemberID" = "Member"."ID"')
			->innerJoin("Group", '"Group"."ID" = "Group_Members"."GroupID"');
		if($groupIDList) {
			$groupClause = DB::placeholders($groupIDList);
			$members = $members->where(array(
				"\"Group\".\"ID\" IN ($groupClause)" => $groupIDList
			));
		}

		return $members->sort('"Member"."Surname", "Member"."FirstName"')->map();
	}


	/**
	 * Get the groups in which the member is NOT in
	 *
	 * When passed an array of groups, and a component set of groups, this
	 * function will return the array of groups the member is NOT in.
	 *
	 * @param array $groupList An array of group code names.
	 * @param array $memberGroups A component set of groups (if set to NULL,
	 *                            $this->groups() will be used)
	 * @return array Groups in which the member is NOT in.
	 */
	public function memberNotInGroups($groupList, $memberGroups = null){
		if(!$memberGroups) $memberGroups = $this->Groups();

		foreach($memberGroups as $group) {
			if(in_array($group->Code, $groupList)) {
				$index = array_search($group->Code, $groupList);
				unset($groupList[$index]);
			}
		}

		return $groupList;
	}


	/**
	 * Return a {@link FieldList} of fields that would appropriate for editing
	 * this member.
	 *
	 * @return FieldList Return a FieldList of fields that would appropriate for
	 *                   editing this member.
	 */
	public function getCMSFields() {
		require_once 'Zend/Date.php';

		$self = $this;
		$this->beforeUpdateCMSFields(function($fields) use ($self) {
			$mainFields = $fields->fieldByName("Root")->fieldByName("Main")->Children;

			$password = new ConfirmedPasswordField(
				'Password',
				null,
				null,
				null,
				true // showOnClick
			);
			$password->setCanBeEmpty(true);
			if( ! $self->ID) $password->showOnClick = false;
			$mainFields->replaceField('Password', $password);

			$mainFields->replaceField('Locale', new DropdownField(
				"Locale",
				_t('Member.INTERFACELANG', "Interface Language", 'Language of the CMS'),
				i18n::get_existing_translations()
			));
			$mainFields->removeByName($self->config()->hidden_fields);

			if( ! $self->config()->lock_out_after_incorrect_logins) {
				$mainFields->removeByName('FailedLoginCount');
			}


			// Groups relation will get us into logical conflicts because
			// Members are displayed within  group edit form in SecurityAdmin
			$fields->removeByName('Groups');

			if(Permission::check('EDIT_PERMISSIONS')) {
				$groupsMap = array();
				foreach(Group::get() as $group) {
					// Listboxfield values are escaped, use ASCII char instead of &raquo;
					$groupsMap[$group->ID] = $group->getBreadcrumbs(' > ');
				}
				asort($groupsMap);
				$fields->addFieldToTab('Root.Main',
					ListboxField::create('DirectGroups', singleton('Group')->i18n_plural_name())
						->setMultiple(true)
						->setSource($groupsMap)
						->setAttribute(
							'data-placeholder',
							_t('Member.ADDGROUP', 'Add group', 'Placeholder text for a dropdown')
						)
				);


				// Add permission field (readonly to avoid complicated group assignment logic).
				// This should only be available for existing records, as new records start
				// with no permissions until they have a group assignment anyway.
				if($self->ID) {
					$permissionsField = new PermissionCheckboxSetField_Readonly(
						'Permissions',
						false,
						'Permission',
						'GroupID',
						// we don't want parent relationships, they're automatically resolved in the field
						$self->getManyManyComponents('Groups')
					);
					$fields->findOrMakeTab('Root.Permissions', singleton('Permission')->i18n_plural_name());
					$fields->addFieldToTab('Root.Permissions', $permissionsField);
				}
			}

			$permissionsTab = $fields->fieldByName("Root")->fieldByName('Permissions');
			if($permissionsTab) $permissionsTab->addExtraClass('readonly');

			$defaultDateFormat = Zend_Locale_Format::getDateFormat(new Zend_Locale($self->Locale));
			$dateFormatMap = array(
				'MMM d, yyyy' => Zend_Date::now()->toString('MMM d, yyyy'),
				'yyyy/MM/dd' => Zend_Date::now()->toString('yyyy/MM/dd'),
				'MM/dd/yyyy' => Zend_Date::now()->toString('MM/dd/yyyy'),
				'dd/MM/yyyy' => Zend_Date::now()->toString('dd/MM/yyyy'),
			);
			$dateFormatMap[$defaultDateFormat] = Zend_Date::now()->toString($defaultDateFormat)
				. sprintf(' (%s)', _t('Member.DefaultDateTime', 'default'));
			$mainFields->push(
				$dateFormatField = new MemberDatetimeOptionsetField(
					'DateFormat',
					$self->fieldLabel('DateFormat'),
					$dateFormatMap
				)
			);
			$dateFormatField->setValue($self->DateFormat);

			$defaultTimeFormat = Zend_Locale_Format::getTimeFormat(new Zend_Locale($self->Locale));
			$timeFormatMap = array(
				'h:mm a' => Zend_Date::now()->toString('h:mm a'),
				'H:mm' => Zend_Date::now()->toString('H:mm'),
			);
			$timeFormatMap[$defaultTimeFormat] = Zend_Date::now()->toString($defaultTimeFormat)
				. sprintf(' (%s)', _t('Member.DefaultDateTime', 'default'));
			$mainFields->push(
				$timeFormatField = new MemberDatetimeOptionsetField(
					'TimeFormat',
					$self->fieldLabel('TimeFormat'),
					$timeFormatMap
				)
			);
			$timeFormatField->setValue($self->TimeFormat);
		});

		return parent::getCMSFields();
	}

	/**
	 *
	 * @param boolean $includerelations a boolean value to indicate if the labels returned include relation fields
	 *
	 */
	public function fieldLabels($includerelations = true) {
		$labels = parent::fieldLabels($includerelations);

		$labels['FirstName'] = _t('Member.FIRSTNAME', 'First Name');
		$labels['Surname'] = _t('Member.SURNAME', 'Surname');
		$labels['Email'] = _t('Member.EMAIL', 'Email');
		$labels['Password'] = _t('Member.db_Password', 'Password');
		$labels['PasswordExpiry'] = _t('Member.db_PasswordExpiry', 'Password Expiry Date', 'Password expiry date');
		$labels['LockedOutUntil'] = _t('Member.db_LockedOutUntil', 'Locked out until', 'Security related date');
		$labels['Locale'] = _t('Member.db_Locale', 'Interface Locale');
		$labels['DateFormat'] = _t('Member.DATEFORMAT', 'Date format');
		$labels['TimeFormat'] = _t('Member.TIMEFORMAT', 'Time format');
		if($includerelations){
			$labels['Groups'] = _t('Member.belongs_many_many_Groups', 'Groups',
				'Security Groups this member belongs to');
		}
		return $labels;
	}

	/**
	 * Users can view their own record.
	 * Otherwise they'll need ADMIN or CMS_ACCESS_SecurityAdmin permissions.
	 * This is likely to be customized for social sites etc. with a looser permission model.
	 */
	public function canView($member = null) {
		if(!$member || !(is_a($member, 'Member')) || is_numeric($member)) $member = Member::currentUser();

		// extended access checks
		$results = $this->extend('canView', $member);
		if($results && is_array($results)) {
			if(!min($results)) return false;
			else return true;
		}

		// members can usually edit their own record
		if($member && $this->ID == $member->ID) return true;

		if(
			Permission::checkMember($member, 'ADMIN')
			|| Permission::checkMember($member, 'CMS_ACCESS_SecurityAdmin')
		) {
			return true;
		}

		return false;
	}

	/**
	 * Users can edit their own record.
	 * Otherwise they'll need ADMIN or CMS_ACCESS_SecurityAdmin permissions
	 */
	public function canEdit($member = null) {
		if(!$member || !(is_a($member, 'Member')) || is_numeric($member)) $member = Member::currentUser();

		// extended access checks
		$results = $this->extend('canEdit', $member);
		if($results && is_array($results)) {
			if(!min($results)) return false;
			else return true;
		}

		// No member found
		if(!($member && $member->exists())) return false;

		// If the requesting member is not an admin, but has access to manage members,
		// he still can't edit other members with ADMIN permission.
		// This is a bit weak, strictly speaking he shouldn't be allowed to
		// perform any action that could change the password on a member
		// with "higher" permissions than himself, but thats hard to determine.
		if(!Permission::checkMember($member, 'ADMIN') && Permission::checkMember($this, 'ADMIN')) return false;

		return $this->canView($member);
	}

	/**
	 * Users can edit their own record.
	 * Otherwise they'll need ADMIN or CMS_ACCESS_SecurityAdmin permissions
	 */
	public function canDelete($member = null) {
		if(!$member || !(is_a($member, 'Member')) || is_numeric($member)) $member = Member::currentUser();

		// extended access checks
		$results = $this->extend('canDelete', $member);
		if($results && is_array($results)) {
			if(!min($results)) return false;
			else return true;
		}

		// No member found
		if(!($member && $member->exists())) return false;

		// Members are not allowed to remove themselves,
		// since it would create inconsistencies in the admin UIs.
		if($this->ID && $member->ID == $this->ID) return false;

		return $this->canEdit($member);
	}


	/**
	 * Validate this member object.
	 */
	public function validate() {
		$valid = parent::validate();

		if(!$this->ID || $this->isChanged('Password')) {
			if($this->Password && self::$password_validator) {
				$valid->combineAnd(self::$password_validator->validate($this->Password, $this));
			}
		}

		if((!$this->ID && $this->SetPassword) || $this->isChanged('SetPassword')) {
			if($this->SetPassword && self::$password_validator) {
				$valid->combineAnd(self::$password_validator->validate($this->SetPassword, $this));
			}
		}

		return $valid;
	}

	/**
	 * Change password. This will cause rehashing according to
	 * the `PasswordEncryption` property.
	 *
	 * @param String $password Cleartext password
	 */
	public function changePassword($password) {
		$this->Password = $password;
		$valid = $this->validate();

		if($valid->valid()) {
			$this->AutoLoginHash = null;
			$this->write();
		}

		return $valid;
	}

	/**
	 * Tell this member that someone made a failed attempt at logging in as them.
	 * This can be used to lock the user out temporarily if too many failed attempts are made.
	 */
	public function registerFailedLogin() {
		if(self::config()->lock_out_after_incorrect_logins) {
			// Keep a tally of the number of failed log-ins so that we can lock people out
			$this->FailedLoginCount = $this->FailedLoginCount + 1;

			if($this->FailedLoginCount >= self::config()->lock_out_after_incorrect_logins) {
				$lockoutMins = self::config()->lock_out_delay_mins;
				$this->LockedOutUntil = date('Y-m-d H:i:s', time() + $lockoutMins*60);
				$this->FailedLoginCount = 0;
			}
		}
		$this->extend('registerFailedLogin');
		$this->write();
	}

<<<<<<< HEAD
=======
	/**
	 * Tell this member that a successful login has been made
	 */
	public function registerSuccessfulLogin() {
		if(self::config()->lock_out_after_incorrect_logins) {
			// Forgive all past login failures
			$this->FailedLoginCount = 0;
			$this->write();
		}
	}
	
>>>>>>> 50d80e58
	/**
	 * Get the HtmlEditorConfig for this user to be used in the CMS.
	 * This is set by the group. If multiple configurations are set,
	 * the one with the highest priority wins.
	 *
	 * @return string
	 */
	public function getHtmlEditorConfigForCMS() {
		$currentName = '';
		$currentPriority = 0;

		foreach($this->Groups() as $group) {
			$configName = $group->HtmlEditorConfig;
			if($configName) {
				$config = HtmlEditorConfig::get($group->HtmlEditorConfig);
				if($config && $config->getOption('priority') > $currentPriority) {
					$currentName = $configName;
					$currentPriority = $config->getOption('priority');
				}
			}
		}

		// If can't find a suitable editor, just default to cms
		return $currentName ? $currentName : 'cms';
	}

	public static function get_template_global_variables() {
		return array(
			'CurrentMember' => 'currentUser',
			'currentUser',
		);
	}
}

/**
 * Represents a set of Groups attached to a member.
 * Handles the hierarchy logic.
 * @package framework
 * @subpackage security
 */
class Member_GroupSet extends ManyManyList {

	protected function linkJoinTable() {
		// Do not join the table directly
		if($this->extraFields) {
			user_error('Member_GroupSet does not support many_many_extraFields', E_USER_ERROR);
		}
	}

	/**
	 * Link this group set to a specific member.
	 *
	 * Recursively selects all groups applied to this member, as well as any
	 * parent groups of any applied groups
	 *
	 * @param array|integer $id (optional) An ID or an array of IDs - if not provided, will use the current
	 * ids as per getForeignID
	 * @return array Condition In array(SQL => parameters format)
	 */
	public function foreignIDFilter($id = null) {
		if ($id === null) $id = $this->getForeignID();

		// Find directly applied groups
		$manyManyFilter = parent::foreignIDFilter($id);
		$query = new SQLQuery('"Group_Members"."GroupID"', '"Group_Members"', $manyManyFilter);
		$groupIDs = $query->execute()->column();

		// Get all ancestors, iteratively merging these into the master set
		$allGroupIDs = array();
		while($groupIDs) {
			$allGroupIDs = array_merge($allGroupIDs, $groupIDs);
			$groupIDs = DataObject::get("Group")->byIDs($groupIDs)->column("ParentID");
			$groupIDs = array_filter($groupIDs);
		}

		// Add a filter to this DataList
		if(!empty($allGroupIDs)) {
			$allGroupIDsPlaceholders = DB::placeholders($allGroupIDs);
			return array("\"Group\".\"ID\" IN ($allGroupIDsPlaceholders)" => $allGroupIDs);
		} else {
			return array('"Group"."ID"' => 0);
		}
	}

	public function foreignIDWriteFilter($id = null) {
		// Use the ManyManyList::foreignIDFilter rather than the one
		// in this class, otherwise we end up selecting all inherited groups
		return parent::foreignIDFilter($id);
	}
}

/**
 * Class used as template to send an email saying that the password has been
 * changed.
 *
 * @package framework
 * @subpackage security
 */
class Member_ChangePasswordEmail extends Email {

	protected $from = '';   // setting a blank from address uses the site's default administrator email
	protected $subject = '';
	protected $ss_template = 'ChangePasswordEmail';

	public function __construct() {
		parent::__construct();

		$this->subject = _t('Member.SUBJECTPASSWORDCHANGED', "Your password has been changed", 'Email subject');
	}
}



/**
 * Class used as template to send the forgot password email
 *
 * @package framework
 * @subpackage security
 */
class Member_ForgotPasswordEmail extends Email {
	protected $from = '';  // setting a blank from address uses the site's default administrator email
	protected $subject = '';
	protected $ss_template = 'ForgotPasswordEmail';

	public function __construct() {
		parent::__construct();

		$this->subject = _t('Member.SUBJECTPASSWORDRESET', "Your password reset link", 'Email subject');
	}
}

/**
 * Member Validator
 *
 * Custom validation for the Member object can be achieved either through an
 * {@link DataExtension} on the Member object or, by specifying a subclass of
 * {@link Member_Validator} through the {@link Injector} API.
 *
 * {@see Member::getValidator()}
 *
 * @package framework
 * @subpackage security
 */
class Member_Validator extends RequiredFields {

	protected $customRequired = array(
		'FirstName',
		'Email'
	);


	/**
	 * Constructor
	 */
	public function __construct() {
		$required = func_get_args();

		if(isset($required[0]) && is_array($required[0])) {
			$required = $required[0];
		}

		$required = array_merge($required, $this->customRequired);

		parent::__construct($required);
	}

	/**
	 * Check if the submitted member data is valid (server-side)
	 *
	 * Check if a member with that email doesn't already exist, or if it does
	 * that it is this member.
	 *
	 * @param array $data Submitted data
	 * @return bool Returns TRUE if the submitted data is valid, otherwise
	 *              FALSE.
	 */
	public function php($data) {
		$valid = parent::php($data);

		$identifierField = Member::config()->unique_identifier_field;
		$member = DataObject::get_one('Member', array(
			"\"$identifierField\"" => $data[$identifierField]
		));

		// if we are in a complex table field popup, use ctf[childID], else use ID
		if(isset($_REQUEST['ctf']['childID'])) {
			$id = $_REQUEST['ctf']['childID'];
		} elseif(isset($_REQUEST['ID'])) {
			$id = $_REQUEST['ID'];
		} else {
			$id = null;
		}

		if($id && is_object($member) && $member->ID != $id) {
			$uniqueField = $this->form->Fields()->dataFieldByName($identifierField);
			$this->validationError(
				$uniqueField->id(),
				_t(
					'Member.VALIDATIONMEMBEREXISTS',
					'A member already exists with the same %s',
					array('identifier' => strtolower($identifierField))
				),
				'required'
			);
			$valid = false;
		}

		// Execute the validators on the extensions
		if($this->extension_instances) {
			foreach($this->extension_instances as $extension) {
				if(method_exists($extension, 'hasMethod') && $extension->hasMethod('updatePHP')) {
					$valid &= $extension->updatePHP($data, $this->form);
				}
			}
		}

		return $valid;
	}

}<|MERGE_RESOLUTION|>--- conflicted
+++ resolved
@@ -456,15 +456,8 @@
 		}
 
 		// Clear the incorrect log-in count
-<<<<<<< HEAD
-		if(self::config()->lock_out_after_incorrect_logins) {
-			$this->FailedLoginCount = 0;
-		}
-
-=======
 		$this->registerSuccessfulLogin();
-		
->>>>>>> 50d80e58
+
 		// Don't set column if its not built yet (the login might be precursor to a /dev/build...)
 		if(array_key_exists('LockedOutUntil', DB::field_list('Member'))) {
 			$this->LockedOutUntil = null;
@@ -1541,8 +1534,6 @@
 		$this->write();
 	}
 
-<<<<<<< HEAD
-=======
 	/**
 	 * Tell this member that a successful login has been made
 	 */
@@ -1553,8 +1544,6 @@
 			$this->write();
 		}
 	}
-	
->>>>>>> 50d80e58
 	/**
 	 * Get the HtmlEditorConfig for this user to be used in the CMS.
 	 * This is set by the group. If multiple configurations are set,
