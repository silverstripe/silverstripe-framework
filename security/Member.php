--- conflicted
+++ resolved
@@ -230,7 +230,7 @@
 	public static function default_admin() {
 		// Check if set
 		if(!Security::has_default_admin()) return null;
-		
+
 		// Find or create ADMIN group
 		singleton('Group')->requireDefaultRecords();
 		$adminGroup = Permission::get_groups_by_permission('ADMIN')->First();
@@ -295,13 +295,13 @@
 		if (!$result->valid()) return $result;
 
 		if(empty($this->Password) && $this->exists()) {
-			$result->error(_t('Member.NoPassword','There is no password on this member.'));
+			$result->addError(_t('Member.NoPassword','There is no password on this member.'));
 			return $result;
 		}
 
 		$e = PasswordEncryptor::create_for_algorithm($this->PasswordEncryption);
 		if(!$e->check($this->Password, $password, $this->Salt, $this)) {
-			$result->error(_t (
+			$result->addError(_t (
 				'Member.ERRORWRONGCRED',
 				'The provided details don\'t seem to be correct. Please try again.'
 			));
@@ -322,7 +322,7 @@
 		$result = ValidationResult::create();
 
 		if($this->isLockedOut()) {
-			$result->error(
+			$result->addError(
 				_t(
 					'Member.ERRORLOCKEDOUT2',
 					'Your account has been temporarily disabled because of too many failed attempts at ' .
@@ -533,11 +533,7 @@
 				if(Member::config()->login_marker_cookie) {
 					Cookie::set(Member::config()->login_marker_cookie, 1, 0, null, null, false, true);
 				}
-<<<<<<< HEAD
-
-=======
-				
->>>>>>> 7c5097ff
+
 				$generator = new RandomGenerator();
 				$token = $generator->randomToken('sha1');
 				$hash = $member->encryptWithUserSettings($token);
@@ -803,22 +799,16 @@
 			$existingRecord = DataObject::get_one('Member', $filter);
 
 			if($existingRecord) {
-<<<<<<< HEAD
-				throw new ValidationException(ValidationResult::create(false, _t(
+				throw new ValidationException(ValidationResult::create()->adderror(_t(
 					'Member.ValidationIdentifierFailed',
 					'Can\'t overwrite existing member #{id} with identical identifier ({name} = {value}))',
-=======
-				throw new ValidationException(_t(
-					'Member.ValidationIdentifierFailed', 
-					'Can\'t overwrite existing member #{id} with identical identifier ({name} = {value}))', 
->>>>>>> 7c5097ff
 					'Values in brackets show "fieldname = value", usually denoting an existing email address',
 					array(
 						'id' => $existingRecord->ID,
 						'name' => $identifierField,
 						'value' => $this->$identifierField
 					)
-				));
+				)));
 			}
 		}
 
@@ -847,12 +837,8 @@
 			$encryption_details = Security::encrypt_password(
 				$this->Password, // this is assumed to be cleartext
 				$this->Salt,
-<<<<<<< HEAD
 				($this->PasswordEncryption) ?
 					$this->PasswordEncryption : Security::config()->password_encryption_algorithm,
-=======
-				$encryption,
->>>>>>> 7c5097ff
 				$this
 			);
 
