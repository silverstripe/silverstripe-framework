--- conflicted
+++ resolved
@@ -161,13 +161,10 @@
 			$memberID = $member = Member::currentUserID();
 		} else {
 			$memberID = (is_object($member)) ? $member->ID : $member;
-<<<<<<< HEAD
-=======
 		}
 
 		if (!$memberID) {
 			return false;
->>>>>>> 4de81a7b
 		}
 
 		// Turn the code into an array as we may need to add other permsissions to the set we check
