--- conflicted
+++ resolved
@@ -5,16 +5,16 @@
  *   - Handle entering & leaving sub-scopes in loops and withs
  *   - Track Up and Top
  *   - (As a side effect) Inject data that needs to be available globally (used to live in ViewableData)
- *
+ * 
  * In order to handle up, rather than tracking it using a tree, which would involve constructing new objects
  * for each step, we use indexes into the itemStack (which already has to exist).
- *
+ * 
  * Each item has three indexes associated with it
- *
+ * 
  *   - Pop. Which item should become the scope once the current scope is popped out of
  *   - Up. Which item is up from this item
  *   - Current. Which item is the first time this object has appeared in the stack
- *
+ * 
  * We also keep the index of the current starting point for lookups. A lookup is a sequence of obj calls -
  * when in a loop or with tag the end result becomes the new scope, but for injections, we throw away the lookup
  * and revert back to the original scope once we've got the value we're after
@@ -23,20 +23,20 @@
  * @subpackage view
  */
 class SSViewer_Scope {
-
+	
 	// The stack of previous "global" items
 	// And array of item, itemIterator, itemIteratorTotal, pop_index, up_index, current_index
-	private $itemStack = array();
-
+	private $itemStack = array(); 
+	
 	// The current "global" item (the one any lookup starts from)
-	protected $item;
+	protected $item; 
 
 	// If we're looping over the current "global" item, here's the iterator that tracks with item we're up to
-	protected $itemIterator;
+	protected $itemIterator; 
 
 	//Total number of items in the iterator
 	protected $itemIteratorTotal;
-
+	
 	// A pointer into the item stack for which item should be scope on the next pop call
 	private $popIndex;
 
@@ -45,7 +45,7 @@
 
 	// A pointer into the item stack for which item is this one (or null if not in stack yet)
 	private $currentIndex = null;
-
+	
 	private $localIndex;
 
 	public function __construct($item, $inheritedScope = null) {
@@ -60,7 +60,7 @@
 			$this->itemStack[] = array($this->item, null, 0, null, null, 0);
 		}
 	}
-
+	
 	public function getItem(){
 		return $this->itemIterator ? $this->itemIterator->current() : $this->item;
 	}
@@ -101,12 +101,12 @@
 				list($this->item, $this->itemIterator, $this->itemIteratorTotal, $unused2, $this->upIndex,
 					$this->currentIndex) = $this->itemStack[$this->upIndex];
 				break;
-
+			
 			case 'Top':
 				list($this->item, $this->itemIterator, $this->itemIteratorTotal, $unused2, $this->upIndex,
 					$this->currentIndex) = $this->itemStack[0];
 				break;
-
+			
 			default:
 				$this->item = $this->getObj($name, $arguments, $forceReturnedObject, $cache, $cacheName);
 				$this->itemIterator = null;
@@ -134,31 +134,31 @@
 
 	public function pushScope(){
 		$newLocalIndex = count($this->itemStack)-1;
-
+		
 		$this->popIndex = $this->itemStack[$newLocalIndex][3] = $this->localIndex;
 		$this->localIndex = $newLocalIndex;
-
+		
 		// We normally keep any previous itemIterator around, so local $Up calls reference the right element. But
 		// once we enter a new global scope, we need to make sure we use a new one
 		$this->itemIterator = $this->itemStack[$newLocalIndex][1] = null;
-
+		
 		return $this;
 	}
 
 	public function popScope(){
 		$this->localIndex = $this->popIndex;
 		$this->resetLocalScope();
-
+		
 		return $this;
 	}
-
+	
 	public function next(){
 		if (!$this->item) return false;
-
+		
 		if (!$this->itemIterator) {
 			if (is_array($this->item)) $this->itemIterator = new ArrayIterator($this->item);
 			else $this->itemIterator = $this->item->getIterator();
-
+			
 			$this->itemStack[$this->localIndex][1] = $this->itemIterator;
 			$this->itemIteratorTotal = iterator_count($this->itemIterator); //count the total number of items
 			$this->itemStack[$this->localIndex][2] = $this->itemIteratorTotal;
@@ -167,17 +167,17 @@
 		else {
 			$this->itemIterator->next();
 		}
-
+		
 		$this->resetLocalScope();
 
 		if (!$this->itemIterator->valid()) return false;
 		return $this->itemIterator->key();
 	}
-
+	
 	public function __call($name, $arguments) {
 		$on = $this->itemIterator ? $this->itemIterator->current() : $this->item;
 		$retval = $on ? call_user_func_array(array($on, $name), $arguments) : null;
-
+		
 		$this->resetLocalScope();
 		return $retval;
 	}
@@ -346,7 +346,7 @@
 
 	/**
 	 * Returns true or false depending on if the pos of the iterator is a multiple of a specific number.
-	 * So, <% if MultipleOf(3) %> would return true on indexes: 3,6,9,12,15, etc.
+	 * So, <% if MultipleOf(3) %> would return true on indexes: 3,6,9,12,15, etc. 
 	 * The count starts from $offset, which defaults to 1.
 	 * @param int $factor The multiple of which to return
 	 * @param int $offset Number to start count from.
@@ -363,14 +363,14 @@
  * This extends SSViewer_Scope to mix in data on top of what the item provides. This can be "global"
  * data that is scope-independant (like BaseURL), or type-specific data that is layered on top cross-cut like
  * (like $FirstLast etc).
- *
+ * 
  * It's separate from SSViewer_Scope to keep that fairly complex code as clean as possible.
  *
  * @package framework
  * @subpackage view
  */
 class SSViewer_DataPresenter extends SSViewer_Scope {
-
+	
 	private static $globalProperties = null;
 	private static $iteratorProperties = null;
 
@@ -402,7 +402,7 @@
 			self::$iteratorProperties = array();
 			// Get all the exposed variables from all classes that implement the TemplateIteratorProvider interface
 			// //call non-statically
-			$this->createCallableArray(self::$iteratorProperties, "TemplateIteratorProvider",
+			$this->createCallableArray(self::$iteratorProperties, "TemplateIteratorProvider", 
 				"get_template_iterator_variables", true);
 		}
 
@@ -421,7 +421,7 @@
 			$exposedVariables = call_user_func(array($implementer, $variableMethod));
 
 			foreach($exposedVariables as $varName => $details) {
-				if (!is_array($details)) $details = array('method' => $details,
+				if (!is_array($details)) $details = array('method' => $details, 
 					'casting' => Config::inst()->get('ViewableData', 'default_cast', Config::FIRST_SET));
 
 				// If just a value (and not a key => value pair), use it for both key and value
@@ -443,7 +443,7 @@
 
 	/**
 	 * Get the injected value
-	 *
+	 * 
 	 * @param string $property Name of property
 	 * @param array $params
 	 * @param bool $cast If true, an object is always returned even if not an object.
@@ -530,7 +530,7 @@
 		$property = $arguments[0];  //the name of the public function being called
 
 		//the public function parameters in an array
-		if (isset($arguments[1]) && $arguments[1] != null) $params = $arguments[1];
+		if (isset($arguments[1]) && $arguments[1] != null) $params = $arguments[1]; 
 		else $params = array();
 
 		$val = $this->getInjectedValue($property, $params);
@@ -554,31 +554,31 @@
 
 /**
  * Parses a template file with an *.ss file extension.
- *
- * In addition to a full template in the templates/ folder, a template in
+ * 
+ * In addition to a full template in the templates/ folder, a template in 
  * templates/Content or templates/Layout will be rendered into $Content and
  * $Layout, respectively.
- *
+ * 
  * A single template can be parsed by multiple nested {@link SSViewer} instances
  * through $Layout/$Content placeholders, as well as <% include MyTemplateFile %> template commands.
- *
+ * 
  * <b>Themes</b>
- *
+ * 
  * See http://doc.silverstripe.org/themes and http://doc.silverstripe.org/themes:developing
- *
+ * 
  * <b>Caching</b>
  *
- * Compiled templates are cached via {@link SS_Cache}, usually on the filesystem.
+ * Compiled templates are cached via {@link SS_Cache}, usually on the filesystem.  
  * If you put ?flush=1 on your URL, it will force the template to be recompiled.
  *
  * @see http://doc.silverstripe.org/themes
  * @see http://doc.silverstripe.org/themes:developing
- *
+ * 
  * @package framework
  * @subpackage view
  */
 class SSViewer implements Flushable {
-
+	
 	/**
 	 * @config
 	 * @var boolean $source_file_comments
@@ -606,7 +606,7 @@
 		Deprecation::notice('4.0', 'Use the "SSViewer.source_file_comments" config setting instead');
 		Config::inst()->update('SSViewer', 'source_file_comments', $val);
 	}
-
+	
 	/**
 	 * @deprecated 4.0 Use the "SSViewer.source_file_comments" config setting instead
 	 * @return boolean
@@ -615,18 +615,18 @@
 		Deprecation::notice('4.0', 'Use the "SSViewer.source_file_comments" config setting instead');
 		return Config::inst()->get('SSViewer', 'source_file_comments');
 	}
-
+	
 	/**
 	 * @var array $chosenTemplates Associative array for the different
 	 * template containers: "main" and "Layout". Values are absolute file paths to *.ss files.
 	 */
 	private $chosenTemplates = array();
-
+	
 	/**
 	 * @var boolean
 	 */
 	protected $rewriteHashlinks = true;
-
+	
 	/**
 	 * @config
 	 * @var string The used "theme", which usually consists of templates, images and stylesheets.
@@ -638,7 +638,7 @@
 	 * @config
 	 * @var boolean Use the theme. Set to FALSE in order to disable themes,
 	 * which can be useful for scenarios where theme overrides are temporarily undesired,
-	 * such as an administrative interface separate from the website theme.
+	 * such as an administrative interface separate from the website theme. 
 	 * It retains the theme settings to be re-enabled, for example when a website content
 	 * needs to be rendered from within this administrative interface.
 	 */
@@ -656,7 +656,7 @@
 
 	/*
 	 * Default prepended cache key for partial caching
-	 *
+	 * 
 	 * @var string
 	 * @config
 	 */
@@ -684,25 +684,25 @@
 		}
 		return $viewer;
 	}
-
+	
 	/**
 	 * @deprecated 4.0 Use the "SSViewer.theme" config setting instead
-	 * @param string $theme The "base theme" name (without underscores).
+	 * @param string $theme The "base theme" name (without underscores). 
 	 */
 	public static function set_theme($theme) {
 		Deprecation::notice('4.0', 'Use the "SSViewer.theme" config setting instead');
 		Config::inst()->update('SSViewer', 'theme', $theme);
 	}
-
+	
 	/**
 	 * @deprecated 4.0 Use the "SSViewer.theme" config setting instead
-	 * @return string
+	 * @return string 
 	 */
 	public static function current_theme() {
 		Deprecation::notice('4.0', 'Use the "SSViewer.theme" config setting instead');
 		return Config::inst()->get('SSViewer', 'theme');
 	}
-
+	
 	/**
 	 * Returns the path to the theme folder
 	 *
@@ -758,7 +758,7 @@
 	public static function get_templates_by_class($className, $suffix = '', $baseClass = null) {
 		// Figure out the class name from the supplied context.
 		if(!is_string($className) || !class_exists($className)) {
-			throw new InvalidArgumentException('SSViewer::get_templates_by_class() expects a valid class name as ' .
+			throw new InvalidArgumentException('SSViewer::get_templates_by_class() expects a valid class name as ' . 
 				'its first parameter.');
 			return array();
 		}
@@ -778,7 +778,7 @@
 		}
 		return $templates;
 	}
-
+	
 	/**
 	 * @param string|array $templateList If passed as a string with .ss extension, used as the "main" template.
 	 *  If passed as an array, it can be used for template inheritance (first found template "wins").
@@ -862,15 +862,15 @@
 
 		return false;
 	}
-
+	
 	/**
 	 * Set a global rendering option.
 	 *
 	 * The following options are available:
-	 *  - rewriteHashlinks: If true (the default), <a href="#..."> will be rewritten to contain the
+	 *  - rewriteHashlinks: If true (the default), <a href="#..."> will be rewritten to contain the 
 	 *    current URL.  This lets it play nicely with our <base> tag.
-	 *  - If rewriteHashlinks = 'php' then, a piece of PHP script will be inserted before the hash
-	 *    links: "<?php echo $_SERVER['REQUEST_URI']; ?>".  This is useful if you're generating a
+	 *  - If rewriteHashlinks = 'php' then, a piece of PHP script will be inserted before the hash 
+	 *    links: "<?php echo $_SERVER['REQUEST_URI']; ?>".  This is useful if you're generating a 
 	 *    page that will be saved to a .php file and may be accessed from different URLs.
 	 *
 	 * @deprecated 4.0 Use the "SSViewer.rewrite_hash_links" config setting instead
@@ -886,7 +886,7 @@
 			Config::inst()->update('SSViewer', $optionName, $optionVal);
 		}
 	}
-
+	
 	/**
  	 * @deprecated 4.0 Use the "SSViewer.rewrite_hash_links" config setting instead
  	 * @param string
@@ -915,7 +915,7 @@
 			return SSViewer::$topLevel[sizeof(SSViewer::$topLevel)-1];
 		}
 	}
-
+	
 	/**
 	 * Call this to disable rewriting of <a href="#xxx"> links.  This is useful in Ajax applications.
 	 * It returns the SSViewer objects, so that you can call new SSViewer("X")->dontRewriteHashlinks()->process();
@@ -925,7 +925,7 @@
 		Config::inst()->update('SSViewer', 'rewrite_hash_links', false);
 		return $this;
 	}
-
+	
 	public function exists() {
 		return $this->chosenTemplates;
 	}
@@ -953,7 +953,7 @@
 			return $founds[0];
 		}
 	}
-
+	
 	/**
 	 * Clears all parsed template files in the cache folder.
 	 *
@@ -984,7 +984,7 @@
 		if (!self::$cacheblock_cache_flushed || $force) {
 			$cache = SS_Cache::factory('cacheblock');
 			$backend = $cache->getBackend();
-
+			
 			if(
 				$backend instanceof Zend_Cache_Backend_ExtendedInterface
 				&& ($capabilities = $backend->getCapabilities())
@@ -995,7 +995,7 @@
 				$cache->clean(Zend_Cache::CLEANING_MODE_ALL);
 			}
 
-
+			
 			self::$cacheblock_cache_flushed = true;
 		}
 	}
@@ -1069,14 +1069,14 @@
 	/**
 	 * The process() method handles the "meat" of the template processing.
 	 *
-	 * It takes care of caching the output (via {@link SS_Cache}), as well as
-	 * replacing the special "$Content" and "$Layout" placeholders with their
+	 * It takes care of caching the output (via {@link SS_Cache}), as well as 
+	 * replacing the special "$Content" and "$Layout" placeholders with their 
 	 * respective subtemplates.
 	 *
 	 * The method injects extra HTML in the header via {@link Requirements::includeInHTML()}.
-	 *
+	 * 
 	 * Note: You can call this method indirectly by {@link ViewableData->renderWith()}.
-	 *
+	 * 
 	 * @param ViewableData $item
 	 * @param array|null $arguments - arguments to an included template
 	 * @param Object $inheritedScope - the current scope of a parent template including a sub-template
@@ -1093,15 +1093,15 @@
 			$key = reset($keys);
 			$template = $this->chosenTemplates[$key];
 		}
-
-		$cacheFile = TEMP_FOLDER . "/.cache"
+		
+		$cacheFile = TEMP_FOLDER . "/.cache" 
 			. str_replace(array('\\','/',':'), '.', Director::makeRelative(realpath($template)));
 		$lastEdited = filemtime($template);
 
 		if(!file_exists($cacheFile) || filemtime($cacheFile) < $lastEdited) {
 			$content = file_get_contents($template);
 			$content = $this->parseTemplateContent($content, $template);
-
+			
 			$fh = fopen($cacheFile,'w');
 			fwrite($fh, $content);
 			fclose($fh);
@@ -1124,28 +1124,22 @@
 		}
 
 		$output = $this->includeGeneratedTemplate($cacheFile, $item, $arguments, $underlay, $inheritedScope);
-
+		
 		if($this->includeRequirements) {
 			$output = Requirements::includeInHTML($template, $output);
 		}
-
+		
 		array_pop(SSViewer::$topLevel);
 
 		// If we have our crazy base tag, then fix # links referencing the current page.
-
+		
 		$rewrite = Config::inst()->get('SSViewer', 'rewrite_hash_links');
 		if($this->rewriteHashlinks && $rewrite) {
 			if(strpos($output, '<base') !== false) {
-				if($rewrite === 'php') {
-<<<<<<< HEAD
-					$thisURLRelativeToBase = "<?php echo Convert::raw2att(\$_SERVER['REQUEST_URI']); ?>";
-				} else {
-					$thisURLRelativeToBase = Convert::raw2att($_SERVER['REQUEST_URI']);
-=======
+				if($rewrite === 'php') { 
 					$thisURLRelativeToBase = "<?php echo Convert::raw2att(preg_replace(\"/^(\\\\/)+/\", \"/\", \$_SERVER['REQUEST_URI'])); ?>";
-				} else {
+				} else { 
 					$thisURLRelativeToBase = Convert::raw2att(preg_replace("/^(\\/)+/", "/", $_SERVER['REQUEST_URI']));
->>>>>>> 8e4db95f
 				}
 
 				$output = preg_replace('/(<a[^>]+href *= *)"#/i', '\\1"' . $thisURLRelativeToBase . '#', $output);
@@ -1158,7 +1152,7 @@
 	/**
 	 * Execute the given template, passing it the given data.
 	 * Used by the <% include %> template tag to process templates.
-	 *
+	 * 
 	 * @param string $template Template name
 	 * @param mixed $data Data context
 	 * @param array $arguments Additional arguments
@@ -1170,12 +1164,12 @@
 
 		return $v->process($data, $arguments, $scope);
 	}
-
+	
 	/**
 	 * Execute the evaluated string, passing it the given data.
 	 * Used by partial caching to evaluate custom cache keys expressed using
 	 * template expressions
-	 *
+	 * 
 	 * @param string $content Input string
 	 * @param mixed $data Data context
 	 * @param array $arguments Additional arguments
@@ -1184,7 +1178,7 @@
 	public static function execute_string($content, $data, $arguments = null) {
 		$v = SSViewer::fromString($content);
 		$v->includeRequirements(false);
-
+		
 		return $v->process($data, $arguments);
 	}
 
@@ -1203,7 +1197,7 @@
 	public function templates() {
 		return $this->chosenTemplates;
 	}
-
+	
 	/**
 	 * @param string $type "Layout" or "main"
 	 * @param string $file Full system path to the template file
@@ -1211,17 +1205,17 @@
 	public function setTemplateFile($type, $file) {
 		$this->chosenTemplates[$type] = $file;
 	}
-
+	
 	/**
 	 * Return an appropriate base tag for the given template.
 	 * It will be closed on an XHTML document, and unclosed on an HTML document.
-	 *
+	 * 
 	 * @param $contentGeneratedSoFar The content of the template generated so far; it should contain
 	 * the DOCTYPE declaration.
 	 */
 	public static function get_base_tag($contentGeneratedSoFar) {
 		$base = Director::absoluteBaseURL();
-
+		
 		// Is the document XHTML?
 		if(preg_match('/<!DOCTYPE[^>]+xhtml/i', $contentGeneratedSoFar)) {
 			return "<base href=\"$base\" />";
@@ -1244,19 +1238,19 @@
 	 * @var bool
 	 */
 	private static $cache_template = true;
-
+	
 	/**
 	 * The template to use
 	 * @var string
 	 */
 	protected $content;
-
+	
 	/**
 	 * Indicates whether templates should be cached
 	 * @var bool
 	 */
 	protected $cacheTemplate;
-
+	
 	public function __construct($content, TemplateParser $parser = null) {
 		if ($parser) {
 			$this->setParser($parser);
@@ -1283,21 +1277,21 @@
 		} else {
 			$cacheTemplate = Config::inst()->get('SSViewer_FromString', 'cache_template');
 		}
-
+		
 		if (!$cacheTemplate) {
 			unlink($cacheFile);
 		}
 
 		return $val;
 	}
-
+	
 	/**
 	 * @param boolean $cacheTemplate
 	 */
 	public function setCacheTemplate($cacheTemplate) {
 		$this->cacheTemplate = (bool) $cacheTemplate;
 	}
-
+	
 	/**
 	 * @return boolean
 	 */
