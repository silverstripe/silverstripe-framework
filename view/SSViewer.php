--- conflicted
+++ resolved
@@ -686,13 +686,8 @@
 	}
 
 	/**
-<<<<<<< HEAD
-	 * @deprecated 3.2 Use the "SSViewer.theme" config setting instead
+	 * @deprecated 4.0 Use the "SSViewer.theme" config setting instead
 	 * @param string $theme The "base theme" name (without underscores).
-=======
-	 * @deprecated 4.0 Use the "SSViewer.theme" config setting instead
-	 * @param string $theme The "base theme" name (without underscores). 
->>>>>>> 6a45f4a1
 	 */
 	public static function set_theme($theme) {
 		Deprecation::notice('4.0', 'Use the "SSViewer.theme" config setting instead');
@@ -700,13 +695,8 @@
 	}
 
 	/**
-<<<<<<< HEAD
-	 * @deprecated 3.2 Use the "SSViewer.theme" config setting instead
+	 * @deprecated 4.0 Use the "SSViewer.theme" config setting instead
 	 * @return string
-=======
-	 * @deprecated 4.0 Use the "SSViewer.theme" config setting instead
-	 * @return string 
->>>>>>> 6a45f4a1
 	 */
 	public static function current_theme() {
 		Deprecation::notice('4.0', 'Use the "SSViewer.theme" config setting instead');
