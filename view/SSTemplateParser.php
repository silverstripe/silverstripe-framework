<?php

/*
WARNING: This file has been machine generated. Do not edit it, or your changes will be overwritten next time it is compiled.
*/




// We want this to work when run by hand too
if (defined(THIRDPARTY_PATH)) {
	require_once(THIRDPARTY_PATH . '/php-peg/Parser.php');
}
else {
	$base = dirname(__FILE__);
	require_once($base.'/../thirdparty/php-peg/Parser.php');
}

/**
 * This is the exception raised when failing to parse a template. Note that we don't currently do any static analysis,
 * so we can't know if the template will run, just if it's malformed. It also won't catch mistakes that still look
 * valid.
 *
 * @package framework
 * @subpackage view
 */
class SSTemplateParseException extends Exception {
	
	function __construct($message, $parser) {
		$prior = substr($parser->string, 0, $parser->pos);
		
		preg_match_all('/\r\n|\r|\n/', $prior, $matches);
		$line = count($matches[0])+1;
		
		parent::__construct("Parse error in template on line $line. Error was: $message");
	}
	
}

/**
  * This is the parser for the SilverStripe template language. It gets called on a string and uses a php-peg parser
  * to match that string against the language structure, building up the PHP code to execute that structure as it
  * parses
  * 
  * The $result array that is built up as part of the parsing (see thirdparty/php-peg/README.md for more on how
  * parsers build results) has one special member, 'php', which contains the php equivalent of that part of the
  * template tree.
  * 
  * Some match rules generate alternate php, or other variations, so check the per-match documentation too.
  * 
  * Terms used:
  * 
  * Marked: A string or lookup in the template that has been explictly marked as such - lookups by prepending with
  * "$" (like $Foo.Bar), strings by wrapping with single or double quotes ('Foo' or "Foo")
  * 
  * Bare: The opposite of marked. An argument that has to has it's type inferred by usage and 2.4 defaults.
  * 
  * Example of using a bare argument for a loop block: <% loop Foo %>
  * 
  * Block: One of two SS template structures. The special characters "<%" and "%>" are used to wrap the opening and
  * (required or forbidden depending on which block exactly) closing block marks.
  * 
  * Open Block: An SS template block that doesn't wrap any content or have a closing end tag (in fact, a closing end
  * tag is forbidden)
  * 
  * Closed Block: An SS template block that wraps content, and requires a counterpart <% end_blockname %> tag
  * 
  * Angle Bracket: angle brackets "<" and ">" are used to eat whitespace between template elements
  * N: eats white space including newlines (using in legacy _t support)
  * 
  * @package framework
  * @subpackage view
  */
class SSTemplateParser extends Parser implements TemplateParser {

	/**
	 * @var bool - Set true by SSTemplateParser::compileString if the template should include comments intended
	 * for debugging (template source, included files, etc)
	 */
	protected $includeDebuggingComments = false;

	/**
	 * Stores the user-supplied closed block extension rules in the form:
	 * array(
	 *   'name' => function (&$res) {}
	 * )
	 * See SSTemplateParser::ClosedBlock_Handle_Loop for an example of what the callable should look like
	 * @var array
	 */
	protected $closedBlocks = array();

	/**
	 * Stores the user-supplied open block extension rules in the form:
	 * array(
	 *   'name' => function (&$res) {}
	 * )
	 * See SSTemplateParser::OpenBlock_Handle_Base_tag for an example of what the callable should look like
	 * @var array
	 */
	protected $openBlocks = array();

	/**
	 * Allow the injection of new closed & open block callables
	 * @param array $closedBlocks
	 * @param array $openBlocks
	 */
	public function __construct($closedBlocks = array(), $openBlocks = array()) {
		$this->setClosedBlocks($closedBlocks);
		$this->setOpenBlocks($openBlocks);
	}

	/**
	 * Override the function that constructs the result arrays to also prepare a 'php' item in the array
	 */
	function construct($matchrule, $name, $arguments = null) {
		$res = parent::construct($matchrule, $name, $arguments);
		if (!isset($res['php'])) $res['php'] = '';
		return $res;
	}

	/**
	 * Set the closed blocks that the template parser should use
	 * 
	 * This method will delete any existing closed blocks, please use addClosedBlock if you don't
	 * want to overwrite
	 * @param array $closedBlocks
	 * @throws InvalidArgumentException
	 */
	public function setClosedBlocks($closedBlocks) {
		$this->closedBlocks = array();
		foreach ((array) $closedBlocks as $name => $callable) {
			$this->addClosedBlock($name, $callable);
		}
	}

	/**
	 * Set the open blocks that the template parser should use
	 *
	 * This method will delete any existing open blocks, please use addOpenBlock if you don't
	 * want to overwrite
	 * @param array $openBlocks
	 * @throws InvalidArgumentException
	 */
	public function setOpenBlocks($openBlocks) {
		$this->openBlocks = array();
		foreach ((array) $openBlocks as $name => $callable) {
			$this->addOpenBlock($name, $callable);
		}
	}

	/**
	 * Add a closed block callable to allow <% name %><% end_name %> syntax
	 * @param string $name The name of the token to be used in the syntax <% name %><% end_name %>
	 * @param callable $callable The function that modifies the generation of template code
	 * @throws InvalidArgumentException
	 */
	public function addClosedBlock($name, $callable) {
		$this->validateExtensionBlock($name, $callable, 'Closed block');
		$this->closedBlocks[$name] = $callable;
	}

	/**
	 * Add a closed block callable to allow <% name %> syntax
	 * @param string $name The name of the token to be used in the syntax <% name %>
	 * @param callable $callable The function that modifies the generation of template code
	 * @throws InvalidArgumentException
	 */
	public function addOpenBlock($name, $callable) {
		$this->validateExtensionBlock($name, $callable, 'Open block');
		$this->openBlocks[$name] = $callable;
	}

	/**
	 * Ensures that the arguments to addOpenBlock and addClosedBlock are valid
	 * @param $name
	 * @param $callable
	 * @param $type
	 * @throws InvalidArgumentException
	 */
	protected function validateExtensionBlock($name, $callable, $type) {
		if (!is_string($name)) {
			throw new InvalidArgumentException(
				sprintf(
					"Name argument for %s must be a string",
					$type
				)
			);
		} elseif (!is_callable($callable)) {
			throw new InvalidArgumentException(
				sprintf(
					"Callable %s argument named '%s' is not callable",
					$type,
					$name
				)
			);
		}
	}
	
	/* Template: (Comment | Translate | If | Require | CacheBlock | UncachedBlock | OldI18NTag | Include | ClosedBlock |
	OpenBlock | MalformedBlock | Injection | Text)+ */
	protected $match_Template_typestack = array('Template');
	function match_Template ($stack = array()) {
		$matchrule = "Template"; $result = $this->construct($matchrule, $matchrule, null);
		$count = 0;
		while (true) {
			$res_50 = $result;
			$pos_50 = $this->pos;
			$_49 = NULL;
			do {
				$_47 = NULL;
				do {
					$res_0 = $result;
					$pos_0 = $this->pos;
					$matcher = 'match_'.'Comment'; $key = $matcher; $pos = $this->pos;
					$subres = ( $this->packhas( $key, $pos ) ? $this->packread( $key, $pos ) : $this->packwrite( $key, $pos, $this->$matcher(array_merge($stack, array($result))) ) );
					if ($subres !== FALSE) {
						$this->store( $result, $subres );
						$_47 = TRUE; break;
					}
					$result = $res_0;
					$this->pos = $pos_0;
					$_45 = NULL;
					do {
						$res_2 = $result;
						$pos_2 = $this->pos;
						$matcher = 'match_'.'Translate'; $key = $matcher; $pos = $this->pos;
						$subres = ( $this->packhas( $key, $pos ) ? $this->packread( $key, $pos ) : $this->packwrite( $key, $pos, $this->$matcher(array_merge($stack, array($result))) ) );
						if ($subres !== FALSE) {
							$this->store( $result, $subres );
							$_45 = TRUE; break;
						}
						$result = $res_2;
						$this->pos = $pos_2;
						$_43 = NULL;
						do {
							$res_4 = $result;
							$pos_4 = $this->pos;
							$matcher = 'match_'.'If'; $key = $matcher; $pos = $this->pos;
							$subres = ( $this->packhas( $key, $pos ) ? $this->packread( $key, $pos ) : $this->packwrite( $key, $pos, $this->$matcher(array_merge($stack, array($result))) ) );
							if ($subres !== FALSE) {
								$this->store( $result, $subres );
								$_43 = TRUE; break;
							}
							$result = $res_4;
							$this->pos = $pos_4;
							$_41 = NULL;
							do {
								$res_6 = $result;
								$pos_6 = $this->pos;
								$matcher = 'match_'.'Require'; $key = $matcher; $pos = $this->pos;
								$subres = ( $this->packhas( $key, $pos ) ? $this->packread( $key, $pos ) : $this->packwrite( $key, $pos, $this->$matcher(array_merge($stack, array($result))) ) );
								if ($subres !== FALSE) {
									$this->store( $result, $subres );
									$_41 = TRUE; break;
								}
								$result = $res_6;
								$this->pos = $pos_6;
								$_39 = NULL;
								do {
									$res_8 = $result;
									$pos_8 = $this->pos;
									$matcher = 'match_'.'CacheBlock'; $key = $matcher; $pos = $this->pos;
									$subres = ( $this->packhas( $key, $pos ) ? $this->packread( $key, $pos ) : $this->packwrite( $key, $pos, $this->$matcher(array_merge($stack, array($result))) ) );
									if ($subres !== FALSE) {
										$this->store( $result, $subres );
										$_39 = TRUE; break;
									}
									$result = $res_8;
									$this->pos = $pos_8;
									$_37 = NULL;
									do {
										$res_10 = $result;
										$pos_10 = $this->pos;
										$matcher = 'match_'.'UncachedBlock'; $key = $matcher; $pos = $this->pos;
										$subres = ( $this->packhas( $key, $pos ) ? $this->packread( $key, $pos ) : $this->packwrite( $key, $pos, $this->$matcher(array_merge($stack, array($result))) ) );
										if ($subres !== FALSE) {
											$this->store( $result, $subres );
											$_37 = TRUE; break;
										}
										$result = $res_10;
										$this->pos = $pos_10;
										$_35 = NULL;
										do {
											$res_12 = $result;
											$pos_12 = $this->pos;
											$matcher = 'match_'.'OldI18NTag'; $key = $matcher; $pos = $this->pos;
											$subres = ( $this->packhas( $key, $pos ) ? $this->packread( $key, $pos ) : $this->packwrite( $key, $pos, $this->$matcher(array_merge($stack, array($result))) ) );
											if ($subres !== FALSE) {
												$this->store( $result, $subres );
												$_35 = TRUE; break;
											}
											$result = $res_12;
											$this->pos = $pos_12;
											$_33 = NULL;
											do {
												$res_14 = $result;
												$pos_14 = $this->pos;
												$matcher = 'match_'.'Include'; $key = $matcher; $pos = $this->pos;
												$subres = ( $this->packhas( $key, $pos ) ? $this->packread( $key, $pos ) : $this->packwrite( $key, $pos, $this->$matcher(array_merge($stack, array($result))) ) );
												if ($subres !== FALSE) {
													$this->store( $result, $subres );
													$_33 = TRUE; break;
												}
												$result = $res_14;
												$this->pos = $pos_14;
												$_31 = NULL;
												do {
													$res_16 = $result;
													$pos_16 = $this->pos;
													$matcher = 'match_'.'ClosedBlock'; $key = $matcher; $pos = $this->pos;
													$subres = ( $this->packhas( $key, $pos ) ? $this->packread( $key, $pos ) : $this->packwrite( $key, $pos, $this->$matcher(array_merge($stack, array($result))) ) );
													if ($subres !== FALSE) {
														$this->store( $result, $subres );
														$_31 = TRUE; break;
													}
													$result = $res_16;
													$this->pos = $pos_16;
													$_29 = NULL;
													do {
														$res_18 = $result;
														$pos_18 = $this->pos;
														$matcher = 'match_'.'OpenBlock'; $key = $matcher; $pos = $this->pos;
														$subres = ( $this->packhas( $key, $pos ) ? $this->packread( $key, $pos ) : $this->packwrite( $key, $pos, $this->$matcher(array_merge($stack, array($result))) ) );
														if ($subres !== FALSE) {
															$this->store( $result, $subres );
															$_29 = TRUE; break;
														}
														$result = $res_18;
														$this->pos = $pos_18;
														$_27 = NULL;
														do {
															$res_20 = $result;
															$pos_20 = $this->pos;
															$matcher = 'match_'.'MalformedBlock'; $key = $matcher; $pos = $this->pos;
															$subres = ( $this->packhas( $key, $pos ) ? $this->packread( $key, $pos ) : $this->packwrite( $key, $pos, $this->$matcher(array_merge($stack, array($result))) ) );
															if ($subres !== FALSE) {
																$this->store( $result, $subres );
																$_27 = TRUE; break;
															}
															$result = $res_20;
															$this->pos = $pos_20;
															$_25 = NULL;
															do {
																$res_22 = $result;
																$pos_22 = $this->pos;
																$matcher = 'match_'.'Injection'; $key = $matcher; $pos = $this->pos;
																$subres = ( $this->packhas( $key, $pos ) ? $this->packread( $key, $pos ) : $this->packwrite( $key, $pos, $this->$matcher(array_merge($stack, array($result))) ) );
																if ($subres !== FALSE) {
																	$this->store( $result, $subres );
																	$_25 = TRUE; break;
																}
																$result = $res_22;
																$this->pos = $pos_22;
																$matcher = 'match_'.'Text'; $key = $matcher; $pos = $this->pos;
																$subres = ( $this->packhas( $key, $pos ) ? $this->packread( $key, $pos ) : $this->packwrite( $key, $pos, $this->$matcher(array_merge($stack, array($result))) ) );
																if ($subres !== FALSE) {
																	$this->store( $result, $subres );
																	$_25 = TRUE; break;
																}
																$result = $res_22;
																$this->pos = $pos_22;
																$_25 = FALSE; break;
															}
															while(0);
															if( $_25 === TRUE ) { $_27 = TRUE; break; }
															$result = $res_20;
															$this->pos = $pos_20;
															$_27 = FALSE; break;
														}
														while(0);
														if( $_27 === TRUE ) { $_29 = TRUE; break; }
														$result = $res_18;
														$this->pos = $pos_18;
														$_29 = FALSE; break;
													}
													while(0);
													if( $_29 === TRUE ) { $_31 = TRUE; break; }
													$result = $res_16;
													$this->pos = $pos_16;
													$_31 = FALSE; break;
												}
												while(0);
												if( $_31 === TRUE ) { $_33 = TRUE; break; }
												$result = $res_14;
												$this->pos = $pos_14;
												$_33 = FALSE; break;
											}
											while(0);
											if( $_33 === TRUE ) { $_35 = TRUE; break; }
											$result = $res_12;
											$this->pos = $pos_12;
											$_35 = FALSE; break;
										}
										while(0);
										if( $_35 === TRUE ) { $_37 = TRUE; break; }
										$result = $res_10;
										$this->pos = $pos_10;
										$_37 = FALSE; break;
									}
									while(0);
									if( $_37 === TRUE ) { $_39 = TRUE; break; }
									$result = $res_8;
									$this->pos = $pos_8;
									$_39 = FALSE; break;
								}
								while(0);
								if( $_39 === TRUE ) { $_41 = TRUE; break; }
								$result = $res_6;
								$this->pos = $pos_6;
								$_41 = FALSE; break;
							}
							while(0);
							if( $_41 === TRUE ) { $_43 = TRUE; break; }
							$result = $res_4;
							$this->pos = $pos_4;
							$_43 = FALSE; break;
						}
						while(0);
						if( $_43 === TRUE ) { $_45 = TRUE; break; }
						$result = $res_2;
						$this->pos = $pos_2;
						$_45 = FALSE; break;
					}
					while(0);
					if( $_45 === TRUE ) { $_47 = TRUE; break; }
					$result = $res_0;
					$this->pos = $pos_0;
					$_47 = FALSE; break;
				}
				while(0);
				if( $_47 === FALSE) { $_49 = FALSE; break; }
				$_49 = TRUE; break;
			}
			while(0);
			if( $_49 === FALSE) {
				$result = $res_50;
				$this->pos = $pos_50;
				unset( $res_50 );
				unset( $pos_50 );
				break;
			}
			$count += 1;
		}
		if ($count > 0) { return $this->finalise($result); }
		else { return FALSE; }
	}



	function Template_STR(&$res, $sub) {
		$res['php'] .= $sub['php'] . PHP_EOL ;
	}
	
	/* Word: / [A-Za-z_] [A-Za-z0-9_]* / */
	protected $match_Word_typestack = array('Word');
	function match_Word ($stack = array()) {
		$matchrule = "Word"; $result = $this->construct($matchrule, $matchrule, null);
		if (( $subres = $this->rx( '/ [A-Za-z_] [A-Za-z0-9_]* /' ) ) !== FALSE) {
			$result["text"] .= $subres;
			return $this->finalise($result);
		}
		else { return FALSE; }
	}


	/* Number: / [0-9]+ / */
	protected $match_Number_typestack = array('Number');
	function match_Number ($stack = array()) {
		$matchrule = "Number"; $result = $this->construct($matchrule, $matchrule, null);
		if (( $subres = $this->rx( '/ [0-9]+ /' ) ) !== FALSE) {
			$result["text"] .= $subres;
			return $this->finalise($result);
		}
		else { return FALSE; }
	}


	/* Value: / [A-Za-z0-9_]+ / */
	protected $match_Value_typestack = array('Value');
	function match_Value ($stack = array()) {
		$matchrule = "Value"; $result = $this->construct($matchrule, $matchrule, null);
		if (( $subres = $this->rx( '/ [A-Za-z0-9_]+ /' ) ) !== FALSE) {
			$result["text"] .= $subres;
			return $this->finalise($result);
		}
		else { return FALSE; }
	}


	/* CallArguments: :Argument ( < "," < :Argument )* */
	protected $match_CallArguments_typestack = array('CallArguments');
	function match_CallArguments ($stack = array()) {
		$matchrule = "CallArguments"; $result = $this->construct($matchrule, $matchrule, null);
		$_61 = NULL;
		do {
			$matcher = 'match_'.'Argument'; $key = $matcher; $pos = $this->pos;
			$subres = ( $this->packhas( $key, $pos ) ? $this->packread( $key, $pos ) : $this->packwrite( $key, $pos, $this->$matcher(array_merge($stack, array($result))) ) );
			if ($subres !== FALSE) {
				$this->store( $result, $subres, "Argument" );
			}
			else { $_61 = FALSE; break; }
			while (true) {
				$res_60 = $result;
				$pos_60 = $this->pos;
				$_59 = NULL;
				do {
					if (( $subres = $this->whitespace(  ) ) !== FALSE) { $result["text"] .= $subres; }
					if (substr($this->string,$this->pos,1) == ',') {
						$this->pos += 1;
						$result["text"] .= ',';
					}
					else { $_59 = FALSE; break; }
					if (( $subres = $this->whitespace(  ) ) !== FALSE) { $result["text"] .= $subres; }
					$matcher = 'match_'.'Argument'; $key = $matcher; $pos = $this->pos;
					$subres = ( $this->packhas( $key, $pos ) ? $this->packread( $key, $pos ) : $this->packwrite( $key, $pos, $this->$matcher(array_merge($stack, array($result))) ) );
					if ($subres !== FALSE) {
						$this->store( $result, $subres, "Argument" );
					}
					else { $_59 = FALSE; break; }
					$_59 = TRUE; break;
				}
				while(0);
				if( $_59 === FALSE) {
					$result = $res_60;
					$this->pos = $pos_60;
					unset( $res_60 );
					unset( $pos_60 );
					break;
				}
			}
			$_61 = TRUE; break;
		}
		while(0);
		if( $_61 === TRUE ) { return $this->finalise($result); }
		if( $_61 === FALSE) { return FALSE; }
	}




	/** 
	 * Values are bare words in templates, but strings in PHP. We rely on PHP's type conversion to back-convert
	 * strings to numbers when needed.
	 */
	function CallArguments_Argument(&$res, $sub) {
		if (!empty($res['php'])) $res['php'] .= ', ';
		
		$res['php'] .= ($sub['ArgumentMode'] == 'default') ? $sub['string_php'] : 
			str_replace('$$FINAL', 'XML_val', $sub['php']);
	}

	/* Call: Method:Word ( "(" < :CallArguments? > ")" )? */
	protected $match_Call_typestack = array('Call');
	function match_Call ($stack = array()) {
		$matchrule = "Call"; $result = $this->construct($matchrule, $matchrule, null);
		$_71 = NULL;
		do {
			$matcher = 'match_'.'Word'; $key = $matcher; $pos = $this->pos;
			$subres = ( $this->packhas( $key, $pos ) ? $this->packread( $key, $pos ) : $this->packwrite( $key, $pos, $this->$matcher(array_merge($stack, array($result))) ) );
			if ($subres !== FALSE) {
				$this->store( $result, $subres, "Method" );
			}
			else { $_71 = FALSE; break; }
			$res_70 = $result;
			$pos_70 = $this->pos;
			$_69 = NULL;
			do {
				if (substr($this->string,$this->pos,1) == '(') {
					$this->pos += 1;
					$result["text"] .= '(';
				}
				else { $_69 = FALSE; break; }
				if (( $subres = $this->whitespace(  ) ) !== FALSE) { $result["text"] .= $subres; }
				$res_66 = $result;
				$pos_66 = $this->pos;
				$matcher = 'match_'.'CallArguments'; $key = $matcher; $pos = $this->pos;
				$subres = ( $this->packhas( $key, $pos ) ? $this->packread( $key, $pos ) : $this->packwrite( $key, $pos, $this->$matcher(array_merge($stack, array($result))) ) );
				if ($subres !== FALSE) {
					$this->store( $result, $subres, "CallArguments" );
				}
				else {
					$result = $res_66;
					$this->pos = $pos_66;
					unset( $res_66 );
					unset( $pos_66 );
				}
				if (( $subres = $this->whitespace(  ) ) !== FALSE) { $result["text"] .= $subres; }
				if (substr($this->string,$this->pos,1) == ')') {
					$this->pos += 1;
					$result["text"] .= ')';
				}
				else { $_69 = FALSE; break; }
				$_69 = TRUE; break;
			}
			while(0);
			if( $_69 === FALSE) {
				$result = $res_70;
				$this->pos = $pos_70;
				unset( $res_70 );
				unset( $pos_70 );
			}
			$_71 = TRUE; break;
		}
		while(0);
		if( $_71 === TRUE ) { return $this->finalise($result); }
		if( $_71 === FALSE) { return FALSE; }
	}


	/* LookupStep: :Call &"." */
	protected $match_LookupStep_typestack = array('LookupStep');
	function match_LookupStep ($stack = array()) {
		$matchrule = "LookupStep"; $result = $this->construct($matchrule, $matchrule, null);
		$_75 = NULL;
		do {
			$matcher = 'match_'.'Call'; $key = $matcher; $pos = $this->pos;
			$subres = ( $this->packhas( $key, $pos ) ? $this->packread( $key, $pos ) : $this->packwrite( $key, $pos, $this->$matcher(array_merge($stack, array($result))) ) );
			if ($subres !== FALSE) {
				$this->store( $result, $subres, "Call" );
			}
			else { $_75 = FALSE; break; }
			$res_74 = $result;
			$pos_74 = $this->pos;
			if (substr($this->string,$this->pos,1) == '.') {
				$this->pos += 1;
				$result["text"] .= '.';
				$result = $res_74;
				$this->pos = $pos_74;
			}
			else {
				$result = $res_74;
				$this->pos = $pos_74;
				$_75 = FALSE; break;
			}
			$_75 = TRUE; break;
		}
		while(0);
		if( $_75 === TRUE ) { return $this->finalise($result); }
		if( $_75 === FALSE) { return FALSE; }
	}


	/* LastLookupStep: :Call */
	protected $match_LastLookupStep_typestack = array('LastLookupStep');
	function match_LastLookupStep ($stack = array()) {
		$matchrule = "LastLookupStep"; $result = $this->construct($matchrule, $matchrule, null);
		$matcher = 'match_'.'Call'; $key = $matcher; $pos = $this->pos;
		$subres = ( $this->packhas( $key, $pos ) ? $this->packread( $key, $pos ) : $this->packwrite( $key, $pos, $this->$matcher(array_merge($stack, array($result))) ) );
		if ($subres !== FALSE) {
			$this->store( $result, $subres, "Call" );
			return $this->finalise($result);
		}
		else { return FALSE; }
	}


	/* Lookup: LookupStep ("." LookupStep)* "." LastLookupStep | LastLookupStep */
	protected $match_Lookup_typestack = array('Lookup');
	function match_Lookup ($stack = array()) {
		$matchrule = "Lookup"; $result = $this->construct($matchrule, $matchrule, null);
		$_89 = NULL;
		do {
			$res_78 = $result;
			$pos_78 = $this->pos;
			$_86 = NULL;
			do {
				$matcher = 'match_'.'LookupStep'; $key = $matcher; $pos = $this->pos;
				$subres = ( $this->packhas( $key, $pos ) ? $this->packread( $key, $pos ) : $this->packwrite( $key, $pos, $this->$matcher(array_merge($stack, array($result))) ) );
				if ($subres !== FALSE) { $this->store( $result, $subres ); }
				else { $_86 = FALSE; break; }
				while (true) {
					$res_83 = $result;
					$pos_83 = $this->pos;
					$_82 = NULL;
					do {
						if (substr($this->string,$this->pos,1) == '.') {
							$this->pos += 1;
							$result["text"] .= '.';
						}
						else { $_82 = FALSE; break; }
						$matcher = 'match_'.'LookupStep'; $key = $matcher; $pos = $this->pos;
						$subres = ( $this->packhas( $key, $pos ) ? $this->packread( $key, $pos ) : $this->packwrite( $key, $pos, $this->$matcher(array_merge($stack, array($result))) ) );
						if ($subres !== FALSE) {
							$this->store( $result, $subres );
						}
						else { $_82 = FALSE; break; }
						$_82 = TRUE; break;
					}
					while(0);
					if( $_82 === FALSE) {
						$result = $res_83;
						$this->pos = $pos_83;
						unset( $res_83 );
						unset( $pos_83 );
						break;
					}
				}
				if (substr($this->string,$this->pos,1) == '.') {
					$this->pos += 1;
					$result["text"] .= '.';
				}
				else { $_86 = FALSE; break; }
				$matcher = 'match_'.'LastLookupStep'; $key = $matcher; $pos = $this->pos;
				$subres = ( $this->packhas( $key, $pos ) ? $this->packread( $key, $pos ) : $this->packwrite( $key, $pos, $this->$matcher(array_merge($stack, array($result))) ) );
				if ($subres !== FALSE) { $this->store( $result, $subres ); }
				else { $_86 = FALSE; break; }
				$_86 = TRUE; break;
			}
			while(0);
			if( $_86 === TRUE ) { $_89 = TRUE; break; }
			$result = $res_78;
			$this->pos = $pos_78;
			$matcher = 'match_'.'LastLookupStep'; $key = $matcher; $pos = $this->pos;
			$subres = ( $this->packhas( $key, $pos ) ? $this->packread( $key, $pos ) : $this->packwrite( $key, $pos, $this->$matcher(array_merge($stack, array($result))) ) );
			if ($subres !== FALSE) {
				$this->store( $result, $subres );
				$_89 = TRUE; break;
			}
			$result = $res_78;
			$this->pos = $pos_78;
			$_89 = FALSE; break;
		}
		while(0);
		if( $_89 === TRUE ) { return $this->finalise($result); }
		if( $_89 === FALSE) { return FALSE; }
	}



	
	function Lookup__construct(&$res) {
		$res['php'] = '$scope->locally()';
		$res['LookupSteps'] = array();
	}
	
	/** 
	 * The basic generated PHP of LookupStep and LastLookupStep is the same, except that LookupStep calls 'obj' to 
	 * get the next ViewableData in the sequence, and LastLookupStep calls different methods (XML_val, hasValue, obj)
	 * depending on the context the lookup is used in.
	 */
	function Lookup_AddLookupStep(&$res, $sub, $method) {
		$res['LookupSteps'][] = $sub;
		
		$property = $sub['Call']['Method']['text'];
		
		if (isset($sub['Call']['CallArguments']) && $arguments = $sub['Call']['CallArguments']['php']) {
			$res['php'] .= "->$method('$property', array($arguments), true)";
		}
		else {
			$res['php'] .= "->$method('$property', null, true)";
		}
	}

	function Lookup_LookupStep(&$res, $sub) {
		$this->Lookup_AddLookupStep($res, $sub, 'obj');
	}

	function Lookup_LastLookupStep(&$res, $sub) {
		$this->Lookup_AddLookupStep($res, $sub, '$$FINAL');
	}


	/* Translate: "<%t" < Entity < (Default:QuotedString)? < (!("is" "=") < "is" < Context:QuotedString)? <
	(InjectionVariables)? > "%>" */
	protected $match_Translate_typestack = array('Translate');
	function match_Translate ($stack = array()) {
		$matchrule = "Translate"; $result = $this->construct($matchrule, $matchrule, null);
		$_115 = NULL;
		do {
			if (( $subres = $this->literal( '<%t' ) ) !== FALSE) { $result["text"] .= $subres; }
			else { $_115 = FALSE; break; }
			if (( $subres = $this->whitespace(  ) ) !== FALSE) { $result["text"] .= $subres; }
			$matcher = 'match_'.'Entity'; $key = $matcher; $pos = $this->pos;
			$subres = ( $this->packhas( $key, $pos ) ? $this->packread( $key, $pos ) : $this->packwrite( $key, $pos, $this->$matcher(array_merge($stack, array($result))) ) );
			if ($subres !== FALSE) { $this->store( $result, $subres ); }
			else { $_115 = FALSE; break; }
			if (( $subres = $this->whitespace(  ) ) !== FALSE) { $result["text"] .= $subres; }
			$res_97 = $result;
			$pos_97 = $this->pos;
			$_96 = NULL;
			do {
				$matcher = 'match_'.'QuotedString'; $key = $matcher; $pos = $this->pos;
				$subres = ( $this->packhas( $key, $pos ) ? $this->packread( $key, $pos ) : $this->packwrite( $key, $pos, $this->$matcher(array_merge($stack, array($result))) ) );
				if ($subres !== FALSE) {
					$this->store( $result, $subres, "Default" );
				}
				else { $_96 = FALSE; break; }
				$_96 = TRUE; break;
			}
			while(0);
			if( $_96 === FALSE) {
				$result = $res_97;
				$this->pos = $pos_97;
				unset( $res_97 );
				unset( $pos_97 );
			}
			if (( $subres = $this->whitespace(  ) ) !== FALSE) { $result["text"] .= $subres; }
			$res_108 = $result;
			$pos_108 = $this->pos;
			$_107 = NULL;
			do {
				$res_102 = $result;
				$pos_102 = $this->pos;
				$_101 = NULL;
				do {
					if (( $subres = $this->literal( 'is' ) ) !== FALSE) { $result["text"] .= $subres; }
					else { $_101 = FALSE; break; }
					if (substr($this->string,$this->pos,1) == '=') {
						$this->pos += 1;
						$result["text"] .= '=';
					}
					else { $_101 = FALSE; break; }
					$_101 = TRUE; break;
				}
				while(0);
				if( $_101 === TRUE ) {
					$result = $res_102;
					$this->pos = $pos_102;
					$_107 = FALSE; break;
				}
				if( $_101 === FALSE) {
					$result = $res_102;
					$this->pos = $pos_102;
				}
				if (( $subres = $this->whitespace(  ) ) !== FALSE) { $result["text"] .= $subres; }
				if (( $subres = $this->literal( 'is' ) ) !== FALSE) { $result["text"] .= $subres; }
				else { $_107 = FALSE; break; }
				if (( $subres = $this->whitespace(  ) ) !== FALSE) { $result["text"] .= $subres; }
				$matcher = 'match_'.'QuotedString'; $key = $matcher; $pos = $this->pos;
				$subres = ( $this->packhas( $key, $pos ) ? $this->packread( $key, $pos ) : $this->packwrite( $key, $pos, $this->$matcher(array_merge($stack, array($result))) ) );
				if ($subres !== FALSE) {
					$this->store( $result, $subres, "Context" );
				}
				else { $_107 = FALSE; break; }
				$_107 = TRUE; break;
			}
			while(0);
			if( $_107 === FALSE) {
				$result = $res_108;
				$this->pos = $pos_108;
				unset( $res_108 );
				unset( $pos_108 );
			}
			if (( $subres = $this->whitespace(  ) ) !== FALSE) { $result["text"] .= $subres; }
			$res_112 = $result;
			$pos_112 = $this->pos;
			$_111 = NULL;
			do {
				$matcher = 'match_'.'InjectionVariables'; $key = $matcher; $pos = $this->pos;
				$subres = ( $this->packhas( $key, $pos ) ? $this->packread( $key, $pos ) : $this->packwrite( $key, $pos, $this->$matcher(array_merge($stack, array($result))) ) );
				if ($subres !== FALSE) { $this->store( $result, $subres ); }
				else { $_111 = FALSE; break; }
				$_111 = TRUE; break;
			}
			while(0);
			if( $_111 === FALSE) {
				$result = $res_112;
				$this->pos = $pos_112;
				unset( $res_112 );
				unset( $pos_112 );
			}
			if (( $subres = $this->whitespace(  ) ) !== FALSE) { $result["text"] .= $subres; }
			if (( $subres = $this->literal( '%>' ) ) !== FALSE) { $result["text"] .= $subres; }
			else { $_115 = FALSE; break; }
			$_115 = TRUE; break;
		}
		while(0);
		if( $_115 === TRUE ) { return $this->finalise($result); }
		if( $_115 === FALSE) { return FALSE; }
	}


	/* InjectionVariables: (< InjectionName:Word "=" Argument)+ */
	protected $match_InjectionVariables_typestack = array('InjectionVariables');
	function match_InjectionVariables ($stack = array()) {
		$matchrule = "InjectionVariables"; $result = $this->construct($matchrule, $matchrule, null);
		$count = 0;
		while (true) {
			$res_122 = $result;
			$pos_122 = $this->pos;
			$_121 = NULL;
			do {
				if (( $subres = $this->whitespace(  ) ) !== FALSE) { $result["text"] .= $subres; }
				$matcher = 'match_'.'Word'; $key = $matcher; $pos = $this->pos;
				$subres = ( $this->packhas( $key, $pos ) ? $this->packread( $key, $pos ) : $this->packwrite( $key, $pos, $this->$matcher(array_merge($stack, array($result))) ) );
				if ($subres !== FALSE) {
					$this->store( $result, $subres, "InjectionName" );
				}
				else { $_121 = FALSE; break; }
				if (substr($this->string,$this->pos,1) == '=') {
					$this->pos += 1;
					$result["text"] .= '=';
				}
				else { $_121 = FALSE; break; }
				$matcher = 'match_'.'Argument'; $key = $matcher; $pos = $this->pos;
				$subres = ( $this->packhas( $key, $pos ) ? $this->packread( $key, $pos ) : $this->packwrite( $key, $pos, $this->$matcher(array_merge($stack, array($result))) ) );
				if ($subres !== FALSE) { $this->store( $result, $subres ); }
				else { $_121 = FALSE; break; }
				$_121 = TRUE; break;
			}
			while(0);
			if( $_121 === FALSE) {
				$result = $res_122;
				$this->pos = $pos_122;
				unset( $res_122 );
				unset( $pos_122 );
				break;
			}
			$count += 1;
		}
		if ($count > 0) { return $this->finalise($result); }
		else { return FALSE; }
	}


	/* Entity: / [A-Za-z_] [\w\.]* / */
	protected $match_Entity_typestack = array('Entity');
	function match_Entity ($stack = array()) {
		$matchrule = "Entity"; $result = $this->construct($matchrule, $matchrule, null);
		if (( $subres = $this->rx( '/ [A-Za-z_] [\w\.]* /' ) ) !== FALSE) {
			$result["text"] .= $subres;
			return $this->finalise($result);
		}
		else { return FALSE; }
	}




	function Translate__construct(&$res) {
		$res['php'] = '$val .= _t(';
	}

	function Translate_Entity(&$res, $sub) {
		$res['php'] .= "'$sub[text]'";
	}

	function Translate_Default(&$res, $sub) {
		$res['php'] .= ",$sub[text]";
	}

	function Translate_Context(&$res, $sub) {
		$res['php'] .= ",$sub[text]";
	}

	function Translate_InjectionVariables(&$res, $sub) {
		$res['php'] .= ",$sub[php]";
	}

	function Translate__finalise(&$res) {
		$res['php'] .= ');';
	}

	function InjectionVariables__construct(&$res) {
		$res['php'] = "array(";
	}

	function InjectionVariables_InjectionName(&$res, $sub) {
		$res['php'] .= "'$sub[text]'=>";
	}

	function InjectionVariables_Argument(&$res, $sub) {
		$res['php'] .= str_replace('$$FINAL', 'XML_val', $sub['php']) . ',';
	}

	function InjectionVariables__finalise(&$res) {
		if (substr($res['php'], -1) == ',') $res['php'] = substr($res['php'], 0, -1); //remove last comma in the array
		$res['php'] .= ')';
	}


	/* SimpleInjection: '$' :Lookup */
	protected $match_SimpleInjection_typestack = array('SimpleInjection');
	function match_SimpleInjection ($stack = array()) {
		$matchrule = "SimpleInjection"; $result = $this->construct($matchrule, $matchrule, null);
		$_126 = NULL;
		do {
			if (substr($this->string,$this->pos,1) == '$') {
				$this->pos += 1;
				$result["text"] .= '$';
			}
			else { $_126 = FALSE; break; }
			$matcher = 'match_'.'Lookup'; $key = $matcher; $pos = $this->pos;
			$subres = ( $this->packhas( $key, $pos ) ? $this->packread( $key, $pos ) : $this->packwrite( $key, $pos, $this->$matcher(array_merge($stack, array($result))) ) );
			if ($subres !== FALSE) {
				$this->store( $result, $subres, "Lookup" );
			}
			else { $_126 = FALSE; break; }
			$_126 = TRUE; break;
		}
		while(0);
		if( $_126 === TRUE ) { return $this->finalise($result); }
		if( $_126 === FALSE) { return FALSE; }
	}


	/* BracketInjection: '{$' :Lookup "}" */
	protected $match_BracketInjection_typestack = array('BracketInjection');
	function match_BracketInjection ($stack = array()) {
		$matchrule = "BracketInjection"; $result = $this->construct($matchrule, $matchrule, null);
		$_131 = NULL;
		do {
			if (( $subres = $this->literal( '{$' ) ) !== FALSE) { $result["text"] .= $subres; }
			else { $_131 = FALSE; break; }
			$matcher = 'match_'.'Lookup'; $key = $matcher; $pos = $this->pos;
			$subres = ( $this->packhas( $key, $pos ) ? $this->packread( $key, $pos ) : $this->packwrite( $key, $pos, $this->$matcher(array_merge($stack, array($result))) ) );
			if ($subres !== FALSE) {
				$this->store( $result, $subres, "Lookup" );
			}
			else { $_131 = FALSE; break; }
			if (substr($this->string,$this->pos,1) == '}') {
				$this->pos += 1;
				$result["text"] .= '}';
			}
			else { $_131 = FALSE; break; }
			$_131 = TRUE; break;
		}
		while(0);
		if( $_131 === TRUE ) { return $this->finalise($result); }
		if( $_131 === FALSE) { return FALSE; }
	}


	/* Injection: BracketInjection | SimpleInjection */
	protected $match_Injection_typestack = array('Injection');
	function match_Injection ($stack = array()) {
		$matchrule = "Injection"; $result = $this->construct($matchrule, $matchrule, null);
		$_136 = NULL;
		do {
			$res_133 = $result;
			$pos_133 = $this->pos;
			$matcher = 'match_'.'BracketInjection'; $key = $matcher; $pos = $this->pos;
			$subres = ( $this->packhas( $key, $pos ) ? $this->packread( $key, $pos ) : $this->packwrite( $key, $pos, $this->$matcher(array_merge($stack, array($result))) ) );
			if ($subres !== FALSE) {
				$this->store( $result, $subres );
				$_136 = TRUE; break;
			}
			$result = $res_133;
			$this->pos = $pos_133;
			$matcher = 'match_'.'SimpleInjection'; $key = $matcher; $pos = $this->pos;
			$subres = ( $this->packhas( $key, $pos ) ? $this->packread( $key, $pos ) : $this->packwrite( $key, $pos, $this->$matcher(array_merge($stack, array($result))) ) );
			if ($subres !== FALSE) {
				$this->store( $result, $subres );
				$_136 = TRUE; break;
			}
			$result = $res_133;
			$this->pos = $pos_133;
			$_136 = FALSE; break;
		}
		while(0);
		if( $_136 === TRUE ) { return $this->finalise($result); }
		if( $_136 === FALSE) { return FALSE; }
	}



	function Injection_STR(&$res, $sub) {
		$res['php'] = '$val .= '. str_replace('$$FINAL', 'XML_val', $sub['Lookup']['php']) . ';';
	}

	/* DollarMarkedLookup: SimpleInjection */
	protected $match_DollarMarkedLookup_typestack = array('DollarMarkedLookup');
	function match_DollarMarkedLookup ($stack = array()) {
		$matchrule = "DollarMarkedLookup"; $result = $this->construct($matchrule, $matchrule, null);
		$matcher = 'match_'.'SimpleInjection'; $key = $matcher; $pos = $this->pos;
		$subres = ( $this->packhas( $key, $pos ) ? $this->packread( $key, $pos ) : $this->packwrite( $key, $pos, $this->$matcher(array_merge($stack, array($result))) ) );
		if ($subres !== FALSE) {
			$this->store( $result, $subres );
			return $this->finalise($result);
		}
		else { return FALSE; }
	}



	function DollarMarkedLookup_STR(&$res, $sub) {
		$res['Lookup'] = $sub['Lookup'];
	}

	/* QuotedString: q:/['"]/   String:/ (\\\\ | \\. | [^$q\\])* /   '$q' */
	protected $match_QuotedString_typestack = array('QuotedString');
	function match_QuotedString ($stack = array()) {
		$matchrule = "QuotedString"; $result = $this->construct($matchrule, $matchrule, null);
		$_142 = NULL;
		do {
			$stack[] = $result; $result = $this->construct( $matchrule, "q" ); 
			if (( $subres = $this->rx( '/[\'"]/' ) ) !== FALSE) {
				$result["text"] .= $subres;
				$subres = $result; $result = array_pop($stack);
				$this->store( $result, $subres, 'q' );
			}
			else {
				$result = array_pop($stack);
				$_142 = FALSE; break;
			}
			$stack[] = $result; $result = $this->construct( $matchrule, "String" ); 
			if (( $subres = $this->rx( '/ (\\\\\\\\ | \\\\. | [^'.$this->expression($result, $stack, 'q').'\\\\])* /' ) ) !== FALSE) {
				$result["text"] .= $subres;
				$subres = $result; $result = array_pop($stack);
				$this->store( $result, $subres, 'String' );
			}
			else {
				$result = array_pop($stack);
				$_142 = FALSE; break;
			}
			if (( $subres = $this->literal( ''.$this->expression($result, $stack, 'q').'' ) ) !== FALSE) { $result["text"] .= $subres; }
			else { $_142 = FALSE; break; }
			$_142 = TRUE; break;
		}
		while(0);
		if( $_142 === TRUE ) { return $this->finalise($result); }
		if( $_142 === FALSE) { return FALSE; }
	}


	/* FreeString: /[^,)%!=><|&]+/ */
	protected $match_FreeString_typestack = array('FreeString');
	function match_FreeString ($stack = array()) {
		$matchrule = "FreeString"; $result = $this->construct($matchrule, $matchrule, null);
		if (( $subres = $this->rx( '/[^,)%!=><|&]+/' ) ) !== FALSE) {
			$result["text"] .= $subres;
			return $this->finalise($result);
		}
		else { return FALSE; }
	}


	/* Argument:
	:DollarMarkedLookup |
	:QuotedString |
	:Lookup !(< FreeString)|
	:FreeString */
	protected $match_Argument_typestack = array('Argument');
	function match_Argument ($stack = array()) {
		$matchrule = "Argument"; $result = $this->construct($matchrule, $matchrule, null);
		$_162 = NULL;
		do {
			$res_145 = $result;
			$pos_145 = $this->pos;
			$matcher = 'match_'.'DollarMarkedLookup'; $key = $matcher; $pos = $this->pos;
			$subres = ( $this->packhas( $key, $pos ) ? $this->packread( $key, $pos ) : $this->packwrite( $key, $pos, $this->$matcher(array_merge($stack, array($result))) ) );
			if ($subres !== FALSE) {
				$this->store( $result, $subres, "DollarMarkedLookup" );
				$_162 = TRUE; break;
			}
			$result = $res_145;
			$this->pos = $pos_145;
			$_160 = NULL;
			do {
				$res_147 = $result;
				$pos_147 = $this->pos;
				$matcher = 'match_'.'QuotedString'; $key = $matcher; $pos = $this->pos;
				$subres = ( $this->packhas( $key, $pos ) ? $this->packread( $key, $pos ) : $this->packwrite( $key, $pos, $this->$matcher(array_merge($stack, array($result))) ) );
				if ($subres !== FALSE) {
					$this->store( $result, $subres, "QuotedString" );
					$_160 = TRUE; break;
				}
				$result = $res_147;
				$this->pos = $pos_147;
				$_158 = NULL;
				do {
					$res_149 = $result;
					$pos_149 = $this->pos;
					$_155 = NULL;
					do {
						$matcher = 'match_'.'Lookup'; $key = $matcher; $pos = $this->pos;
						$subres = ( $this->packhas( $key, $pos ) ? $this->packread( $key, $pos ) : $this->packwrite( $key, $pos, $this->$matcher(array_merge($stack, array($result))) ) );
						if ($subres !== FALSE) {
							$this->store( $result, $subres, "Lookup" );
						}
						else { $_155 = FALSE; break; }
						$res_154 = $result;
						$pos_154 = $this->pos;
						$_153 = NULL;
						do {
							if (( $subres = $this->whitespace(  ) ) !== FALSE) { $result["text"] .= $subres; }
							$matcher = 'match_'.'FreeString'; $key = $matcher; $pos = $this->pos;
							$subres = ( $this->packhas( $key, $pos ) ? $this->packread( $key, $pos ) : $this->packwrite( $key, $pos, $this->$matcher(array_merge($stack, array($result))) ) );
							if ($subres !== FALSE) {
								$this->store( $result, $subres );
							}
							else { $_153 = FALSE; break; }
							$_153 = TRUE; break;
						}
						while(0);
						if( $_153 === TRUE ) {
							$result = $res_154;
							$this->pos = $pos_154;
							$_155 = FALSE; break;
						}
						if( $_153 === FALSE) {
							$result = $res_154;
							$this->pos = $pos_154;
						}
						$_155 = TRUE; break;
					}
					while(0);
					if( $_155 === TRUE ) { $_158 = TRUE; break; }
					$result = $res_149;
					$this->pos = $pos_149;
					$matcher = 'match_'.'FreeString'; $key = $matcher; $pos = $this->pos;
					$subres = ( $this->packhas( $key, $pos ) ? $this->packread( $key, $pos ) : $this->packwrite( $key, $pos, $this->$matcher(array_merge($stack, array($result))) ) );
					if ($subres !== FALSE) {
						$this->store( $result, $subres, "FreeString" );
						$_158 = TRUE; break;
					}
					$result = $res_149;
					$this->pos = $pos_149;
					$_158 = FALSE; break;
				}
				while(0);
				if( $_158 === TRUE ) { $_160 = TRUE; break; }
				$result = $res_147;
				$this->pos = $pos_147;
				$_160 = FALSE; break;
			}
			while(0);
			if( $_160 === TRUE ) { $_162 = TRUE; break; }
			$result = $res_145;
			$this->pos = $pos_145;
			$_162 = FALSE; break;
		}
		while(0);
		if( $_162 === TRUE ) { return $this->finalise($result); }
		if( $_162 === FALSE) { return FALSE; }
	}



	
	/**
	 * If we get a bare value, we don't know enough to determine exactly what php would be the translation, because
	 * we don't know if the position of use indicates a lookup or a string argument.
	 * 
	 * Instead, we record 'ArgumentMode' as a member of this matches results node, which can be:
	 *   - lookup if this argument was unambiguously a lookup (marked as such)
	 *   - string is this argument was unambiguously a string (marked as such, or impossible to parse as lookup)
	 *   - default if this argument needs to be handled as per 2.4
	 * 
	 * In the case of 'default', there is no php member of the results node, but instead 'lookup_php', which
	 * should be used by the parent if the context indicates a lookup, and 'string_php' which should be used
	 * if the context indicates a string
	 */
	
	function Argument_DollarMarkedLookup(&$res, $sub) {
		$res['ArgumentMode'] = 'lookup';
		$res['php'] = $sub['Lookup']['php'];
	}

	function Argument_QuotedString(&$res, $sub) {
		$res['ArgumentMode'] = 'string';
		$res['php'] = "'" . str_replace("'", "\\'", $sub['String']['text']) . "'";
	}

	function Argument_Lookup(&$res, $sub) {
		if (count($sub['LookupSteps']) == 1 && !isset($sub['LookupSteps'][0]['Call']['Arguments'])) {
			$res['ArgumentMode'] = 'default';
			$res['lookup_php'] = $sub['php'];
			$res['string_php'] = "'".$sub['LookupSteps'][0]['Call']['Method']['text']."'";
		}
		else {
			$res['ArgumentMode'] = 'lookup';
			$res['php'] = $sub['php'];
		}
	}
	
	function Argument_FreeString(&$res, $sub) {
		$res['ArgumentMode'] = 'string';
		$res['php'] = "'" . str_replace("'", "\\'", trim($sub['text'])) . "'";
	}
	
	/* ComparisonOperator: "!=" | "==" | ">=" | ">" | "<=" | "<" | "=" */
	protected $match_ComparisonOperator_typestack = array('ComparisonOperator');
	function match_ComparisonOperator ($stack = array()) {
		$matchrule = "ComparisonOperator"; $result = $this->construct($matchrule, $matchrule, null);
		$_187 = NULL;
		do {
			$res_164 = $result;
			$pos_164 = $this->pos;
			if (( $subres = $this->literal( '!=' ) ) !== FALSE) {
				$result["text"] .= $subres;
				$_187 = TRUE; break;
			}
			$result = $res_164;
			$this->pos = $pos_164;
			$_185 = NULL;
			do {
				$res_166 = $result;
				$pos_166 = $this->pos;
				if (( $subres = $this->literal( '==' ) ) !== FALSE) {
					$result["text"] .= $subres;
					$_185 = TRUE; break;
				}
				$result = $res_166;
				$this->pos = $pos_166;
				$_183 = NULL;
				do {
					$res_168 = $result;
					$pos_168 = $this->pos;
					if (( $subres = $this->literal( '>=' ) ) !== FALSE) {
						$result["text"] .= $subres;
						$_183 = TRUE; break;
					}
					$result = $res_168;
					$this->pos = $pos_168;
					$_181 = NULL;
					do {
						$res_170 = $result;
						$pos_170 = $this->pos;
						if (substr($this->string,$this->pos,1) == '>') {
							$this->pos += 1;
							$result["text"] .= '>';
							$_181 = TRUE; break;
						}
						$result = $res_170;
						$this->pos = $pos_170;
						$_179 = NULL;
						do {
							$res_172 = $result;
							$pos_172 = $this->pos;
							if (( $subres = $this->literal( '<=' ) ) !== FALSE) {
								$result["text"] .= $subres;
								$_179 = TRUE; break;
							}
							$result = $res_172;
							$this->pos = $pos_172;
							$_177 = NULL;
							do {
								$res_174 = $result;
								$pos_174 = $this->pos;
								if (substr($this->string,$this->pos,1) == '<') {
									$this->pos += 1;
									$result["text"] .= '<';
									$_177 = TRUE; break;
								}
								$result = $res_174;
								$this->pos = $pos_174;
								if (substr($this->string,$this->pos,1) == '=') {
									$this->pos += 1;
									$result["text"] .= '=';
									$_177 = TRUE; break;
								}
								$result = $res_174;
								$this->pos = $pos_174;
								$_177 = FALSE; break;
							}
							while(0);
							if( $_177 === TRUE ) { $_179 = TRUE; break; }
							$result = $res_172;
							$this->pos = $pos_172;
							$_179 = FALSE; break;
						}
						while(0);
						if( $_179 === TRUE ) { $_181 = TRUE; break; }
						$result = $res_170;
						$this->pos = $pos_170;
						$_181 = FALSE; break;
					}
					while(0);
					if( $_181 === TRUE ) { $_183 = TRUE; break; }
					$result = $res_168;
					$this->pos = $pos_168;
					$_183 = FALSE; break;
				}
				while(0);
				if( $_183 === TRUE ) { $_185 = TRUE; break; }
				$result = $res_166;
				$this->pos = $pos_166;
				$_185 = FALSE; break;
			}
			while(0);
			if( $_185 === TRUE ) { $_187 = TRUE; break; }
			$result = $res_164;
			$this->pos = $pos_164;
			$_187 = FALSE; break;
		}
		while(0);
		if( $_187 === TRUE ) { return $this->finalise($result); }
		if( $_187 === FALSE) { return FALSE; }
	}


	/* Comparison: Argument < ComparisonOperator > Argument */
	protected $match_Comparison_typestack = array('Comparison');
	function match_Comparison ($stack = array()) {
		$matchrule = "Comparison"; $result = $this->construct($matchrule, $matchrule, null);
		$_194 = NULL;
		do {
			$matcher = 'match_'.'Argument'; $key = $matcher; $pos = $this->pos;
			$subres = ( $this->packhas( $key, $pos ) ? $this->packread( $key, $pos ) : $this->packwrite( $key, $pos, $this->$matcher(array_merge($stack, array($result))) ) );
			if ($subres !== FALSE) { $this->store( $result, $subres ); }
			else { $_194 = FALSE; break; }
			if (( $subres = $this->whitespace(  ) ) !== FALSE) { $result["text"] .= $subres; }
			$matcher = 'match_'.'ComparisonOperator'; $key = $matcher; $pos = $this->pos;
			$subres = ( $this->packhas( $key, $pos ) ? $this->packread( $key, $pos ) : $this->packwrite( $key, $pos, $this->$matcher(array_merge($stack, array($result))) ) );
			if ($subres !== FALSE) { $this->store( $result, $subres ); }
			else { $_194 = FALSE; break; }
			if (( $subres = $this->whitespace(  ) ) !== FALSE) { $result["text"] .= $subres; }
			$matcher = 'match_'.'Argument'; $key = $matcher; $pos = $this->pos;
			$subres = ( $this->packhas( $key, $pos ) ? $this->packread( $key, $pos ) : $this->packwrite( $key, $pos, $this->$matcher(array_merge($stack, array($result))) ) );
			if ($subres !== FALSE) { $this->store( $result, $subres ); }
			else { $_194 = FALSE; break; }
			$_194 = TRUE; break;
		}
		while(0);
		if( $_194 === TRUE ) { return $this->finalise($result); }
		if( $_194 === FALSE) { return FALSE; }
	}



	function Comparison_Argument(&$res, $sub) {
		if ($sub['ArgumentMode'] == 'default') {
			if (!empty($res['php'])) $res['php'] .= $sub['string_php'];
			else $res['php'] = str_replace('$$FINAL', 'XML_val', $sub['lookup_php']);
		}	
		else {
			$res['php'] .= str_replace('$$FINAL', 'XML_val', $sub['php']);
		}
	}

	function Comparison_ComparisonOperator(&$res, $sub) {
		$res['php'] .= ($sub['text'] == '=' ? '==' : $sub['text']);
	}

	/* PresenceCheck: (Not:'not' <)? Argument */
	protected $match_PresenceCheck_typestack = array('PresenceCheck');
	function match_PresenceCheck ($stack = array()) {
		$matchrule = "PresenceCheck"; $result = $this->construct($matchrule, $matchrule, null);
		$_201 = NULL;
		do {
			$res_199 = $result;
			$pos_199 = $this->pos;
			$_198 = NULL;
			do {
				$stack[] = $result; $result = $this->construct( $matchrule, "Not" ); 
				if (( $subres = $this->literal( 'not' ) ) !== FALSE) {
					$result["text"] .= $subres;
					$subres = $result; $result = array_pop($stack);
					$this->store( $result, $subres, 'Not' );
				}
				else {
					$result = array_pop($stack);
					$_198 = FALSE; break;
				}
				if (( $subres = $this->whitespace(  ) ) !== FALSE) { $result["text"] .= $subres; }
				$_198 = TRUE; break;
			}
			while(0);
			if( $_198 === FALSE) {
				$result = $res_199;
				$this->pos = $pos_199;
				unset( $res_199 );
				unset( $pos_199 );
			}
			$matcher = 'match_'.'Argument'; $key = $matcher; $pos = $this->pos;
			$subres = ( $this->packhas( $key, $pos ) ? $this->packread( $key, $pos ) : $this->packwrite( $key, $pos, $this->$matcher(array_merge($stack, array($result))) ) );
			if ($subres !== FALSE) { $this->store( $result, $subres ); }
			else { $_201 = FALSE; break; }
			$_201 = TRUE; break;
		}
		while(0);
		if( $_201 === TRUE ) { return $this->finalise($result); }
		if( $_201 === FALSE) { return FALSE; }
	}



	function PresenceCheck_Not(&$res, $sub) {
		$res['php'] = '!';
	}
	
	function PresenceCheck_Argument(&$res, $sub) {
		if ($sub['ArgumentMode'] == 'string') {
			$res['php'] .= '((bool)'.$sub['php'].')';
		}
		else {
			$php = ($sub['ArgumentMode'] == 'default' ? $sub['lookup_php'] : $sub['php']);
			// TODO: kinda hacky - maybe we need a way to pass state down the parse chain so
			// Lookup_LastLookupStep and Argument_BareWord can produce hasValue instead of XML_val
			$res['php'] .= str_replace('$$FINAL', 'hasValue', $php);
		}
	}

	/* IfArgumentPortion: Comparison | PresenceCheck */
	protected $match_IfArgumentPortion_typestack = array('IfArgumentPortion');
	function match_IfArgumentPortion ($stack = array()) {
		$matchrule = "IfArgumentPortion"; $result = $this->construct($matchrule, $matchrule, null);
		$_206 = NULL;
		do {
			$res_203 = $result;
			$pos_203 = $this->pos;
			$matcher = 'match_'.'Comparison'; $key = $matcher; $pos = $this->pos;
			$subres = ( $this->packhas( $key, $pos ) ? $this->packread( $key, $pos ) : $this->packwrite( $key, $pos, $this->$matcher(array_merge($stack, array($result))) ) );
			if ($subres !== FALSE) {
				$this->store( $result, $subres );
				$_206 = TRUE; break;
			}
			$result = $res_203;
			$this->pos = $pos_203;
			$matcher = 'match_'.'PresenceCheck'; $key = $matcher; $pos = $this->pos;
			$subres = ( $this->packhas( $key, $pos ) ? $this->packread( $key, $pos ) : $this->packwrite( $key, $pos, $this->$matcher(array_merge($stack, array($result))) ) );
			if ($subres !== FALSE) {
				$this->store( $result, $subres );
				$_206 = TRUE; break;
			}
			$result = $res_203;
			$this->pos = $pos_203;
			$_206 = FALSE; break;
		}
		while(0);
		if( $_206 === TRUE ) { return $this->finalise($result); }
		if( $_206 === FALSE) { return FALSE; }
	}



	function IfArgumentPortion_STR(&$res, $sub) {
		$res['php'] = $sub['php'];
	}

	/* BooleanOperator: "||" | "&&" */
	protected $match_BooleanOperator_typestack = array('BooleanOperator');
	function match_BooleanOperator ($stack = array()) {
		$matchrule = "BooleanOperator"; $result = $this->construct($matchrule, $matchrule, null);
		$_211 = NULL;
		do {
			$res_208 = $result;
			$pos_208 = $this->pos;
			if (( $subres = $this->literal( '||' ) ) !== FALSE) {
				$result["text"] .= $subres;
				$_211 = TRUE; break;
			}
			$result = $res_208;
			$this->pos = $pos_208;
			if (( $subres = $this->literal( '&&' ) ) !== FALSE) {
				$result["text"] .= $subres;
				$_211 = TRUE; break;
			}
			$result = $res_208;
			$this->pos = $pos_208;
			$_211 = FALSE; break;
		}
		while(0);
		if( $_211 === TRUE ) { return $this->finalise($result); }
		if( $_211 === FALSE) { return FALSE; }
	}


	/* IfArgument: :IfArgumentPortion ( < :BooleanOperator < :IfArgumentPortion )* */
	protected $match_IfArgument_typestack = array('IfArgument');
	function match_IfArgument ($stack = array()) {
		$matchrule = "IfArgument"; $result = $this->construct($matchrule, $matchrule, null);
		$_220 = NULL;
		do {
			$matcher = 'match_'.'IfArgumentPortion'; $key = $matcher; $pos = $this->pos;
			$subres = ( $this->packhas( $key, $pos ) ? $this->packread( $key, $pos ) : $this->packwrite( $key, $pos, $this->$matcher(array_merge($stack, array($result))) ) );
			if ($subres !== FALSE) {
				$this->store( $result, $subres, "IfArgumentPortion" );
			}
			else { $_220 = FALSE; break; }
			while (true) {
				$res_219 = $result;
				$pos_219 = $this->pos;
				$_218 = NULL;
				do {
					if (( $subres = $this->whitespace(  ) ) !== FALSE) { $result["text"] .= $subres; }
					$matcher = 'match_'.'BooleanOperator'; $key = $matcher; $pos = $this->pos;
					$subres = ( $this->packhas( $key, $pos ) ? $this->packread( $key, $pos ) : $this->packwrite( $key, $pos, $this->$matcher(array_merge($stack, array($result))) ) );
					if ($subres !== FALSE) {
						$this->store( $result, $subres, "BooleanOperator" );
					}
					else { $_218 = FALSE; break; }
					if (( $subres = $this->whitespace(  ) ) !== FALSE) { $result["text"] .= $subres; }
					$matcher = 'match_'.'IfArgumentPortion'; $key = $matcher; $pos = $this->pos;
					$subres = ( $this->packhas( $key, $pos ) ? $this->packread( $key, $pos ) : $this->packwrite( $key, $pos, $this->$matcher(array_merge($stack, array($result))) ) );
					if ($subres !== FALSE) {
						$this->store( $result, $subres, "IfArgumentPortion" );
					}
					else { $_218 = FALSE; break; }
					$_218 = TRUE; break;
				}
				while(0);
				if( $_218 === FALSE) {
					$result = $res_219;
					$this->pos = $pos_219;
					unset( $res_219 );
					unset( $pos_219 );
					break;
				}
			}
			$_220 = TRUE; break;
		}
		while(0);
		if( $_220 === TRUE ) { return $this->finalise($result); }
		if( $_220 === FALSE) { return FALSE; }
	}



	function IfArgument_IfArgumentPortion(&$res, $sub) {
		$res['php'] .= $sub['php'];
	}

	function IfArgument_BooleanOperator(&$res, $sub) {
		$res['php'] .= $sub['text'];
	}

	/* IfPart: '<%' < 'if' [ :IfArgument > '%>' Template:$TemplateMatcher? */
	protected $match_IfPart_typestack = array('IfPart');
	function match_IfPart ($stack = array()) {
		$matchrule = "IfPart"; $result = $this->construct($matchrule, $matchrule, null);
		$_230 = NULL;
		do {
			if (( $subres = $this->literal( '<%' ) ) !== FALSE) { $result["text"] .= $subres; }
			else { $_230 = FALSE; break; }
			if (( $subres = $this->whitespace(  ) ) !== FALSE) { $result["text"] .= $subres; }
			if (( $subres = $this->literal( 'if' ) ) !== FALSE) { $result["text"] .= $subres; }
			else { $_230 = FALSE; break; }
			if (( $subres = $this->whitespace(  ) ) !== FALSE) { $result["text"] .= $subres; }
			else { $_230 = FALSE; break; }
			$matcher = 'match_'.'IfArgument'; $key = $matcher; $pos = $this->pos;
			$subres = ( $this->packhas( $key, $pos ) ? $this->packread( $key, $pos ) : $this->packwrite( $key, $pos, $this->$matcher(array_merge($stack, array($result))) ) );
			if ($subres !== FALSE) {
				$this->store( $result, $subres, "IfArgument" );
			}
			else { $_230 = FALSE; break; }
			if (( $subres = $this->whitespace(  ) ) !== FALSE) { $result["text"] .= $subres; }
			if (( $subres = $this->literal( '%>' ) ) !== FALSE) { $result["text"] .= $subres; }
			else { $_230 = FALSE; break; }
			$res_229 = $result;
			$pos_229 = $this->pos;
			$matcher = 'match_'.$this->expression($result, $stack, 'TemplateMatcher'); $key = $matcher; $pos = $this->pos;
			$subres = ( $this->packhas( $key, $pos ) ? $this->packread( $key, $pos ) : $this->packwrite( $key, $pos, $this->$matcher(array_merge($stack, array($result))) ) );
			if ($subres !== FALSE) {
				$this->store( $result, $subres, "Template" );
			}
			else {
				$result = $res_229;
				$this->pos = $pos_229;
				unset( $res_229 );
				unset( $pos_229 );
			}
			$_230 = TRUE; break;
		}
		while(0);
		if( $_230 === TRUE ) { return $this->finalise($result); }
		if( $_230 === FALSE) { return FALSE; }
	}


	/* ElseIfPart: '<%' < 'else_if' [ :IfArgument > '%>' Template:$TemplateMatcher? */
	protected $match_ElseIfPart_typestack = array('ElseIfPart');
	function match_ElseIfPart ($stack = array()) {
		$matchrule = "ElseIfPart"; $result = $this->construct($matchrule, $matchrule, null);
		$_240 = NULL;
		do {
			if (( $subres = $this->literal( '<%' ) ) !== FALSE) { $result["text"] .= $subres; }
			else { $_240 = FALSE; break; }
			if (( $subres = $this->whitespace(  ) ) !== FALSE) { $result["text"] .= $subres; }
			if (( $subres = $this->literal( 'else_if' ) ) !== FALSE) { $result["text"] .= $subres; }
			else { $_240 = FALSE; break; }
			if (( $subres = $this->whitespace(  ) ) !== FALSE) { $result["text"] .= $subres; }
			else { $_240 = FALSE; break; }
			$matcher = 'match_'.'IfArgument'; $key = $matcher; $pos = $this->pos;
			$subres = ( $this->packhas( $key, $pos ) ? $this->packread( $key, $pos ) : $this->packwrite( $key, $pos, $this->$matcher(array_merge($stack, array($result))) ) );
			if ($subres !== FALSE) {
				$this->store( $result, $subres, "IfArgument" );
			}
			else { $_240 = FALSE; break; }
			if (( $subres = $this->whitespace(  ) ) !== FALSE) { $result["text"] .= $subres; }
			if (( $subres = $this->literal( '%>' ) ) !== FALSE) { $result["text"] .= $subres; }
			else { $_240 = FALSE; break; }
			$res_239 = $result;
			$pos_239 = $this->pos;
			$matcher = 'match_'.$this->expression($result, $stack, 'TemplateMatcher'); $key = $matcher; $pos = $this->pos;
			$subres = ( $this->packhas( $key, $pos ) ? $this->packread( $key, $pos ) : $this->packwrite( $key, $pos, $this->$matcher(array_merge($stack, array($result))) ) );
			if ($subres !== FALSE) {
				$this->store( $result, $subres, "Template" );
			}
			else {
				$result = $res_239;
				$this->pos = $pos_239;
				unset( $res_239 );
				unset( $pos_239 );
			}
			$_240 = TRUE; break;
		}
		while(0);
		if( $_240 === TRUE ) { return $this->finalise($result); }
		if( $_240 === FALSE) { return FALSE; }
	}


	/* ElsePart: '<%' < 'else' > '%>' Template:$TemplateMatcher? */
	protected $match_ElsePart_typestack = array('ElsePart');
	function match_ElsePart ($stack = array()) {
		$matchrule = "ElsePart"; $result = $this->construct($matchrule, $matchrule, null);
		$_248 = NULL;
		do {
			if (( $subres = $this->literal( '<%' ) ) !== FALSE) { $result["text"] .= $subres; }
			else { $_248 = FALSE; break; }
			if (( $subres = $this->whitespace(  ) ) !== FALSE) { $result["text"] .= $subres; }
			if (( $subres = $this->literal( 'else' ) ) !== FALSE) { $result["text"] .= $subres; }
			else { $_248 = FALSE; break; }
			if (( $subres = $this->whitespace(  ) ) !== FALSE) { $result["text"] .= $subres; }
			if (( $subres = $this->literal( '%>' ) ) !== FALSE) { $result["text"] .= $subres; }
			else { $_248 = FALSE; break; }
			$res_247 = $result;
			$pos_247 = $this->pos;
			$matcher = 'match_'.$this->expression($result, $stack, 'TemplateMatcher'); $key = $matcher; $pos = $this->pos;
			$subres = ( $this->packhas( $key, $pos ) ? $this->packread( $key, $pos ) : $this->packwrite( $key, $pos, $this->$matcher(array_merge($stack, array($result))) ) );
			if ($subres !== FALSE) {
				$this->store( $result, $subres, "Template" );
			}
			else {
				$result = $res_247;
				$this->pos = $pos_247;
				unset( $res_247 );
				unset( $pos_247 );
			}
			$_248 = TRUE; break;
		}
		while(0);
		if( $_248 === TRUE ) { return $this->finalise($result); }
		if( $_248 === FALSE) { return FALSE; }
	}


	/* If: IfPart ElseIfPart* ElsePart? '<%' < 'end_if' > '%>' */
	protected $match_If_typestack = array('If');
	function match_If ($stack = array()) {
		$matchrule = "If"; $result = $this->construct($matchrule, $matchrule, null);
		$_258 = NULL;
		do {
			$matcher = 'match_'.'IfPart'; $key = $matcher; $pos = $this->pos;
			$subres = ( $this->packhas( $key, $pos ) ? $this->packread( $key, $pos ) : $this->packwrite( $key, $pos, $this->$matcher(array_merge($stack, array($result))) ) );
			if ($subres !== FALSE) { $this->store( $result, $subres ); }
			else { $_258 = FALSE; break; }
			while (true) {
				$res_251 = $result;
				$pos_251 = $this->pos;
				$matcher = 'match_'.'ElseIfPart'; $key = $matcher; $pos = $this->pos;
				$subres = ( $this->packhas( $key, $pos ) ? $this->packread( $key, $pos ) : $this->packwrite( $key, $pos, $this->$matcher(array_merge($stack, array($result))) ) );
				if ($subres !== FALSE) { $this->store( $result, $subres ); }
				else {
					$result = $res_251;
					$this->pos = $pos_251;
					unset( $res_251 );
					unset( $pos_251 );
					break;
				}
			}
			$res_252 = $result;
			$pos_252 = $this->pos;
			$matcher = 'match_'.'ElsePart'; $key = $matcher; $pos = $this->pos;
			$subres = ( $this->packhas( $key, $pos ) ? $this->packread( $key, $pos ) : $this->packwrite( $key, $pos, $this->$matcher(array_merge($stack, array($result))) ) );
			if ($subres !== FALSE) { $this->store( $result, $subres ); }
			else {
				$result = $res_252;
				$this->pos = $pos_252;
				unset( $res_252 );
				unset( $pos_252 );
			}
			if (( $subres = $this->literal( '<%' ) ) !== FALSE) { $result["text"] .= $subres; }
			else { $_258 = FALSE; break; }
			if (( $subres = $this->whitespace(  ) ) !== FALSE) { $result["text"] .= $subres; }
			if (( $subres = $this->literal( 'end_if' ) ) !== FALSE) { $result["text"] .= $subres; }
			else { $_258 = FALSE; break; }
			if (( $subres = $this->whitespace(  ) ) !== FALSE) { $result["text"] .= $subres; }
			if (( $subres = $this->literal( '%>' ) ) !== FALSE) { $result["text"] .= $subres; }
			else { $_258 = FALSE; break; }
			$_258 = TRUE; break;
		}
		while(0);
		if( $_258 === TRUE ) { return $this->finalise($result); }
		if( $_258 === FALSE) { return FALSE; }
	}



	function If_IfPart(&$res, $sub) {
		$res['php'] = 
			'if (' . $sub['IfArgument']['php'] . ') { ' . PHP_EOL .
				(isset($sub['Template']) ? $sub['Template']['php'] : '') . PHP_EOL .
			'}';
	} 

	function If_ElseIfPart(&$res, $sub) {
		$res['php'] .= 
			'else if (' . $sub['IfArgument']['php'] . ') { ' . PHP_EOL .
				(isset($sub['Template']) ? $sub['Template']['php'] : '') . PHP_EOL .
			'}';
	}

	function If_ElsePart(&$res, $sub) {
		$res['php'] .= 
			'else { ' . PHP_EOL . 
				(isset($sub['Template']) ? $sub['Template']['php'] : '') . PHP_EOL .
			'}';
	}

	/* Require: '<%' < 'require' [ Call:(Method:Word "(" < :CallArguments  > ")") > '%>' */
	protected $match_Require_typestack = array('Require');
	function match_Require ($stack = array()) {
		$matchrule = "Require"; $result = $this->construct($matchrule, $matchrule, null);
		$_274 = NULL;
		do {
			if (( $subres = $this->literal( '<%' ) ) !== FALSE) { $result["text"] .= $subres; }
			else { $_274 = FALSE; break; }
			if (( $subres = $this->whitespace(  ) ) !== FALSE) { $result["text"] .= $subres; }
			if (( $subres = $this->literal( 'require' ) ) !== FALSE) { $result["text"] .= $subres; }
			else { $_274 = FALSE; break; }
			if (( $subres = $this->whitespace(  ) ) !== FALSE) { $result["text"] .= $subres; }
			else { $_274 = FALSE; break; }
			$stack[] = $result; $result = $this->construct( $matchrule, "Call" ); 
			$_270 = NULL;
			do {
				$matcher = 'match_'.'Word'; $key = $matcher; $pos = $this->pos;
				$subres = ( $this->packhas( $key, $pos ) ? $this->packread( $key, $pos ) : $this->packwrite( $key, $pos, $this->$matcher(array_merge($stack, array($result))) ) );
				if ($subres !== FALSE) {
					$this->store( $result, $subres, "Method" );
				}
				else { $_270 = FALSE; break; }
				if (substr($this->string,$this->pos,1) == '(') {
					$this->pos += 1;
					$result["text"] .= '(';
				}
				else { $_270 = FALSE; break; }
				if (( $subres = $this->whitespace(  ) ) !== FALSE) { $result["text"] .= $subres; }
				$matcher = 'match_'.'CallArguments'; $key = $matcher; $pos = $this->pos;
				$subres = ( $this->packhas( $key, $pos ) ? $this->packread( $key, $pos ) : $this->packwrite( $key, $pos, $this->$matcher(array_merge($stack, array($result))) ) );
				if ($subres !== FALSE) {
					$this->store( $result, $subres, "CallArguments" );
				}
				else { $_270 = FALSE; break; }
				if (( $subres = $this->whitespace(  ) ) !== FALSE) { $result["text"] .= $subres; }
				if (substr($this->string,$this->pos,1) == ')') {
					$this->pos += 1;
					$result["text"] .= ')';
				}
				else { $_270 = FALSE; break; }
				$_270 = TRUE; break;
			}
			while(0);
			if( $_270 === TRUE ) {
				$subres = $result; $result = array_pop($stack);
				$this->store( $result, $subres, 'Call' );
			}
			if( $_270 === FALSE) {
				$result = array_pop($stack);
				$_274 = FALSE; break;
			}
			if (( $subres = $this->whitespace(  ) ) !== FALSE) { $result["text"] .= $subres; }
			if (( $subres = $this->literal( '%>' ) ) !== FALSE) { $result["text"] .= $subres; }
			else { $_274 = FALSE; break; }
			$_274 = TRUE; break;
		}
		while(0);
		if( $_274 === TRUE ) { return $this->finalise($result); }
		if( $_274 === FALSE) { return FALSE; }
	}



	function Require_Call(&$res, $sub) {
		$res['php'] = "Requirements::".$sub['Method']['text'].'('.$sub['CallArguments']['php'].');';
	}

	
	/* CacheBlockArgument:
   !( "if " | "unless " )
	( 
		:DollarMarkedLookup |
		:QuotedString |
		:Lookup
	) */
	protected $match_CacheBlockArgument_typestack = array('CacheBlockArgument');
	function match_CacheBlockArgument ($stack = array()) {
		$matchrule = "CacheBlockArgument"; $result = $this->construct($matchrule, $matchrule, null);
		$_294 = NULL;
		do {
			$res_282 = $result;
			$pos_282 = $this->pos;
			$_281 = NULL;
			do {
				$_279 = NULL;
				do {
					$res_276 = $result;
					$pos_276 = $this->pos;
					if (( $subres = $this->literal( 'if ' ) ) !== FALSE) {
						$result["text"] .= $subres;
						$_279 = TRUE; break;
					}
					$result = $res_276;
					$this->pos = $pos_276;
					if (( $subres = $this->literal( 'unless ' ) ) !== FALSE) {
						$result["text"] .= $subres;
						$_279 = TRUE; break;
					}
					$result = $res_276;
					$this->pos = $pos_276;
					$_279 = FALSE; break;
				}
				while(0);
				if( $_279 === FALSE) { $_281 = FALSE; break; }
				$_281 = TRUE; break;
			}
			while(0);
			if( $_281 === TRUE ) {
				$result = $res_282;
				$this->pos = $pos_282;
				$_294 = FALSE; break;
			}
			if( $_281 === FALSE) {
				$result = $res_282;
				$this->pos = $pos_282;
			}
			$_292 = NULL;
			do {
				$_290 = NULL;
				do {
					$res_283 = $result;
					$pos_283 = $this->pos;
					$matcher = 'match_'.'DollarMarkedLookup'; $key = $matcher; $pos = $this->pos;
					$subres = ( $this->packhas( $key, $pos ) ? $this->packread( $key, $pos ) : $this->packwrite( $key, $pos, $this->$matcher(array_merge($stack, array($result))) ) );
					if ($subres !== FALSE) {
						$this->store( $result, $subres, "DollarMarkedLookup" );
						$_290 = TRUE; break;
					}
					$result = $res_283;
					$this->pos = $pos_283;
					$_288 = NULL;
					do {
						$res_285 = $result;
						$pos_285 = $this->pos;
						$matcher = 'match_'.'QuotedString'; $key = $matcher; $pos = $this->pos;
						$subres = ( $this->packhas( $key, $pos ) ? $this->packread( $key, $pos ) : $this->packwrite( $key, $pos, $this->$matcher(array_merge($stack, array($result))) ) );
						if ($subres !== FALSE) {
							$this->store( $result, $subres, "QuotedString" );
							$_288 = TRUE; break;
						}
						$result = $res_285;
						$this->pos = $pos_285;
						$matcher = 'match_'.'Lookup'; $key = $matcher; $pos = $this->pos;
						$subres = ( $this->packhas( $key, $pos ) ? $this->packread( $key, $pos ) : $this->packwrite( $key, $pos, $this->$matcher(array_merge($stack, array($result))) ) );
						if ($subres !== FALSE) {
							$this->store( $result, $subres, "Lookup" );
							$_288 = TRUE; break;
						}
						$result = $res_285;
						$this->pos = $pos_285;
						$_288 = FALSE; break;
					}
					while(0);
					if( $_288 === TRUE ) { $_290 = TRUE; break; }
					$result = $res_283;
					$this->pos = $pos_283;
					$_290 = FALSE; break;
				}
				while(0);
				if( $_290 === FALSE) { $_292 = FALSE; break; }
				$_292 = TRUE; break;
			}
			while(0);
			if( $_292 === FALSE) { $_294 = FALSE; break; }
			$_294 = TRUE; break;
		}
		while(0);
		if( $_294 === TRUE ) { return $this->finalise($result); }
		if( $_294 === FALSE) { return FALSE; }
	}



	function CacheBlockArgument_DollarMarkedLookup(&$res, $sub) {
		$res['php'] = $sub['Lookup']['php'];
	}
	
	function CacheBlockArgument_QuotedString(&$res, $sub) {
		$res['php'] = "'" . str_replace("'", "\\'", $sub['String']['text']) . "'";
	}
	
	function CacheBlockArgument_Lookup(&$res, $sub) {
		$res['php'] = $sub['php'];
	}
		
	/* CacheBlockArguments: CacheBlockArgument ( < "," < CacheBlockArgument )* */
	protected $match_CacheBlockArguments_typestack = array('CacheBlockArguments');
	function match_CacheBlockArguments ($stack = array()) {
		$matchrule = "CacheBlockArguments"; $result = $this->construct($matchrule, $matchrule, null);
		$_303 = NULL;
		do {
			$matcher = 'match_'.'CacheBlockArgument'; $key = $matcher; $pos = $this->pos;
			$subres = ( $this->packhas( $key, $pos ) ? $this->packread( $key, $pos ) : $this->packwrite( $key, $pos, $this->$matcher(array_merge($stack, array($result))) ) );
			if ($subres !== FALSE) { $this->store( $result, $subres ); }
			else { $_303 = FALSE; break; }
			while (true) {
				$res_302 = $result;
				$pos_302 = $this->pos;
				$_301 = NULL;
				do {
					if (( $subres = $this->whitespace(  ) ) !== FALSE) { $result["text"] .= $subres; }
					if (substr($this->string,$this->pos,1) == ',') {
						$this->pos += 1;
						$result["text"] .= ',';
					}
					else { $_301 = FALSE; break; }
					if (( $subres = $this->whitespace(  ) ) !== FALSE) { $result["text"] .= $subres; }
					$matcher = 'match_'.'CacheBlockArgument'; $key = $matcher; $pos = $this->pos;
					$subres = ( $this->packhas( $key, $pos ) ? $this->packread( $key, $pos ) : $this->packwrite( $key, $pos, $this->$matcher(array_merge($stack, array($result))) ) );
					if ($subres !== FALSE) { $this->store( $result, $subres ); }
					else { $_301 = FALSE; break; }
					$_301 = TRUE; break;
				}
				while(0);
				if( $_301 === FALSE) {
					$result = $res_302;
					$this->pos = $pos_302;
					unset( $res_302 );
					unset( $pos_302 );
					break;
				}
			}
			$_303 = TRUE; break;
		}
		while(0);
		if( $_303 === TRUE ) { return $this->finalise($result); }
		if( $_303 === FALSE) { return FALSE; }
	}



	function CacheBlockArguments_CacheBlockArgument(&$res, $sub) {
		if (!empty($res['php'])) $res['php'] .= ".'_'.";
		else $res['php'] = '';
		
		$res['php'] .= str_replace('$$FINAL', 'XML_val', $sub['php']);
	}
	
	/* CacheBlockTemplate: (Comment | Translate | If | Require |    OldI18NTag | Include | ClosedBlock |
	OpenBlock | MalformedBlock | Injection | Text)+ */
	protected $match_CacheBlockTemplate_typestack = array('CacheBlockTemplate','Template');
	function match_CacheBlockTemplate ($stack = array()) {
		$matchrule = "CacheBlockTemplate"; $result = $this->construct($matchrule, $matchrule, array('TemplateMatcher' => 'CacheRestrictedTemplate'));
		$count = 0;
		while (true) {
			$res_347 = $result;
			$pos_347 = $this->pos;
			$_346 = NULL;
			do {
				$_344 = NULL;
				do {
					$res_305 = $result;
					$pos_305 = $this->pos;
					$matcher = 'match_'.'Comment'; $key = $matcher; $pos = $this->pos;
					$subres = ( $this->packhas( $key, $pos ) ? $this->packread( $key, $pos ) : $this->packwrite( $key, $pos, $this->$matcher(array_merge($stack, array($result))) ) );
					if ($subres !== FALSE) {
						$this->store( $result, $subres );
						$_344 = TRUE; break;
					}
					$result = $res_305;
					$this->pos = $pos_305;
					$_342 = NULL;
					do {
						$res_307 = $result;
						$pos_307 = $this->pos;
						$matcher = 'match_'.'Translate'; $key = $matcher; $pos = $this->pos;
						$subres = ( $this->packhas( $key, $pos ) ? $this->packread( $key, $pos ) : $this->packwrite( $key, $pos, $this->$matcher(array_merge($stack, array($result))) ) );
						if ($subres !== FALSE) {
							$this->store( $result, $subres );
							$_342 = TRUE; break;
						}
						$result = $res_307;
						$this->pos = $pos_307;
						$_340 = NULL;
						do {
							$res_309 = $result;
							$pos_309 = $this->pos;
							$matcher = 'match_'.'If'; $key = $matcher; $pos = $this->pos;
							$subres = ( $this->packhas( $key, $pos ) ? $this->packread( $key, $pos ) : $this->packwrite( $key, $pos, $this->$matcher(array_merge($stack, array($result))) ) );
							if ($subres !== FALSE) {
								$this->store( $result, $subres );
								$_340 = TRUE; break;
							}
							$result = $res_309;
							$this->pos = $pos_309;
							$_338 = NULL;
							do {
								$res_311 = $result;
								$pos_311 = $this->pos;
								$matcher = 'match_'.'Require'; $key = $matcher; $pos = $this->pos;
								$subres = ( $this->packhas( $key, $pos ) ? $this->packread( $key, $pos ) : $this->packwrite( $key, $pos, $this->$matcher(array_merge($stack, array($result))) ) );
								if ($subres !== FALSE) {
									$this->store( $result, $subres );
									$_338 = TRUE; break;
								}
								$result = $res_311;
								$this->pos = $pos_311;
								$_336 = NULL;
								do {
									$res_313 = $result;
									$pos_313 = $this->pos;
									$matcher = 'match_'.'OldI18NTag'; $key = $matcher; $pos = $this->pos;
									$subres = ( $this->packhas( $key, $pos ) ? $this->packread( $key, $pos ) : $this->packwrite( $key, $pos, $this->$matcher(array_merge($stack, array($result))) ) );
									if ($subres !== FALSE) {
										$this->store( $result, $subres );
										$_336 = TRUE; break;
									}
									$result = $res_313;
									$this->pos = $pos_313;
									$_334 = NULL;
									do {
										$res_315 = $result;
										$pos_315 = $this->pos;
										$matcher = 'match_'.'Include'; $key = $matcher; $pos = $this->pos;
										$subres = ( $this->packhas( $key, $pos ) ? $this->packread( $key, $pos ) : $this->packwrite( $key, $pos, $this->$matcher(array_merge($stack, array($result))) ) );
										if ($subres !== FALSE) {
											$this->store( $result, $subres );
											$_334 = TRUE; break;
										}
										$result = $res_315;
										$this->pos = $pos_315;
										$_332 = NULL;
										do {
											$res_317 = $result;
											$pos_317 = $this->pos;
											$matcher = 'match_'.'ClosedBlock'; $key = $matcher; $pos = $this->pos;
											$subres = ( $this->packhas( $key, $pos ) ? $this->packread( $key, $pos ) : $this->packwrite( $key, $pos, $this->$matcher(array_merge($stack, array($result))) ) );
											if ($subres !== FALSE) {
												$this->store( $result, $subres );
												$_332 = TRUE; break;
											}
											$result = $res_317;
											$this->pos = $pos_317;
											$_330 = NULL;
											do {
												$res_319 = $result;
												$pos_319 = $this->pos;
												$matcher = 'match_'.'OpenBlock'; $key = $matcher; $pos = $this->pos;
												$subres = ( $this->packhas( $key, $pos ) ? $this->packread( $key, $pos ) : $this->packwrite( $key, $pos, $this->$matcher(array_merge($stack, array($result))) ) );
												if ($subres !== FALSE) {
													$this->store( $result, $subres );
													$_330 = TRUE; break;
												}
												$result = $res_319;
												$this->pos = $pos_319;
												$_328 = NULL;
												do {
													$res_321 = $result;
													$pos_321 = $this->pos;
													$matcher = 'match_'.'MalformedBlock'; $key = $matcher; $pos = $this->pos;
													$subres = ( $this->packhas( $key, $pos ) ? $this->packread( $key, $pos ) : $this->packwrite( $key, $pos, $this->$matcher(array_merge($stack, array($result))) ) );
													if ($subres !== FALSE) {
														$this->store( $result, $subres );
														$_328 = TRUE; break;
													}
													$result = $res_321;
													$this->pos = $pos_321;
													$_326 = NULL;
													do {
														$res_323 = $result;
														$pos_323 = $this->pos;
														$matcher = 'match_'.'Injection'; $key = $matcher; $pos = $this->pos;
														$subres = ( $this->packhas( $key, $pos ) ? $this->packread( $key, $pos ) : $this->packwrite( $key, $pos, $this->$matcher(array_merge($stack, array($result))) ) );
														if ($subres !== FALSE) {
															$this->store( $result, $subres );
															$_326 = TRUE; break;
														}
														$result = $res_323;
														$this->pos = $pos_323;
														$matcher = 'match_'.'Text'; $key = $matcher; $pos = $this->pos;
														$subres = ( $this->packhas( $key, $pos ) ? $this->packread( $key, $pos ) : $this->packwrite( $key, $pos, $this->$matcher(array_merge($stack, array($result))) ) );
														if ($subres !== FALSE) {
															$this->store( $result, $subres );
															$_326 = TRUE; break;
														}
														$result = $res_323;
														$this->pos = $pos_323;
														$_326 = FALSE; break;
													}
													while(0);
													if( $_326 === TRUE ) { $_328 = TRUE; break; }
													$result = $res_321;
													$this->pos = $pos_321;
													$_328 = FALSE; break;
												}
												while(0);
												if( $_328 === TRUE ) { $_330 = TRUE; break; }
												$result = $res_319;
												$this->pos = $pos_319;
												$_330 = FALSE; break;
											}
											while(0);
											if( $_330 === TRUE ) { $_332 = TRUE; break; }
											$result = $res_317;
											$this->pos = $pos_317;
											$_332 = FALSE; break;
										}
										while(0);
										if( $_332 === TRUE ) { $_334 = TRUE; break; }
										$result = $res_315;
										$this->pos = $pos_315;
										$_334 = FALSE; break;
									}
									while(0);
									if( $_334 === TRUE ) { $_336 = TRUE; break; }
									$result = $res_313;
									$this->pos = $pos_313;
									$_336 = FALSE; break;
								}
								while(0);
								if( $_336 === TRUE ) { $_338 = TRUE; break; }
								$result = $res_311;
								$this->pos = $pos_311;
								$_338 = FALSE; break;
							}
							while(0);
							if( $_338 === TRUE ) { $_340 = TRUE; break; }
							$result = $res_309;
							$this->pos = $pos_309;
							$_340 = FALSE; break;
						}
						while(0);
						if( $_340 === TRUE ) { $_342 = TRUE; break; }
						$result = $res_307;
						$this->pos = $pos_307;
						$_342 = FALSE; break;
					}
					while(0);
					if( $_342 === TRUE ) { $_344 = TRUE; break; }
					$result = $res_305;
					$this->pos = $pos_305;
					$_344 = FALSE; break;
				}
				while(0);
				if( $_344 === FALSE) { $_346 = FALSE; break; }
				$_346 = TRUE; break;
			}
			while(0);
			if( $_346 === FALSE) {
				$result = $res_347;
				$this->pos = $pos_347;
				unset( $res_347 );
				unset( $pos_347 );
				break;
			}
			$count += 1;
		}
		if ($count > 0) { return $this->finalise($result); }
		else { return FALSE; }
	}



		
	/* UncachedBlock: 
	'<%' < "uncached" < CacheBlockArguments? ( < Conditional:("if"|"unless") > Condition:IfArgument )? > '%>'
		Template:$TemplateMatcher?
		'<%' < 'end_' ("uncached"|"cached"|"cacheblock") > '%>' */
	protected $match_UncachedBlock_typestack = array('UncachedBlock');
	function match_UncachedBlock ($stack = array()) {
		$matchrule = "UncachedBlock"; $result = $this->construct($matchrule, $matchrule, null);
		$_384 = NULL;
		do {
			if (( $subres = $this->literal( '<%' ) ) !== FALSE) { $result["text"] .= $subres; }
			else { $_384 = FALSE; break; }
			if (( $subres = $this->whitespace(  ) ) !== FALSE) { $result["text"] .= $subres; }
			if (( $subres = $this->literal( 'uncached' ) ) !== FALSE) { $result["text"] .= $subres; }
			else { $_384 = FALSE; break; }
			if (( $subres = $this->whitespace(  ) ) !== FALSE) { $result["text"] .= $subres; }
			$res_352 = $result;
			$pos_352 = $this->pos;
			$matcher = 'match_'.'CacheBlockArguments'; $key = $matcher; $pos = $this->pos;
			$subres = ( $this->packhas( $key, $pos ) ? $this->packread( $key, $pos ) : $this->packwrite( $key, $pos, $this->$matcher(array_merge($stack, array($result))) ) );
			if ($subres !== FALSE) { $this->store( $result, $subres ); }
			else {
				$result = $res_352;
				$this->pos = $pos_352;
				unset( $res_352 );
				unset( $pos_352 );
			}
			$res_364 = $result;
			$pos_364 = $this->pos;
			$_363 = NULL;
			do {
				if (( $subres = $this->whitespace(  ) ) !== FALSE) { $result["text"] .= $subres; }
				$stack[] = $result; $result = $this->construct( $matchrule, "Conditional" ); 
				$_359 = NULL;
				do {
					$_357 = NULL;
					do {
						$res_354 = $result;
						$pos_354 = $this->pos;
						if (( $subres = $this->literal( 'if' ) ) !== FALSE) {
							$result["text"] .= $subres;
							$_357 = TRUE; break;
						}
						$result = $res_354;
						$this->pos = $pos_354;
						if (( $subres = $this->literal( 'unless' ) ) !== FALSE) {
							$result["text"] .= $subres;
							$_357 = TRUE; break;
						}
						$result = $res_354;
						$this->pos = $pos_354;
						$_357 = FALSE; break;
					}
					while(0);
					if( $_357 === FALSE) { $_359 = FALSE; break; }
					$_359 = TRUE; break;
				}
				while(0);
				if( $_359 === TRUE ) {
					$subres = $result; $result = array_pop($stack);
					$this->store( $result, $subres, 'Conditional' );
				}
				if( $_359 === FALSE) {
					$result = array_pop($stack);
					$_363 = FALSE; break;
				}
				if (( $subres = $this->whitespace(  ) ) !== FALSE) { $result["text"] .= $subres; }
				$matcher = 'match_'.'IfArgument'; $key = $matcher; $pos = $this->pos;
				$subres = ( $this->packhas( $key, $pos ) ? $this->packread( $key, $pos ) : $this->packwrite( $key, $pos, $this->$matcher(array_merge($stack, array($result))) ) );
				if ($subres !== FALSE) {
					$this->store( $result, $subres, "Condition" );
				}
				else { $_363 = FALSE; break; }
				$_363 = TRUE; break;
			}
			while(0);
			if( $_363 === FALSE) {
				$result = $res_364;
				$this->pos = $pos_364;
				unset( $res_364 );
				unset( $pos_364 );
			}
			if (( $subres = $this->whitespace(  ) ) !== FALSE) { $result["text"] .= $subres; }
			if (( $subres = $this->literal( '%>' ) ) !== FALSE) { $result["text"] .= $subres; }
			else { $_384 = FALSE; break; }
			$res_367 = $result;
			$pos_367 = $this->pos;
			$matcher = 'match_'.$this->expression($result, $stack, 'TemplateMatcher'); $key = $matcher; $pos = $this->pos;
			$subres = ( $this->packhas( $key, $pos ) ? $this->packread( $key, $pos ) : $this->packwrite( $key, $pos, $this->$matcher(array_merge($stack, array($result))) ) );
			if ($subres !== FALSE) {
				$this->store( $result, $subres, "Template" );
			}
			else {
				$result = $res_367;
				$this->pos = $pos_367;
				unset( $res_367 );
				unset( $pos_367 );
			}
			if (( $subres = $this->literal( '<%' ) ) !== FALSE) { $result["text"] .= $subres; }
			else { $_384 = FALSE; break; }
			if (( $subres = $this->whitespace(  ) ) !== FALSE) { $result["text"] .= $subres; }
			if (( $subres = $this->literal( 'end_' ) ) !== FALSE) { $result["text"] .= $subres; }
			else { $_384 = FALSE; break; }
			$_380 = NULL;
			do {
				$_378 = NULL;
				do {
					$res_371 = $result;
					$pos_371 = $this->pos;
					if (( $subres = $this->literal( 'uncached' ) ) !== FALSE) {
						$result["text"] .= $subres;
						$_378 = TRUE; break;
					}
					$result = $res_371;
					$this->pos = $pos_371;
					$_376 = NULL;
					do {
						$res_373 = $result;
						$pos_373 = $this->pos;
						if (( $subres = $this->literal( 'cached' ) ) !== FALSE) {
							$result["text"] .= $subres;
							$_376 = TRUE; break;
						}
						$result = $res_373;
						$this->pos = $pos_373;
						if (( $subres = $this->literal( 'cacheblock' ) ) !== FALSE) {
							$result["text"] .= $subres;
							$_376 = TRUE; break;
						}
						$result = $res_373;
						$this->pos = $pos_373;
						$_376 = FALSE; break;
					}
					while(0);
					if( $_376 === TRUE ) { $_378 = TRUE; break; }
					$result = $res_371;
					$this->pos = $pos_371;
					$_378 = FALSE; break;
				}
				while(0);
				if( $_378 === FALSE) { $_380 = FALSE; break; }
				$_380 = TRUE; break;
			}
			while(0);
			if( $_380 === FALSE) { $_384 = FALSE; break; }
			if (( $subres = $this->whitespace(  ) ) !== FALSE) { $result["text"] .= $subres; }
			if (( $subres = $this->literal( '%>' ) ) !== FALSE) { $result["text"] .= $subres; }
			else { $_384 = FALSE; break; }
			$_384 = TRUE; break;
		}
		while(0);
		if( $_384 === TRUE ) { return $this->finalise($result); }
		if( $_384 === FALSE) { return FALSE; }
	}



	function UncachedBlock_Template(&$res, $sub){
		$res['php'] = $sub['php'];
	}
	
	/* CacheRestrictedTemplate: (Comment | Translate | If | Require | CacheBlock | UncachedBlock | OldI18NTag | Include | ClosedBlock |
	OpenBlock | MalformedBlock | Injection | Text)+ */
	protected $match_CacheRestrictedTemplate_typestack = array('CacheRestrictedTemplate','Template');
	function match_CacheRestrictedTemplate ($stack = array()) {
		$matchrule = "CacheRestrictedTemplate"; $result = $this->construct($matchrule, $matchrule, null);
		$count = 0;
		while (true) {
			$res_436 = $result;
			$pos_436 = $this->pos;
			$_435 = NULL;
			do {
				$_433 = NULL;
				do {
					$res_386 = $result;
					$pos_386 = $this->pos;
					$matcher = 'match_'.'Comment'; $key = $matcher; $pos = $this->pos;
					$subres = ( $this->packhas( $key, $pos ) ? $this->packread( $key, $pos ) : $this->packwrite( $key, $pos, $this->$matcher(array_merge($stack, array($result))) ) );
					if ($subres !== FALSE) {
						$this->store( $result, $subres );
						$_433 = TRUE; break;
					}
					$result = $res_386;
					$this->pos = $pos_386;
					$_431 = NULL;
					do {
						$res_388 = $result;
						$pos_388 = $this->pos;
						$matcher = 'match_'.'Translate'; $key = $matcher; $pos = $this->pos;
						$subres = ( $this->packhas( $key, $pos ) ? $this->packread( $key, $pos ) : $this->packwrite( $key, $pos, $this->$matcher(array_merge($stack, array($result))) ) );
						if ($subres !== FALSE) {
							$this->store( $result, $subres );
							$_431 = TRUE; break;
						}
						$result = $res_388;
						$this->pos = $pos_388;
						$_429 = NULL;
						do {
							$res_390 = $result;
							$pos_390 = $this->pos;
							$matcher = 'match_'.'If'; $key = $matcher; $pos = $this->pos;
							$subres = ( $this->packhas( $key, $pos ) ? $this->packread( $key, $pos ) : $this->packwrite( $key, $pos, $this->$matcher(array_merge($stack, array($result))) ) );
							if ($subres !== FALSE) {
								$this->store( $result, $subres );
								$_429 = TRUE; break;
							}
							$result = $res_390;
							$this->pos = $pos_390;
							$_427 = NULL;
							do {
								$res_392 = $result;
								$pos_392 = $this->pos;
								$matcher = 'match_'.'Require'; $key = $matcher; $pos = $this->pos;
								$subres = ( $this->packhas( $key, $pos ) ? $this->packread( $key, $pos ) : $this->packwrite( $key, $pos, $this->$matcher(array_merge($stack, array($result))) ) );
								if ($subres !== FALSE) {
									$this->store( $result, $subres );
									$_427 = TRUE; break;
								}
								$result = $res_392;
								$this->pos = $pos_392;
								$_425 = NULL;
								do {
									$res_394 = $result;
									$pos_394 = $this->pos;
									$matcher = 'match_'.'CacheBlock'; $key = $matcher; $pos = $this->pos;
									$subres = ( $this->packhas( $key, $pos ) ? $this->packread( $key, $pos ) : $this->packwrite( $key, $pos, $this->$matcher(array_merge($stack, array($result))) ) );
									if ($subres !== FALSE) {
										$this->store( $result, $subres );
										$_425 = TRUE; break;
									}
									$result = $res_394;
									$this->pos = $pos_394;
									$_423 = NULL;
									do {
										$res_396 = $result;
										$pos_396 = $this->pos;
										$matcher = 'match_'.'UncachedBlock'; $key = $matcher; $pos = $this->pos;
										$subres = ( $this->packhas( $key, $pos ) ? $this->packread( $key, $pos ) : $this->packwrite( $key, $pos, $this->$matcher(array_merge($stack, array($result))) ) );
										if ($subres !== FALSE) {
											$this->store( $result, $subres );
											$_423 = TRUE; break;
										}
										$result = $res_396;
										$this->pos = $pos_396;
										$_421 = NULL;
										do {
											$res_398 = $result;
											$pos_398 = $this->pos;
											$matcher = 'match_'.'OldI18NTag'; $key = $matcher; $pos = $this->pos;
											$subres = ( $this->packhas( $key, $pos ) ? $this->packread( $key, $pos ) : $this->packwrite( $key, $pos, $this->$matcher(array_merge($stack, array($result))) ) );
											if ($subres !== FALSE) {
												$this->store( $result, $subres );
												$_421 = TRUE; break;
											}
											$result = $res_398;
											$this->pos = $pos_398;
											$_419 = NULL;
											do {
												$res_400 = $result;
												$pos_400 = $this->pos;
												$matcher = 'match_'.'Include'; $key = $matcher; $pos = $this->pos;
												$subres = ( $this->packhas( $key, $pos ) ? $this->packread( $key, $pos ) : $this->packwrite( $key, $pos, $this->$matcher(array_merge($stack, array($result))) ) );
												if ($subres !== FALSE) {
													$this->store( $result, $subres );
													$_419 = TRUE; break;
												}
												$result = $res_400;
												$this->pos = $pos_400;
												$_417 = NULL;
												do {
													$res_402 = $result;
													$pos_402 = $this->pos;
													$matcher = 'match_'.'ClosedBlock'; $key = $matcher; $pos = $this->pos;
													$subres = ( $this->packhas( $key, $pos ) ? $this->packread( $key, $pos ) : $this->packwrite( $key, $pos, $this->$matcher(array_merge($stack, array($result))) ) );
													if ($subres !== FALSE) {
														$this->store( $result, $subres );
														$_417 = TRUE; break;
													}
													$result = $res_402;
													$this->pos = $pos_402;
													$_415 = NULL;
													do {
														$res_404 = $result;
														$pos_404 = $this->pos;
														$matcher = 'match_'.'OpenBlock'; $key = $matcher; $pos = $this->pos;
														$subres = ( $this->packhas( $key, $pos ) ? $this->packread( $key, $pos ) : $this->packwrite( $key, $pos, $this->$matcher(array_merge($stack, array($result))) ) );
														if ($subres !== FALSE) {
															$this->store( $result, $subres );
															$_415 = TRUE; break;
														}
														$result = $res_404;
														$this->pos = $pos_404;
														$_413 = NULL;
														do {
															$res_406 = $result;
															$pos_406 = $this->pos;
															$matcher = 'match_'.'MalformedBlock'; $key = $matcher; $pos = $this->pos;
															$subres = ( $this->packhas( $key, $pos ) ? $this->packread( $key, $pos ) : $this->packwrite( $key, $pos, $this->$matcher(array_merge($stack, array($result))) ) );
															if ($subres !== FALSE) {
																$this->store( $result, $subres );
																$_413 = TRUE; break;
															}
															$result = $res_406;
															$this->pos = $pos_406;
															$_411 = NULL;
															do {
																$res_408 = $result;
																$pos_408 = $this->pos;
																$matcher = 'match_'.'Injection'; $key = $matcher; $pos = $this->pos;
																$subres = ( $this->packhas( $key, $pos ) ? $this->packread( $key, $pos ) : $this->packwrite( $key, $pos, $this->$matcher(array_merge($stack, array($result))) ) );
																if ($subres !== FALSE) {
																	$this->store( $result, $subres );
																	$_411 = TRUE; break;
																}
																$result = $res_408;
																$this->pos = $pos_408;
																$matcher = 'match_'.'Text'; $key = $matcher; $pos = $this->pos;
																$subres = ( $this->packhas( $key, $pos ) ? $this->packread( $key, $pos ) : $this->packwrite( $key, $pos, $this->$matcher(array_merge($stack, array($result))) ) );
																if ($subres !== FALSE) {
																	$this->store( $result, $subres );
																	$_411 = TRUE; break;
																}
																$result = $res_408;
																$this->pos = $pos_408;
																$_411 = FALSE; break;
															}
															while(0);
															if( $_411 === TRUE ) { $_413 = TRUE; break; }
															$result = $res_406;
															$this->pos = $pos_406;
															$_413 = FALSE; break;
														}
														while(0);
														if( $_413 === TRUE ) { $_415 = TRUE; break; }
														$result = $res_404;
														$this->pos = $pos_404;
														$_415 = FALSE; break;
													}
													while(0);
													if( $_415 === TRUE ) { $_417 = TRUE; break; }
													$result = $res_402;
													$this->pos = $pos_402;
													$_417 = FALSE; break;
												}
												while(0);
												if( $_417 === TRUE ) { $_419 = TRUE; break; }
												$result = $res_400;
												$this->pos = $pos_400;
												$_419 = FALSE; break;
											}
											while(0);
											if( $_419 === TRUE ) { $_421 = TRUE; break; }
											$result = $res_398;
											$this->pos = $pos_398;
											$_421 = FALSE; break;
										}
										while(0);
										if( $_421 === TRUE ) { $_423 = TRUE; break; }
										$result = $res_396;
										$this->pos = $pos_396;
										$_423 = FALSE; break;
									}
									while(0);
									if( $_423 === TRUE ) { $_425 = TRUE; break; }
									$result = $res_394;
									$this->pos = $pos_394;
									$_425 = FALSE; break;
								}
								while(0);
								if( $_425 === TRUE ) { $_427 = TRUE; break; }
								$result = $res_392;
								$this->pos = $pos_392;
								$_427 = FALSE; break;
							}
							while(0);
							if( $_427 === TRUE ) { $_429 = TRUE; break; }
							$result = $res_390;
							$this->pos = $pos_390;
							$_429 = FALSE; break;
						}
						while(0);
						if( $_429 === TRUE ) { $_431 = TRUE; break; }
						$result = $res_388;
						$this->pos = $pos_388;
						$_431 = FALSE; break;
					}
					while(0);
					if( $_431 === TRUE ) { $_433 = TRUE; break; }
					$result = $res_386;
					$this->pos = $pos_386;
					$_433 = FALSE; break;
				}
				while(0);
				if( $_433 === FALSE) { $_435 = FALSE; break; }
				$_435 = TRUE; break;
			}
			while(0);
			if( $_435 === FALSE) {
				$result = $res_436;
				$this->pos = $pos_436;
				unset( $res_436 );
				unset( $pos_436 );
				break;
			}
			$count += 1;
		}
		if ($count > 0) { return $this->finalise($result); }
		else { return FALSE; }
	}



	function CacheRestrictedTemplate_CacheBlock(&$res, $sub) { 
		throw new SSTemplateParseException('You cant have cache blocks nested within with, loop or control blocks ' .
			'that are within cache blocks', $this);
	}
	
	function CacheRestrictedTemplate_UncachedBlock(&$res, $sub) { 
		throw new SSTemplateParseException('You cant have uncache blocks nested within with, loop or control blocks ' .
			'that are within cache blocks', $this);
	}
	
	/* CacheBlock: 
	'<%' < CacheTag:("cached"|"cacheblock") < (CacheBlockArguments)? ( < Conditional:("if"|"unless") >
	Condition:IfArgument )? > '%>'
		(CacheBlock | UncachedBlock | CacheBlockTemplate)*
	'<%' < 'end_' ("cached"|"uncached"|"cacheblock") > '%>' */
	protected $match_CacheBlock_typestack = array('CacheBlock');
	function match_CacheBlock ($stack = array()) {
		$matchrule = "CacheBlock"; $result = $this->construct($matchrule, $matchrule, null);
		$_491 = NULL;
		do {
			if (( $subres = $this->literal( '<%' ) ) !== FALSE) { $result["text"] .= $subres; }
			else { $_491 = FALSE; break; }
			if (( $subres = $this->whitespace(  ) ) !== FALSE) { $result["text"] .= $subres; }
			$stack[] = $result; $result = $this->construct( $matchrule, "CacheTag" ); 
			$_444 = NULL;
			do {
				$_442 = NULL;
				do {
					$res_439 = $result;
					$pos_439 = $this->pos;
					if (( $subres = $this->literal( 'cached' ) ) !== FALSE) {
						$result["text"] .= $subres;
						$_442 = TRUE; break;
					}
					$result = $res_439;
					$this->pos = $pos_439;
					if (( $subres = $this->literal( 'cacheblock' ) ) !== FALSE) {
						$result["text"] .= $subres;
						$_442 = TRUE; break;
					}
					$result = $res_439;
					$this->pos = $pos_439;
					$_442 = FALSE; break;
				}
				while(0);
				if( $_442 === FALSE) { $_444 = FALSE; break; }
				$_444 = TRUE; break;
			}
			while(0);
			if( $_444 === TRUE ) {
				$subres = $result; $result = array_pop($stack);
				$this->store( $result, $subres, 'CacheTag' );
			}
			if( $_444 === FALSE) {
				$result = array_pop($stack);
				$_491 = FALSE; break;
			}
			if (( $subres = $this->whitespace(  ) ) !== FALSE) { $result["text"] .= $subres; }
			$res_449 = $result;
			$pos_449 = $this->pos;
			$_448 = NULL;
			do {
				$matcher = 'match_'.'CacheBlockArguments'; $key = $matcher; $pos = $this->pos;
				$subres = ( $this->packhas( $key, $pos ) ? $this->packread( $key, $pos ) : $this->packwrite( $key, $pos, $this->$matcher(array_merge($stack, array($result))) ) );
				if ($subres !== FALSE) { $this->store( $result, $subres ); }
				else { $_448 = FALSE; break; }
				$_448 = TRUE; break;
			}
			while(0);
			if( $_448 === FALSE) {
				$result = $res_449;
				$this->pos = $pos_449;
				unset( $res_449 );
				unset( $pos_449 );
			}
			$res_461 = $result;
			$pos_461 = $this->pos;
			$_460 = NULL;
			do {
				if (( $subres = $this->whitespace(  ) ) !== FALSE) { $result["text"] .= $subres; }
				$stack[] = $result; $result = $this->construct( $matchrule, "Conditional" ); 
				$_456 = NULL;
				do {
					$_454 = NULL;
					do {
						$res_451 = $result;
						$pos_451 = $this->pos;
						if (( $subres = $this->literal( 'if' ) ) !== FALSE) {
							$result["text"] .= $subres;
							$_454 = TRUE; break;
						}
						$result = $res_451;
						$this->pos = $pos_451;
						if (( $subres = $this->literal( 'unless' ) ) !== FALSE) {
							$result["text"] .= $subres;
							$_454 = TRUE; break;
						}
						$result = $res_451;
						$this->pos = $pos_451;
						$_454 = FALSE; break;
					}
					while(0);
					if( $_454 === FALSE) { $_456 = FALSE; break; }
					$_456 = TRUE; break;
				}
				while(0);
				if( $_456 === TRUE ) {
					$subres = $result; $result = array_pop($stack);
					$this->store( $result, $subres, 'Conditional' );
				}
				if( $_456 === FALSE) {
					$result = array_pop($stack);
					$_460 = FALSE; break;
				}
				if (( $subres = $this->whitespace(  ) ) !== FALSE) { $result["text"] .= $subres; }
				$matcher = 'match_'.'IfArgument'; $key = $matcher; $pos = $this->pos;
				$subres = ( $this->packhas( $key, $pos ) ? $this->packread( $key, $pos ) : $this->packwrite( $key, $pos, $this->$matcher(array_merge($stack, array($result))) ) );
				if ($subres !== FALSE) {
					$this->store( $result, $subres, "Condition" );
				}
				else { $_460 = FALSE; break; }
				$_460 = TRUE; break;
			}
			while(0);
			if( $_460 === FALSE) {
				$result = $res_461;
				$this->pos = $pos_461;
				unset( $res_461 );
				unset( $pos_461 );
			}
			if (( $subres = $this->whitespace(  ) ) !== FALSE) { $result["text"] .= $subres; }
			if (( $subres = $this->literal( '%>' ) ) !== FALSE) { $result["text"] .= $subres; }
			else { $_491 = FALSE; break; }
			while (true) {
				$res_474 = $result;
				$pos_474 = $this->pos;
				$_473 = NULL;
				do {
					$_471 = NULL;
					do {
						$res_464 = $result;
						$pos_464 = $this->pos;
						$matcher = 'match_'.'CacheBlock'; $key = $matcher; $pos = $this->pos;
						$subres = ( $this->packhas( $key, $pos ) ? $this->packread( $key, $pos ) : $this->packwrite( $key, $pos, $this->$matcher(array_merge($stack, array($result))) ) );
						if ($subres !== FALSE) {
							$this->store( $result, $subres );
							$_471 = TRUE; break;
						}
						$result = $res_464;
						$this->pos = $pos_464;
						$_469 = NULL;
						do {
							$res_466 = $result;
							$pos_466 = $this->pos;
							$matcher = 'match_'.'UncachedBlock'; $key = $matcher; $pos = $this->pos;
							$subres = ( $this->packhas( $key, $pos ) ? $this->packread( $key, $pos ) : $this->packwrite( $key, $pos, $this->$matcher(array_merge($stack, array($result))) ) );
							if ($subres !== FALSE) {
								$this->store( $result, $subres );
								$_469 = TRUE; break;
							}
							$result = $res_466;
							$this->pos = $pos_466;
							$matcher = 'match_'.'CacheBlockTemplate'; $key = $matcher; $pos = $this->pos;
							$subres = ( $this->packhas( $key, $pos ) ? $this->packread( $key, $pos ) : $this->packwrite( $key, $pos, $this->$matcher(array_merge($stack, array($result))) ) );
							if ($subres !== FALSE) {
								$this->store( $result, $subres );
								$_469 = TRUE; break;
							}
							$result = $res_466;
							$this->pos = $pos_466;
							$_469 = FALSE; break;
						}
						while(0);
						if( $_469 === TRUE ) { $_471 = TRUE; break; }
						$result = $res_464;
						$this->pos = $pos_464;
						$_471 = FALSE; break;
					}
					while(0);
					if( $_471 === FALSE) { $_473 = FALSE; break; }
					$_473 = TRUE; break;
				}
				while(0);
				if( $_473 === FALSE) {
					$result = $res_474;
					$this->pos = $pos_474;
					unset( $res_474 );
					unset( $pos_474 );
					break;
				}
			}
			if (( $subres = $this->literal( '<%' ) ) !== FALSE) { $result["text"] .= $subres; }
			else { $_491 = FALSE; break; }
			if (( $subres = $this->whitespace(  ) ) !== FALSE) { $result["text"] .= $subres; }
			if (( $subres = $this->literal( 'end_' ) ) !== FALSE) { $result["text"] .= $subres; }
			else { $_491 = FALSE; break; }
			$_487 = NULL;
			do {
				$_485 = NULL;
				do {
					$res_478 = $result;
					$pos_478 = $this->pos;
					if (( $subres = $this->literal( 'cached' ) ) !== FALSE) {
						$result["text"] .= $subres;
						$_485 = TRUE; break;
					}
					$result = $res_478;
					$this->pos = $pos_478;
					$_483 = NULL;
					do {
						$res_480 = $result;
						$pos_480 = $this->pos;
						if (( $subres = $this->literal( 'uncached' ) ) !== FALSE) {
							$result["text"] .= $subres;
							$_483 = TRUE; break;
						}
						$result = $res_480;
						$this->pos = $pos_480;
						if (( $subres = $this->literal( 'cacheblock' ) ) !== FALSE) {
							$result["text"] .= $subres;
							$_483 = TRUE; break;
						}
						$result = $res_480;
						$this->pos = $pos_480;
						$_483 = FALSE; break;
					}
					while(0);
					if( $_483 === TRUE ) { $_485 = TRUE; break; }
					$result = $res_478;
					$this->pos = $pos_478;
					$_485 = FALSE; break;
				}
				while(0);
				if( $_485 === FALSE) { $_487 = FALSE; break; }
				$_487 = TRUE; break;
			}
			while(0);
			if( $_487 === FALSE) { $_491 = FALSE; break; }
			if (( $subres = $this->whitespace(  ) ) !== FALSE) { $result["text"] .= $subres; }
			if (( $subres = $this->literal( '%>' ) ) !== FALSE) { $result["text"] .= $subres; }
			else { $_491 = FALSE; break; }
			$_491 = TRUE; break;
		}
		while(0);
		if( $_491 === TRUE ) { return $this->finalise($result); }
		if( $_491 === FALSE) { return FALSE; }
	}



	function CacheBlock__construct(&$res){
		$res['subblocks'] = 0;
	}
	
	function CacheBlock_CacheBlockArguments(&$res, $sub){
		$res['key'] = !empty($sub['php']) ? $sub['php'] : '';
	}
	
	function CacheBlock_Condition(&$res, $sub){
		$res['condition'] = ($res['Conditional']['text'] == 'if' ? '(' : '!(') . $sub['php'] . ') && ';
	}
	
	function CacheBlock_CacheBlock(&$res, $sub){
		$res['php'] .= $sub['php'];
	}
	
	function CacheBlock_UncachedBlock(&$res, $sub){
		$res['php'] .= $sub['php'];
	}
	
	function CacheBlock_CacheBlockTemplate(&$res, $sub){
		// Get the block counter
		$block = ++$res['subblocks'];
		// Build the key for this block from the global key (evaluated in a closure within the template),
		// the passed cache key, the block index, and the sha hash of the template.
		$res['php'] .= '$keyExpression = function() use ($scope, $cache) {' . PHP_EOL;
		$res['php'] .= '$val = \'\';' . PHP_EOL;
		if($globalKey = Config::inst()->get('SSViewer', 'global_key')) {
			// Embed the code necessary to evaluate the globalKey directly into the template,
			// so that SSTemplateParser only needs to be called during template regeneration.
			// Warning: If the global key is changed, it's necessary to flush the template cache.
			$parser = new SSTemplateParser($globalKey);
			$result = $parser->match_Template();
			if(!$result) throw new SSTemplateParseException('Unexpected problem parsing template', $parser);
			$res['php'] .= $result['php'] . PHP_EOL;
		}
		$res['php'] .= 'return $val;' . PHP_EOL;
		$res['php'] .= '};' . PHP_EOL;
		$key = 'sha1($keyExpression())' // Global key
			. '.\'_' . sha1($sub['php']) // sha of template
			. (isset($res['key']) && $res['key'] ? "_'.sha1(".$res['key'].")" : "'") // Passed key
			. ".'_$block'"; // block index
		// Get any condition
		$condition = isset($res['condition']) ? $res['condition'] : '';
		
		$res['php'] .= 'if ('.$condition.'($partial = $cache->load('.$key.'))) $val .= $partial;' . PHP_EOL;
		$res['php'] .= 'else { $oldval = $val; $val = "";' . PHP_EOL;
		$res['php'] .= $sub['php'] . PHP_EOL;
		$res['php'] .= $condition . ' $cache->save($val); $val = $oldval . $val;' . PHP_EOL;
		$res['php'] .= '}';
	}
	
	/* OldTPart: "_t" N "(" N QuotedString (N "," N CallArguments)? N ")" N (";")? */
	protected $match_OldTPart_typestack = array('OldTPart');
	function match_OldTPart ($stack = array()) {
		$matchrule = "OldTPart"; $result = $this->construct($matchrule, $matchrule, null);
		$_510 = NULL;
		do {
			if (( $subres = $this->literal( '_t' ) ) !== FALSE) { $result["text"] .= $subres; }
			else { $_510 = FALSE; break; }
			$matcher = 'match_'.'N'; $key = $matcher; $pos = $this->pos;
			$subres = ( $this->packhas( $key, $pos ) ? $this->packread( $key, $pos ) : $this->packwrite( $key, $pos, $this->$matcher(array_merge($stack, array($result))) ) );
			if ($subres !== FALSE) { $this->store( $result, $subres ); }
			else { $_510 = FALSE; break; }
			if (substr($this->string,$this->pos,1) == '(') {
				$this->pos += 1;
				$result["text"] .= '(';
			}
			else { $_510 = FALSE; break; }
			$matcher = 'match_'.'N'; $key = $matcher; $pos = $this->pos;
			$subres = ( $this->packhas( $key, $pos ) ? $this->packread( $key, $pos ) : $this->packwrite( $key, $pos, $this->$matcher(array_merge($stack, array($result))) ) );
			if ($subres !== FALSE) { $this->store( $result, $subres ); }
			else { $_510 = FALSE; break; }
			$matcher = 'match_'.'QuotedString'; $key = $matcher; $pos = $this->pos;
			$subres = ( $this->packhas( $key, $pos ) ? $this->packread( $key, $pos ) : $this->packwrite( $key, $pos, $this->$matcher(array_merge($stack, array($result))) ) );
			if ($subres !== FALSE) { $this->store( $result, $subres ); }
			else { $_510 = FALSE; break; }
			$res_503 = $result;
			$pos_503 = $this->pos;
			$_502 = NULL;
			do {
				$matcher = 'match_'.'N'; $key = $matcher; $pos = $this->pos;
				$subres = ( $this->packhas( $key, $pos ) ? $this->packread( $key, $pos ) : $this->packwrite( $key, $pos, $this->$matcher(array_merge($stack, array($result))) ) );
				if ($subres !== FALSE) { $this->store( $result, $subres ); }
				else { $_502 = FALSE; break; }
				if (substr($this->string,$this->pos,1) == ',') {
					$this->pos += 1;
					$result["text"] .= ',';
				}
				else { $_502 = FALSE; break; }
				$matcher = 'match_'.'N'; $key = $matcher; $pos = $this->pos;
				$subres = ( $this->packhas( $key, $pos ) ? $this->packread( $key, $pos ) : $this->packwrite( $key, $pos, $this->$matcher(array_merge($stack, array($result))) ) );
				if ($subres !== FALSE) { $this->store( $result, $subres ); }
				else { $_502 = FALSE; break; }
				$matcher = 'match_'.'CallArguments'; $key = $matcher; $pos = $this->pos;
				$subres = ( $this->packhas( $key, $pos ) ? $this->packread( $key, $pos ) : $this->packwrite( $key, $pos, $this->$matcher(array_merge($stack, array($result))) ) );
				if ($subres !== FALSE) { $this->store( $result, $subres ); }
				else { $_502 = FALSE; break; }
				$_502 = TRUE; break;
			}
			while(0);
			if( $_502 === FALSE) {
				$result = $res_503;
				$this->pos = $pos_503;
				unset( $res_503 );
				unset( $pos_503 );
			}
			$matcher = 'match_'.'N'; $key = $matcher; $pos = $this->pos;
			$subres = ( $this->packhas( $key, $pos ) ? $this->packread( $key, $pos ) : $this->packwrite( $key, $pos, $this->$matcher(array_merge($stack, array($result))) ) );
			if ($subres !== FALSE) { $this->store( $result, $subres ); }
			else { $_510 = FALSE; break; }
			if (substr($this->string,$this->pos,1) == ')') {
				$this->pos += 1;
				$result["text"] .= ')';
			}
			else { $_510 = FALSE; break; }
			$matcher = 'match_'.'N'; $key = $matcher; $pos = $this->pos;
			$subres = ( $this->packhas( $key, $pos ) ? $this->packread( $key, $pos ) : $this->packwrite( $key, $pos, $this->$matcher(array_merge($stack, array($result))) ) );
			if ($subres !== FALSE) { $this->store( $result, $subres ); }
			else { $_510 = FALSE; break; }
			$res_509 = $result;
			$pos_509 = $this->pos;
			$_508 = NULL;
			do {
				if (substr($this->string,$this->pos,1) == ';') {
					$this->pos += 1;
					$result["text"] .= ';';
				}
				else { $_508 = FALSE; break; }
				$_508 = TRUE; break;
			}
			while(0);
			if( $_508 === FALSE) {
				$result = $res_509;
				$this->pos = $pos_509;
				unset( $res_509 );
				unset( $pos_509 );
			}
			$_510 = TRUE; break;
		}
		while(0);
		if( $_510 === TRUE ) { return $this->finalise($result); }
		if( $_510 === FALSE) { return FALSE; }
	}


	/* N: / [\s\n]* / */
	protected $match_N_typestack = array('N');
	function match_N ($stack = array()) {
		$matchrule = "N"; $result = $this->construct($matchrule, $matchrule, null);
		if (( $subres = $this->rx( '/ [\s\n]* /' ) ) !== FALSE) {
			$result["text"] .= $subres;
			return $this->finalise($result);
		}
		else { return FALSE; }
	}



	function OldTPart__construct(&$res) {
		$res['php'] = "_t(";
	}
	
	function OldTPart_QuotedString(&$res, $sub) {
		$entity = $sub['String']['text'];
		if (strpos($entity, '.') === false) {
			$res['php'] .= "\$scope->XML_val('I18NNamespace').'.$entity'";
		}
		else {
			$res['php'] .= "'$entity'";
		}
	}
	
	function OldTPart_CallArguments(&$res, $sub) {
		$res['php'] .= ',' . $sub['php'];
	}

	function OldTPart__finalise(&$res) {
		$res['php'] .= ')';
	}
	
	/* OldTTag: "<%" < OldTPart > "%>" */
	protected $match_OldTTag_typestack = array('OldTTag');
	function match_OldTTag ($stack = array()) {
		$matchrule = "OldTTag"; $result = $this->construct($matchrule, $matchrule, null);
		$_518 = NULL;
		do {
			if (( $subres = $this->literal( '<%' ) ) !== FALSE) { $result["text"] .= $subres; }
			else { $_518 = FALSE; break; }
			if (( $subres = $this->whitespace(  ) ) !== FALSE) { $result["text"] .= $subres; }
			$matcher = 'match_'.'OldTPart'; $key = $matcher; $pos = $this->pos;
			$subres = ( $this->packhas( $key, $pos ) ? $this->packread( $key, $pos ) : $this->packwrite( $key, $pos, $this->$matcher(array_merge($stack, array($result))) ) );
			if ($subres !== FALSE) { $this->store( $result, $subres ); }
			else { $_518 = FALSE; break; }
			if (( $subres = $this->whitespace(  ) ) !== FALSE) { $result["text"] .= $subres; }
			if (( $subres = $this->literal( '%>' ) ) !== FALSE) { $result["text"] .= $subres; }
			else { $_518 = FALSE; break; }
			$_518 = TRUE; break;
		}
		while(0);
		if( $_518 === TRUE ) { return $this->finalise($result); }
		if( $_518 === FALSE) { return FALSE; }
	}



	function OldTTag_OldTPart(&$res, $sub) {
		$res['php'] = $sub['php'];
	}

	/* OldSprintfTag: "<%" < "sprintf" < "(" < OldTPart < "," < CallArguments > ")" > "%>"  */
	protected $match_OldSprintfTag_typestack = array('OldSprintfTag');
	function match_OldSprintfTag ($stack = array()) {
		$matchrule = "OldSprintfTag"; $result = $this->construct($matchrule, $matchrule, null);
		$_535 = NULL;
		do {
			if (( $subres = $this->literal( '<%' ) ) !== FALSE) { $result["text"] .= $subres; }
			else { $_535 = FALSE; break; }
			if (( $subres = $this->whitespace(  ) ) !== FALSE) { $result["text"] .= $subres; }
			if (( $subres = $this->literal( 'sprintf' ) ) !== FALSE) { $result["text"] .= $subres; }
			else { $_535 = FALSE; break; }
			if (( $subres = $this->whitespace(  ) ) !== FALSE) { $result["text"] .= $subres; }
			if (substr($this->string,$this->pos,1) == '(') {
				$this->pos += 1;
				$result["text"] .= '(';
			}
			else { $_535 = FALSE; break; }
			if (( $subres = $this->whitespace(  ) ) !== FALSE) { $result["text"] .= $subres; }
			$matcher = 'match_'.'OldTPart'; $key = $matcher; $pos = $this->pos;
			$subres = ( $this->packhas( $key, $pos ) ? $this->packread( $key, $pos ) : $this->packwrite( $key, $pos, $this->$matcher(array_merge($stack, array($result))) ) );
			if ($subres !== FALSE) { $this->store( $result, $subres ); }
			else { $_535 = FALSE; break; }
			if (( $subres = $this->whitespace(  ) ) !== FALSE) { $result["text"] .= $subres; }
			if (substr($this->string,$this->pos,1) == ',') {
				$this->pos += 1;
				$result["text"] .= ',';
			}
			else { $_535 = FALSE; break; }
			if (( $subres = $this->whitespace(  ) ) !== FALSE) { $result["text"] .= $subres; }
			$matcher = 'match_'.'CallArguments'; $key = $matcher; $pos = $this->pos;
			$subres = ( $this->packhas( $key, $pos ) ? $this->packread( $key, $pos ) : $this->packwrite( $key, $pos, $this->$matcher(array_merge($stack, array($result))) ) );
			if ($subres !== FALSE) { $this->store( $result, $subres ); }
			else { $_535 = FALSE; break; }
			if (( $subres = $this->whitespace(  ) ) !== FALSE) { $result["text"] .= $subres; }
			if (substr($this->string,$this->pos,1) == ')') {
				$this->pos += 1;
				$result["text"] .= ')';
			}
			else { $_535 = FALSE; break; }
			if (( $subres = $this->whitespace(  ) ) !== FALSE) { $result["text"] .= $subres; }
			if (( $subres = $this->literal( '%>' ) ) !== FALSE) { $result["text"] .= $subres; }
			else { $_535 = FALSE; break; }
			$_535 = TRUE; break;
		}
		while(0);
		if( $_535 === TRUE ) { return $this->finalise($result); }
		if( $_535 === FALSE) { return FALSE; }
	}



	function OldSprintfTag__construct(&$res) {
		$res['php'] = "sprintf(";
	}
	
	function OldSprintfTag_OldTPart(&$res, $sub) {
		$res['php'] .= $sub['php'];
	}

	function OldSprintfTag_CallArguments(&$res, $sub) {
		$res['php'] .= ',' . $sub['php'] . ')';
	}
	
	/* OldI18NTag: OldSprintfTag | OldTTag */
	protected $match_OldI18NTag_typestack = array('OldI18NTag');
	function match_OldI18NTag ($stack = array()) {
		$matchrule = "OldI18NTag"; $result = $this->construct($matchrule, $matchrule, null);
		$_540 = NULL;
		do {
			$res_537 = $result;
			$pos_537 = $this->pos;
			$matcher = 'match_'.'OldSprintfTag'; $key = $matcher; $pos = $this->pos;
			$subres = ( $this->packhas( $key, $pos ) ? $this->packread( $key, $pos ) : $this->packwrite( $key, $pos, $this->$matcher(array_merge($stack, array($result))) ) );
			if ($subres !== FALSE) {
				$this->store( $result, $subres );
				$_540 = TRUE; break;
			}
			$result = $res_537;
			$this->pos = $pos_537;
			$matcher = 'match_'.'OldTTag'; $key = $matcher; $pos = $this->pos;
			$subres = ( $this->packhas( $key, $pos ) ? $this->packread( $key, $pos ) : $this->packwrite( $key, $pos, $this->$matcher(array_merge($stack, array($result))) ) );
			if ($subres !== FALSE) {
				$this->store( $result, $subres );
				$_540 = TRUE; break;
			}
			$result = $res_537;
			$this->pos = $pos_537;
			$_540 = FALSE; break;
		}
		while(0);
		if( $_540 === TRUE ) { return $this->finalise($result); }
		if( $_540 === FALSE) { return FALSE; }
	}



	function OldI18NTag_STR(&$res, $sub) {
		$res['php'] = '$val .= ' . $sub['php'] . ';';
	}

	/* NamedArgument: Name:Word "=" Value:Argument */
	protected $match_NamedArgument_typestack = array('NamedArgument');
	function match_NamedArgument ($stack = array()) {
		$matchrule = "NamedArgument"; $result = $this->construct($matchrule, $matchrule, null);
		$_545 = NULL;
		do {
			$matcher = 'match_'.'Word'; $key = $matcher; $pos = $this->pos;
			$subres = ( $this->packhas( $key, $pos ) ? $this->packread( $key, $pos ) : $this->packwrite( $key, $pos, $this->$matcher(array_merge($stack, array($result))) ) );
			if ($subres !== FALSE) {
				$this->store( $result, $subres, "Name" );
			}
			else { $_545 = FALSE; break; }
			if (substr($this->string,$this->pos,1) == '=') {
				$this->pos += 1;
				$result["text"] .= '=';
			}
			else { $_545 = FALSE; break; }
			$matcher = 'match_'.'Argument'; $key = $matcher; $pos = $this->pos;
			$subres = ( $this->packhas( $key, $pos ) ? $this->packread( $key, $pos ) : $this->packwrite( $key, $pos, $this->$matcher(array_merge($stack, array($result))) ) );
			if ($subres !== FALSE) {
				$this->store( $result, $subres, "Value" );
			}
			else { $_545 = FALSE; break; }
			$_545 = TRUE; break;
		}
		while(0);
		if( $_545 === TRUE ) { return $this->finalise($result); }
		if( $_545 === FALSE) { return FALSE; }
	}



	function NamedArgument_Name(&$res, $sub) {
		$res['php'] = "'" . $sub['text'] . "' => ";
	}

	function NamedArgument_Value(&$res, $sub) {
		switch($sub['ArgumentMode']) {
			case 'string':
				$res['php'] .= $sub['php'];
				break;

			case 'default':
				$res['php'] .= $sub['string_php'];
				break;

			default:
				$res['php'] .= str_replace('$$FINAL', 'obj', $sub['php']) . '->self()';
				break;
		}
	}

	/* Include: "<%" < "include" < Template:Word < (NamedArgument ( < "," < NamedArgument )*)? > "%>" */
	protected $match_Include_typestack = array('Include');
	function match_Include ($stack = array()) {
		$matchrule = "Include"; $result = $this->construct($matchrule, $matchrule, null);
		$_564 = NULL;
		do {
			if (( $subres = $this->literal( '<%' ) ) !== FALSE) { $result["text"] .= $subres; }
			else { $_564 = FALSE; break; }
			if (( $subres = $this->whitespace(  ) ) !== FALSE) { $result["text"] .= $subres; }
			if (( $subres = $this->literal( 'include' ) ) !== FALSE) { $result["text"] .= $subres; }
			else { $_564 = FALSE; break; }
			if (( $subres = $this->whitespace(  ) ) !== FALSE) { $result["text"] .= $subres; }
			$matcher = 'match_'.'Word'; $key = $matcher; $pos = $this->pos;
			$subres = ( $this->packhas( $key, $pos ) ? $this->packread( $key, $pos ) : $this->packwrite( $key, $pos, $this->$matcher(array_merge($stack, array($result))) ) );
			if ($subres !== FALSE) {
				$this->store( $result, $subres, "Template" );
			}
			else { $_564 = FALSE; break; }
			if (( $subres = $this->whitespace(  ) ) !== FALSE) { $result["text"] .= $subres; }
			$res_561 = $result;
			$pos_561 = $this->pos;
			$_560 = NULL;
			do {
				$matcher = 'match_'.'NamedArgument'; $key = $matcher; $pos = $this->pos;
				$subres = ( $this->packhas( $key, $pos ) ? $this->packread( $key, $pos ) : $this->packwrite( $key, $pos, $this->$matcher(array_merge($stack, array($result))) ) );
				if ($subres !== FALSE) { $this->store( $result, $subres ); }
				else { $_560 = FALSE; break; }
				while (true) {
					$res_559 = $result;
					$pos_559 = $this->pos;
					$_558 = NULL;
					do {
						if (( $subres = $this->whitespace(  ) ) !== FALSE) { $result["text"] .= $subres; }
						if (substr($this->string,$this->pos,1) == ',') {
							$this->pos += 1;
							$result["text"] .= ',';
						}
						else { $_558 = FALSE; break; }
						if (( $subres = $this->whitespace(  ) ) !== FALSE) { $result["text"] .= $subres; }
						$matcher = 'match_'.'NamedArgument'; $key = $matcher; $pos = $this->pos;
						$subres = ( $this->packhas( $key, $pos ) ? $this->packread( $key, $pos ) : $this->packwrite( $key, $pos, $this->$matcher(array_merge($stack, array($result))) ) );
						if ($subres !== FALSE) {
							$this->store( $result, $subres );
						}
						else { $_558 = FALSE; break; }
						$_558 = TRUE; break;
					}
					while(0);
					if( $_558 === FALSE) {
						$result = $res_559;
						$this->pos = $pos_559;
						unset( $res_559 );
						unset( $pos_559 );
						break;
					}
				}
				$_560 = TRUE; break;
			}
			while(0);
			if( $_560 === FALSE) {
				$result = $res_561;
				$this->pos = $pos_561;
				unset( $res_561 );
				unset( $pos_561 );
			}
			if (( $subres = $this->whitespace(  ) ) !== FALSE) { $result["text"] .= $subres; }
			if (( $subres = $this->literal( '%>' ) ) !== FALSE) { $result["text"] .= $subres; }
			else { $_564 = FALSE; break; }
			$_564 = TRUE; break;
		}
		while(0);
		if( $_564 === TRUE ) { return $this->finalise($result); }
		if( $_564 === FALSE) { return FALSE; }
	}



	function Include__construct(&$res){
		$res['arguments'] = array();
	}

	function Include_Template(&$res, $sub){
		$res['template'] = "'" . $sub['text'] . "'";
	}

	function Include_NamedArgument(&$res, $sub){
		$res['arguments'][] = $sub['php'];
	}

	function Include__finalise(&$res){
		$template = $res['template'];
		$arguments = $res['arguments'];

		$res['php'] = '$val .= SSViewer::execute_template('.$template.', $scope->getItem(), array(' . 
			implode(',', $arguments)."), \$scope);\n";

		if($this->includeDebuggingComments) { // Add include filename comments on dev sites
			$res['php'] =
				'$val .= \'<!-- include '.addslashes($template).' -->\';'. "\n".
				$res['php'].
				'$val .= \'<!-- end include '.addslashes($template).' -->\';'. "\n";
		}
	}

	/* BlockArguments: :Argument ( < "," < :Argument)*  */
	protected $match_BlockArguments_typestack = array('BlockArguments');
	function match_BlockArguments ($stack = array()) {
		$matchrule = "BlockArguments"; $result = $this->construct($matchrule, $matchrule, null);
		$_573 = NULL;
		do {
			$matcher = 'match_'.'Argument'; $key = $matcher; $pos = $this->pos;
			$subres = ( $this->packhas( $key, $pos ) ? $this->packread( $key, $pos ) : $this->packwrite( $key, $pos, $this->$matcher(array_merge($stack, array($result))) ) );
			if ($subres !== FALSE) {
				$this->store( $result, $subres, "Argument" );
			}
			else { $_573 = FALSE; break; }
			while (true) {
				$res_572 = $result;
				$pos_572 = $this->pos;
				$_571 = NULL;
				do {
					if (( $subres = $this->whitespace(  ) ) !== FALSE) { $result["text"] .= $subres; }
					if (substr($this->string,$this->pos,1) == ',') {
						$this->pos += 1;
						$result["text"] .= ',';
					}
					else { $_571 = FALSE; break; }
					if (( $subres = $this->whitespace(  ) ) !== FALSE) { $result["text"] .= $subres; }
					$matcher = 'match_'.'Argument'; $key = $matcher; $pos = $this->pos;
					$subres = ( $this->packhas( $key, $pos ) ? $this->packread( $key, $pos ) : $this->packwrite( $key, $pos, $this->$matcher(array_merge($stack, array($result))) ) );
					if ($subres !== FALSE) {
						$this->store( $result, $subres, "Argument" );
					}
					else { $_571 = FALSE; break; }
					$_571 = TRUE; break;
				}
				while(0);
				if( $_571 === FALSE) {
					$result = $res_572;
					$this->pos = $pos_572;
					unset( $res_572 );
					unset( $pos_572 );
					break;
				}
			}
			$_573 = TRUE; break;
		}
		while(0);
		if( $_573 === TRUE ) { return $this->finalise($result); }
		if( $_573 === FALSE) { return FALSE; }
	}


	/* NotBlockTag: "end_" | (("if" | "else_if" | "else" | "require" | "cached" | "uncached" | "cacheblock" | "include")]) */
	protected $match_NotBlockTag_typestack = array('NotBlockTag');
	function match_NotBlockTag ($stack = array()) {
		$matchrule = "NotBlockTag"; $result = $this->construct($matchrule, $matchrule, null);
		$_611 = NULL;
		do {
			$res_575 = $result;
			$pos_575 = $this->pos;
			if (( $subres = $this->literal( 'end_' ) ) !== FALSE) {
				$result["text"] .= $subres;
				$_611 = TRUE; break;
			}
			$result = $res_575;
			$this->pos = $pos_575;
			$_609 = NULL;
			do {
				$_606 = NULL;
				do {
					$_604 = NULL;
					do {
						$res_577 = $result;
						$pos_577 = $this->pos;
						if (( $subres = $this->literal( 'if' ) ) !== FALSE) {
							$result["text"] .= $subres;
							$_604 = TRUE; break;
						}
						$result = $res_577;
						$this->pos = $pos_577;
						$_602 = NULL;
						do {
							$res_579 = $result;
							$pos_579 = $this->pos;
							if (( $subres = $this->literal( 'else_if' ) ) !== FALSE) {
								$result["text"] .= $subres;
								$_602 = TRUE; break;
							}
							$result = $res_579;
							$this->pos = $pos_579;
							$_600 = NULL;
							do {
								$res_581 = $result;
								$pos_581 = $this->pos;
								if (( $subres = $this->literal( 'else' ) ) !== FALSE) {
									$result["text"] .= $subres;
									$_600 = TRUE; break;
								}
								$result = $res_581;
								$this->pos = $pos_581;
								$_598 = NULL;
								do {
									$res_583 = $result;
									$pos_583 = $this->pos;
									if (( $subres = $this->literal( 'require' ) ) !== FALSE) {
										$result["text"] .= $subres;
										$_598 = TRUE; break;
									}
									$result = $res_583;
									$this->pos = $pos_583;
									$_596 = NULL;
									do {
										$res_585 = $result;
										$pos_585 = $this->pos;
										if (( $subres = $this->literal( 'cached' ) ) !== FALSE) {
											$result["text"] .= $subres;
											$_596 = TRUE; break;
										}
										$result = $res_585;
										$this->pos = $pos_585;
										$_594 = NULL;
										do {
											$res_587 = $result;
											$pos_587 = $this->pos;
											if (( $subres = $this->literal( 'uncached' ) ) !== FALSE) {
												$result["text"] .= $subres;
												$_594 = TRUE; break;
											}
											$result = $res_587;
											$this->pos = $pos_587;
											$_592 = NULL;
											do {
												$res_589 = $result;
												$pos_589 = $this->pos;
												if (( $subres = $this->literal( 'cacheblock' ) ) !== FALSE) {
													$result["text"] .= $subres;
													$_592 = TRUE; break;
												}
												$result = $res_589;
												$this->pos = $pos_589;
												if (( $subres = $this->literal( 'include' ) ) !== FALSE) {
													$result["text"] .= $subres;
													$_592 = TRUE; break;
												}
												$result = $res_589;
												$this->pos = $pos_589;
												$_592 = FALSE; break;
											}
											while(0);
											if( $_592 === TRUE ) { $_594 = TRUE; break; }
											$result = $res_587;
											$this->pos = $pos_587;
											$_594 = FALSE; break;
										}
										while(0);
										if( $_594 === TRUE ) { $_596 = TRUE; break; }
										$result = $res_585;
										$this->pos = $pos_585;
										$_596 = FALSE; break;
									}
									while(0);
									if( $_596 === TRUE ) { $_598 = TRUE; break; }
									$result = $res_583;
									$this->pos = $pos_583;
									$_598 = FALSE; break;
								}
								while(0);
								if( $_598 === TRUE ) { $_600 = TRUE; break; }
								$result = $res_581;
								$this->pos = $pos_581;
								$_600 = FALSE; break;
							}
							while(0);
							if( $_600 === TRUE ) { $_602 = TRUE; break; }
							$result = $res_579;
							$this->pos = $pos_579;
							$_602 = FALSE; break;
						}
						while(0);
						if( $_602 === TRUE ) { $_604 = TRUE; break; }
						$result = $res_577;
						$this->pos = $pos_577;
						$_604 = FALSE; break;
					}
					while(0);
					if( $_604 === FALSE) { $_606 = FALSE; break; }
					$_606 = TRUE; break;
				}
				while(0);
				if( $_606 === FALSE) { $_609 = FALSE; break; }
				if (( $subres = $this->whitespace(  ) ) !== FALSE) { $result["text"] .= $subres; }
				else { $_609 = FALSE; break; }
				$_609 = TRUE; break;
			}
			while(0);
			if( $_609 === TRUE ) { $_611 = TRUE; break; }
			$result = $res_575;
			$this->pos = $pos_575;
			$_611 = FALSE; break;
		}
		while(0);
		if( $_611 === TRUE ) { return $this->finalise($result); }
		if( $_611 === FALSE) { return FALSE; }
	}


	/* ClosedBlock: '<%' < !NotBlockTag BlockName:Word ( [ :BlockArguments ] )? > Zap:'%>' Template:$TemplateMatcher? 
	'<%' < 'end_' '$BlockName' > '%>' */
	protected $match_ClosedBlock_typestack = array('ClosedBlock');
	function match_ClosedBlock ($stack = array()) {
		$matchrule = "ClosedBlock"; $result = $this->construct($matchrule, $matchrule, null);
		$_631 = NULL;
		do {
			if (( $subres = $this->literal( '<%' ) ) !== FALSE) { $result["text"] .= $subres; }
			else { $_631 = FALSE; break; }
			if (( $subres = $this->whitespace(  ) ) !== FALSE) { $result["text"] .= $subres; }
			$res_615 = $result;
			$pos_615 = $this->pos;
			$matcher = 'match_'.'NotBlockTag'; $key = $matcher; $pos = $this->pos;
			$subres = ( $this->packhas( $key, $pos ) ? $this->packread( $key, $pos ) : $this->packwrite( $key, $pos, $this->$matcher(array_merge($stack, array($result))) ) );
			if ($subres !== FALSE) {
				$this->store( $result, $subres );
				$result = $res_615;
				$this->pos = $pos_615;
				$_631 = FALSE; break;
			}
			else {
				$result = $res_615;
				$this->pos = $pos_615;
			}
			$matcher = 'match_'.'Word'; $key = $matcher; $pos = $this->pos;
			$subres = ( $this->packhas( $key, $pos ) ? $this->packread( $key, $pos ) : $this->packwrite( $key, $pos, $this->$matcher(array_merge($stack, array($result))) ) );
			if ($subres !== FALSE) {
				$this->store( $result, $subres, "BlockName" );
			}
			else { $_631 = FALSE; break; }
			$res_621 = $result;
			$pos_621 = $this->pos;
			$_620 = NULL;
			do {
				if (( $subres = $this->whitespace(  ) ) !== FALSE) { $result["text"] .= $subres; }
				else { $_620 = FALSE; break; }
				$matcher = 'match_'.'BlockArguments'; $key = $matcher; $pos = $this->pos;
				$subres = ( $this->packhas( $key, $pos ) ? $this->packread( $key, $pos ) : $this->packwrite( $key, $pos, $this->$matcher(array_merge($stack, array($result))) ) );
				if ($subres !== FALSE) {
					$this->store( $result, $subres, "BlockArguments" );
				}
				else { $_620 = FALSE; break; }
				if (( $subres = $this->whitespace(  ) ) !== FALSE) { $result["text"] .= $subres; }
				else { $_620 = FALSE; break; }
				$_620 = TRUE; break;
			}
			while(0);
			if( $_620 === FALSE) {
				$result = $res_621;
				$this->pos = $pos_621;
				unset( $res_621 );
				unset( $pos_621 );
			}
			if (( $subres = $this->whitespace(  ) ) !== FALSE) { $result["text"] .= $subres; }
			$stack[] = $result; $result = $this->construct( $matchrule, "Zap" ); 
			if (( $subres = $this->literal( '%>' ) ) !== FALSE) {
				$result["text"] .= $subres;
				$subres = $result; $result = array_pop($stack);
				$this->store( $result, $subres, 'Zap' );
			}
			else {
				$result = array_pop($stack);
				$_631 = FALSE; break;
			}
			$res_624 = $result;
			$pos_624 = $this->pos;
			$matcher = 'match_'.$this->expression($result, $stack, 'TemplateMatcher'); $key = $matcher; $pos = $this->pos;
			$subres = ( $this->packhas( $key, $pos ) ? $this->packread( $key, $pos ) : $this->packwrite( $key, $pos, $this->$matcher(array_merge($stack, array($result))) ) );
			if ($subres !== FALSE) {
				$this->store( $result, $subres, "Template" );
			}
			else {
				$result = $res_624;
				$this->pos = $pos_624;
				unset( $res_624 );
				unset( $pos_624 );
			}
			if (( $subres = $this->literal( '<%' ) ) !== FALSE) { $result["text"] .= $subres; }
			else { $_631 = FALSE; break; }
			if (( $subres = $this->whitespace(  ) ) !== FALSE) { $result["text"] .= $subres; }
			if (( $subres = $this->literal( 'end_' ) ) !== FALSE) { $result["text"] .= $subres; }
			else { $_631 = FALSE; break; }
			if (( $subres = $this->literal( ''.$this->expression($result, $stack, 'BlockName').'' ) ) !== FALSE) { $result["text"] .= $subres; }
			else { $_631 = FALSE; break; }
			if (( $subres = $this->whitespace(  ) ) !== FALSE) { $result["text"] .= $subres; }
			if (( $subres = $this->literal( '%>' ) ) !== FALSE) { $result["text"] .= $subres; }
			else { $_631 = FALSE; break; }
			$_631 = TRUE; break;
		}
		while(0);
		if( $_631 === TRUE ) { return $this->finalise($result); }
		if( $_631 === FALSE) { return FALSE; }
	}



	
	/**
	 * As mentioned in the parser comment, block handling is kept fairly generic for extensibility. The match rule
	 * builds up two important elements in the match result array:
	 *   'ArgumentCount' - how many arguments were passed in the opening tag
	 *   'Arguments' an array of the Argument match rule result arrays
	 *
	 * Once a block has successfully been matched against, it will then look for the actual handler, which should
	 * be on this class (either defined or extended on) as ClosedBlock_Handler_Name(&$res), where Name is the
	 * tag name, first letter captialized (i.e Control, Loop, With, etc).
	 * 
	 * This function will be called with the match rule result array as it's first argument. It should return
	 * the php result of this block as it's return value, or throw an error if incorrect arguments were passed.
	 */
	
	function ClosedBlock__construct(&$res) {
		$res['ArgumentCount'] = 0;
	}
	
	function ClosedBlock_BlockArguments(&$res, $sub) {
		if (isset($sub['Argument']['ArgumentMode'])) {
			$res['Arguments'] = array($sub['Argument']);
			$res['ArgumentCount'] = 1;
		}
		else {
			$res['Arguments'] = $sub['Argument'];
			$res['ArgumentCount'] = count($res['Arguments']);
		}
	}

	function ClosedBlock__finalise(&$res) {
		$blockname = $res['BlockName']['text'];

		$method = 'ClosedBlock_Handle_'.$blockname;
		if (method_exists($this, $method)) {
			$res['php'] = $this->$method($res);
		} else if (isset($this->closedBlocks[$blockname])) {
			$res['php'] = call_user_func($this->closedBlocks[$blockname], $res);
		} else {
			throw new SSTemplateParseException('Unknown closed block "'.$blockname.'" encountered. Perhaps you are ' .
			'not supposed to close this block, or have mis-spelled it?', $this);
		}
	}

	/**
	 * This is an example of a block handler function. This one handles the loop tag.
	 */
	function ClosedBlock_Handle_Loop(&$res) {
		if ($res['ArgumentCount'] > 1) {
			throw new SSTemplateParseException('Either no or too many arguments in control block. Must be one ' .
				'argument only.', $this);
		}

		//loop without arguments loops on the current scope
		if ($res['ArgumentCount'] == 0) {
			$on = '$scope->obj(\'Up\', null, true)->obj(\'Foo\', null, true)';
		} else {    //loop in the normal way
			$arg = $res['Arguments'][0];
			if ($arg['ArgumentMode'] == 'string') {
				throw new SSTemplateParseException('Control block cant take string as argument.', $this);
			}
			$on = str_replace('$$FINAL', 'obj', 
				($arg['ArgumentMode'] == 'default') ? $arg['lookup_php'] : $arg['php']);
		}

		return
			$on . '; $scope->pushScope(); while (($key = $scope->next()) !== false) {' . PHP_EOL .
				$res['Template']['php'] . PHP_EOL .
			'}; $scope->popScope(); ';
	}

	/**
	 * The deprecated closed block handler for control blocks
	 * @deprecated
	 */
	function ClosedBlock_Handle_Control(&$res) {
		Deprecation::notice('3.1', '<% control %> is deprecated. Use <% with %> or <% loop %> instead.');
		return $this->ClosedBlock_Handle_Loop($res);
	}
	
	/**
	 * The closed block handler for with blocks
	 */
	function ClosedBlock_Handle_With(&$res) {
		if ($res['ArgumentCount'] != 1) {
			throw new SSTemplateParseException('Either no or too many arguments in with block. Must be one ' .
				'argument only.', $this);
		}
		
		$arg = $res['Arguments'][0];
		if ($arg['ArgumentMode'] == 'string') {
			throw new SSTemplateParseException('Control block cant take string as argument.', $this);
		}
		
		$on = str_replace('$$FINAL', 'obj', ($arg['ArgumentMode'] == 'default') ? $arg['lookup_php'] : $arg['php']);
		return 
			$on . '; $scope->pushScope();' . PHP_EOL .
				$res['Template']['php'] . PHP_EOL .
			'; $scope->popScope(); ';
	}
	
	/* OpenBlock: '<%' < !NotBlockTag BlockName:Word ( [ :BlockArguments ] )? > '%>' */
	protected $match_OpenBlock_typestack = array('OpenBlock');
	function match_OpenBlock ($stack = array()) {
		$matchrule = "OpenBlock"; $result = $this->construct($matchrule, $matchrule, null);
		$_644 = NULL;
		do {
			if (( $subres = $this->literal( '<%' ) ) !== FALSE) { $result["text"] .= $subres; }
			else { $_644 = FALSE; break; }
			if (( $subres = $this->whitespace(  ) ) !== FALSE) { $result["text"] .= $subres; }
			$res_635 = $result;
			$pos_635 = $this->pos;
			$matcher = 'match_'.'NotBlockTag'; $key = $matcher; $pos = $this->pos;
			$subres = ( $this->packhas( $key, $pos ) ? $this->packread( $key, $pos ) : $this->packwrite( $key, $pos, $this->$matcher(array_merge($stack, array($result))) ) );
			if ($subres !== FALSE) {
				$this->store( $result, $subres );
				$result = $res_635;
				$this->pos = $pos_635;
				$_644 = FALSE; break;
			}
			else {
				$result = $res_635;
				$this->pos = $pos_635;
			}
			$matcher = 'match_'.'Word'; $key = $matcher; $pos = $this->pos;
			$subres = ( $this->packhas( $key, $pos ) ? $this->packread( $key, $pos ) : $this->packwrite( $key, $pos, $this->$matcher(array_merge($stack, array($result))) ) );
			if ($subres !== FALSE) {
				$this->store( $result, $subres, "BlockName" );
			}
			else { $_644 = FALSE; break; }
			$res_641 = $result;
			$pos_641 = $this->pos;
			$_640 = NULL;
			do {
				if (( $subres = $this->whitespace(  ) ) !== FALSE) { $result["text"] .= $subres; }
				else { $_640 = FALSE; break; }
				$matcher = 'match_'.'BlockArguments'; $key = $matcher; $pos = $this->pos;
				$subres = ( $this->packhas( $key, $pos ) ? $this->packread( $key, $pos ) : $this->packwrite( $key, $pos, $this->$matcher(array_merge($stack, array($result))) ) );
				if ($subres !== FALSE) {
					$this->store( $result, $subres, "BlockArguments" );
				}
				else { $_640 = FALSE; break; }
				if (( $subres = $this->whitespace(  ) ) !== FALSE) { $result["text"] .= $subres; }
				else { $_640 = FALSE; break; }
				$_640 = TRUE; break;
			}
			while(0);
			if( $_640 === FALSE) {
				$result = $res_641;
				$this->pos = $pos_641;
				unset( $res_641 );
				unset( $pos_641 );
			}
			if (( $subres = $this->whitespace(  ) ) !== FALSE) { $result["text"] .= $subres; }
			if (( $subres = $this->literal( '%>' ) ) !== FALSE) { $result["text"] .= $subres; }
			else { $_644 = FALSE; break; }
			$_644 = TRUE; break;
		}
		while(0);
		if( $_644 === TRUE ) { return $this->finalise($result); }
		if( $_644 === FALSE) { return FALSE; }
	}



	function OpenBlock__construct(&$res) {
		$res['ArgumentCount'] = 0;
	}
	
	function OpenBlock_BlockArguments(&$res, $sub) {
		if (isset($sub['Argument']['ArgumentMode'])) {
			$res['Arguments'] = array($sub['Argument']);
			$res['ArgumentCount'] = 1;
		}
		else {
			$res['Arguments'] = $sub['Argument'];
			$res['ArgumentCount'] = count($res['Arguments']);
		}
	}

	function OpenBlock__finalise(&$res) {
		$blockname = $res['BlockName']['text'];

		$method = 'OpenBlock_Handle_'.$blockname;
<<<<<<< HEAD
		if (method_exists($this, $method)) {
			$res['php'] = $this->$method($res);
		} elseif (isset($this->openBlocks[$blockname])) {
			$res['php'] = call_user_func($this->openBlocks[$blockname], $res);
		} else {
			throw new SSTemplateParseException('Unknown open block "'.$blockname.'" encountered. Perhaps you missed ' .
			' the closing tag or have mis-spelled it?', $this);
=======
		if (method_exists($this, $method)) $res['php'] = $this->$method($res);
		else {
			throw new SSTemplateParseException('Unknown open block "'.$blockname.'" encountered. Perhaps you missed ' .
				' the closing tag or have mis-spelled it?', $this);
>>>>>>> 3e05ccb9
		}
	}

	/**
	 * This is an open block handler, for the <% debug %> utility tag
	 */
	function OpenBlock_Handle_Debug(&$res) {
		if ($res['ArgumentCount'] == 0) return '$scope->debug();';
		else if ($res['ArgumentCount'] == 1) {
			$arg = $res['Arguments'][0];
			
			if ($arg['ArgumentMode'] == 'string') return 'Debug::show('.$arg['php'].');';
			
			$php = ($arg['ArgumentMode'] == 'default') ? $arg['lookup_php'] : $arg['php'];
			return '$val .= Debug::show('.str_replace('FINALGET!', 'cachedCall', $php).');';
		}
		else {
			throw new SSTemplateParseException('Debug takes 0 or 1 argument only.', $this);
		}
	}

	/**
	 * This is an open block handler, for the <% base_tag %> tag
	 */
	function OpenBlock_Handle_Base_tag(&$res) {
		if ($res['ArgumentCount'] != 0) throw new SSTemplateParseException('Base_tag takes no arguments', $this);
		return '$val .= SSViewer::get_base_tag($val);';
	}

	/**
	 * This is an open block handler, for the <% current_page %> tag
	 */
	function OpenBlock_Handle_Current_page(&$res) {
		if ($res['ArgumentCount'] != 0) throw new SSTemplateParseException('Current_page takes no arguments', $this);
		return '$val .= $_SERVER[SCRIPT_URL];';
	}
	
	/* MismatchedEndBlock: '<%' < 'end_' :Word > '%>' */
	protected $match_MismatchedEndBlock_typestack = array('MismatchedEndBlock');
	function match_MismatchedEndBlock ($stack = array()) {
		$matchrule = "MismatchedEndBlock"; $result = $this->construct($matchrule, $matchrule, null);
		$_652 = NULL;
		do {
			if (( $subres = $this->literal( '<%' ) ) !== FALSE) { $result["text"] .= $subres; }
			else { $_652 = FALSE; break; }
			if (( $subres = $this->whitespace(  ) ) !== FALSE) { $result["text"] .= $subres; }
			if (( $subres = $this->literal( 'end_' ) ) !== FALSE) { $result["text"] .= $subres; }
			else { $_652 = FALSE; break; }
			$matcher = 'match_'.'Word'; $key = $matcher; $pos = $this->pos;
			$subres = ( $this->packhas( $key, $pos ) ? $this->packread( $key, $pos ) : $this->packwrite( $key, $pos, $this->$matcher(array_merge($stack, array($result))) ) );
			if ($subres !== FALSE) {
				$this->store( $result, $subres, "Word" );
			}
			else { $_652 = FALSE; break; }
			if (( $subres = $this->whitespace(  ) ) !== FALSE) { $result["text"] .= $subres; }
			if (( $subres = $this->literal( '%>' ) ) !== FALSE) { $result["text"] .= $subres; }
			else { $_652 = FALSE; break; }
			$_652 = TRUE; break;
		}
		while(0);
		if( $_652 === TRUE ) { return $this->finalise($result); }
		if( $_652 === FALSE) { return FALSE; }
	}



	function MismatchedEndBlock__finalise(&$res) {
		$blockname = $res['Word']['text'];
		throw new SSTemplateParseException('Unexpected close tag end_' . $blockname . 
			' encountered. Perhaps you have mis-nested blocks, or have mis-spelled a tag?', $this);
	}

	/* MalformedOpenTag: '<%' < !NotBlockTag Tag:Word  !( ( [ :BlockArguments ] )? > '%>' ) */
	protected $match_MalformedOpenTag_typestack = array('MalformedOpenTag');
	function match_MalformedOpenTag ($stack = array()) {
		$matchrule = "MalformedOpenTag"; $result = $this->construct($matchrule, $matchrule, null);
		$_667 = NULL;
		do {
			if (( $subres = $this->literal( '<%' ) ) !== FALSE) { $result["text"] .= $subres; }
			else { $_667 = FALSE; break; }
			if (( $subres = $this->whitespace(  ) ) !== FALSE) { $result["text"] .= $subres; }
			$res_656 = $result;
			$pos_656 = $this->pos;
			$matcher = 'match_'.'NotBlockTag'; $key = $matcher; $pos = $this->pos;
			$subres = ( $this->packhas( $key, $pos ) ? $this->packread( $key, $pos ) : $this->packwrite( $key, $pos, $this->$matcher(array_merge($stack, array($result))) ) );
			if ($subres !== FALSE) {
				$this->store( $result, $subres );
				$result = $res_656;
				$this->pos = $pos_656;
				$_667 = FALSE; break;
			}
			else {
				$result = $res_656;
				$this->pos = $pos_656;
			}
			$matcher = 'match_'.'Word'; $key = $matcher; $pos = $this->pos;
			$subres = ( $this->packhas( $key, $pos ) ? $this->packread( $key, $pos ) : $this->packwrite( $key, $pos, $this->$matcher(array_merge($stack, array($result))) ) );
			if ($subres !== FALSE) {
				$this->store( $result, $subres, "Tag" );
			}
			else { $_667 = FALSE; break; }
			$res_666 = $result;
			$pos_666 = $this->pos;
			$_665 = NULL;
			do {
				$res_662 = $result;
				$pos_662 = $this->pos;
				$_661 = NULL;
				do {
					if (( $subres = $this->whitespace(  ) ) !== FALSE) { $result["text"] .= $subres; }
					else { $_661 = FALSE; break; }
					$matcher = 'match_'.'BlockArguments'; $key = $matcher; $pos = $this->pos;
					$subres = ( $this->packhas( $key, $pos ) ? $this->packread( $key, $pos ) : $this->packwrite( $key, $pos, $this->$matcher(array_merge($stack, array($result))) ) );
					if ($subres !== FALSE) {
						$this->store( $result, $subres, "BlockArguments" );
					}
					else { $_661 = FALSE; break; }
					if (( $subres = $this->whitespace(  ) ) !== FALSE) { $result["text"] .= $subres; }
					else { $_661 = FALSE; break; }
					$_661 = TRUE; break;
				}
				while(0);
				if( $_661 === FALSE) {
					$result = $res_662;
					$this->pos = $pos_662;
					unset( $res_662 );
					unset( $pos_662 );
				}
				if (( $subres = $this->whitespace(  ) ) !== FALSE) { $result["text"] .= $subres; }
				if (( $subres = $this->literal( '%>' ) ) !== FALSE) { $result["text"] .= $subres; }
				else { $_665 = FALSE; break; }
				$_665 = TRUE; break;
			}
			while(0);
			if( $_665 === TRUE ) {
				$result = $res_666;
				$this->pos = $pos_666;
				$_667 = FALSE; break;
			}
			if( $_665 === FALSE) {
				$result = $res_666;
				$this->pos = $pos_666;
			}
			$_667 = TRUE; break;
		}
		while(0);
		if( $_667 === TRUE ) { return $this->finalise($result); }
		if( $_667 === FALSE) { return FALSE; }
	}



	function MalformedOpenTag__finalise(&$res) {
		$tag = $res['Tag']['text'];
		throw new SSTemplateParseException("Malformed opening block tag $tag. Perhaps you have tried to use operators?"
			, $this);
	}
	
	/* MalformedCloseTag: '<%' < Tag:('end_' :Word ) !( > '%>' ) */
	protected $match_MalformedCloseTag_typestack = array('MalformedCloseTag');
	function match_MalformedCloseTag ($stack = array()) {
		$matchrule = "MalformedCloseTag"; $result = $this->construct($matchrule, $matchrule, null);
		$_679 = NULL;
		do {
			if (( $subres = $this->literal( '<%' ) ) !== FALSE) { $result["text"] .= $subres; }
			else { $_679 = FALSE; break; }
			if (( $subres = $this->whitespace(  ) ) !== FALSE) { $result["text"] .= $subres; }
			$stack[] = $result; $result = $this->construct( $matchrule, "Tag" ); 
			$_673 = NULL;
			do {
				if (( $subres = $this->literal( 'end_' ) ) !== FALSE) { $result["text"] .= $subres; }
				else { $_673 = FALSE; break; }
				$matcher = 'match_'.'Word'; $key = $matcher; $pos = $this->pos;
				$subres = ( $this->packhas( $key, $pos ) ? $this->packread( $key, $pos ) : $this->packwrite( $key, $pos, $this->$matcher(array_merge($stack, array($result))) ) );
				if ($subres !== FALSE) {
					$this->store( $result, $subres, "Word" );
				}
				else { $_673 = FALSE; break; }
				$_673 = TRUE; break;
			}
			while(0);
			if( $_673 === TRUE ) {
				$subres = $result; $result = array_pop($stack);
				$this->store( $result, $subres, 'Tag' );
			}
			if( $_673 === FALSE) {
				$result = array_pop($stack);
				$_679 = FALSE; break;
			}
			$res_678 = $result;
			$pos_678 = $this->pos;
			$_677 = NULL;
			do {
				if (( $subres = $this->whitespace(  ) ) !== FALSE) { $result["text"] .= $subres; }
				if (( $subres = $this->literal( '%>' ) ) !== FALSE) { $result["text"] .= $subres; }
				else { $_677 = FALSE; break; }
				$_677 = TRUE; break;
			}
			while(0);
			if( $_677 === TRUE ) {
				$result = $res_678;
				$this->pos = $pos_678;
				$_679 = FALSE; break;
			}
			if( $_677 === FALSE) {
				$result = $res_678;
				$this->pos = $pos_678;
			}
			$_679 = TRUE; break;
		}
		while(0);
		if( $_679 === TRUE ) { return $this->finalise($result); }
		if( $_679 === FALSE) { return FALSE; }
	}



	function MalformedCloseTag__finalise(&$res) {
		$tag = $res['Tag']['text'];
		throw new SSTemplateParseException("Malformed closing block tag $tag. Perhaps you have tried to pass an " .
			"argument to one?", $this);
	}
	
	/* MalformedBlock: MalformedOpenTag | MalformedCloseTag */
	protected $match_MalformedBlock_typestack = array('MalformedBlock');
	function match_MalformedBlock ($stack = array()) {
		$matchrule = "MalformedBlock"; $result = $this->construct($matchrule, $matchrule, null);
		$_684 = NULL;
		do {
			$res_681 = $result;
			$pos_681 = $this->pos;
			$matcher = 'match_'.'MalformedOpenTag'; $key = $matcher; $pos = $this->pos;
			$subres = ( $this->packhas( $key, $pos ) ? $this->packread( $key, $pos ) : $this->packwrite( $key, $pos, $this->$matcher(array_merge($stack, array($result))) ) );
			if ($subres !== FALSE) {
				$this->store( $result, $subres );
				$_684 = TRUE; break;
			}
			$result = $res_681;
			$this->pos = $pos_681;
			$matcher = 'match_'.'MalformedCloseTag'; $key = $matcher; $pos = $this->pos;
			$subres = ( $this->packhas( $key, $pos ) ? $this->packread( $key, $pos ) : $this->packwrite( $key, $pos, $this->$matcher(array_merge($stack, array($result))) ) );
			if ($subres !== FALSE) {
				$this->store( $result, $subres );
				$_684 = TRUE; break;
			}
			$result = $res_681;
			$this->pos = $pos_681;
			$_684 = FALSE; break;
		}
		while(0);
		if( $_684 === TRUE ) { return $this->finalise($result); }
		if( $_684 === FALSE) { return FALSE; }
	}




	/* Comment: "<%--" (!"--%>" /(?s)./)+ "--%>" */
	protected $match_Comment_typestack = array('Comment');
	function match_Comment ($stack = array()) {
		$matchrule = "Comment"; $result = $this->construct($matchrule, $matchrule, null);
		$_692 = NULL;
		do {
			if (( $subres = $this->literal( '<%--' ) ) !== FALSE) { $result["text"] .= $subres; }
			else { $_692 = FALSE; break; }
			$count = 0;
			while (true) {
				$res_690 = $result;
				$pos_690 = $this->pos;
				$_689 = NULL;
				do {
					$res_687 = $result;
					$pos_687 = $this->pos;
					if (( $subres = $this->literal( '--%>' ) ) !== FALSE) {
						$result["text"] .= $subres;
						$result = $res_687;
						$this->pos = $pos_687;
						$_689 = FALSE; break;
					}
					else {
						$result = $res_687;
						$this->pos = $pos_687;
					}
					if (( $subres = $this->rx( '/(?s)./' ) ) !== FALSE) { $result["text"] .= $subres; }
					else { $_689 = FALSE; break; }
					$_689 = TRUE; break;
				}
				while(0);
				if( $_689 === FALSE) {
					$result = $res_690;
					$this->pos = $pos_690;
					unset( $res_690 );
					unset( $pos_690 );
					break;
				}
				$count += 1;
			}
			if ($count > 0) {  }
			else { $_692 = FALSE; break; }
			if (( $subres = $this->literal( '--%>' ) ) !== FALSE) { $result["text"] .= $subres; }
			else { $_692 = FALSE; break; }
			$_692 = TRUE; break;
		}
		while(0);
		if( $_692 === TRUE ) { return $this->finalise($result); }
		if( $_692 === FALSE) { return FALSE; }
	}



	function Comment__construct(&$res) {
		$res['php'] = '';
	}
		
	/* TopTemplate: (Comment | Translate | If | Require | CacheBlock | UncachedBlock | OldI18NTag | Include | ClosedBlock |
	OpenBlock |  MalformedBlock | MismatchedEndBlock  | Injection | Text)+ */
	protected $match_TopTemplate_typestack = array('TopTemplate','Template');
	function match_TopTemplate ($stack = array()) {
		$matchrule = "TopTemplate"; $result = $this->construct($matchrule, $matchrule, array('TemplateMatcher' => 'Template'));
		$count = 0;
		while (true) {
			$res_748 = $result;
			$pos_748 = $this->pos;
			$_747 = NULL;
			do {
				$_745 = NULL;
				do {
					$res_694 = $result;
					$pos_694 = $this->pos;
					$matcher = 'match_'.'Comment'; $key = $matcher; $pos = $this->pos;
					$subres = ( $this->packhas( $key, $pos ) ? $this->packread( $key, $pos ) : $this->packwrite( $key, $pos, $this->$matcher(array_merge($stack, array($result))) ) );
					if ($subres !== FALSE) {
						$this->store( $result, $subres );
						$_745 = TRUE; break;
					}
					$result = $res_694;
					$this->pos = $pos_694;
					$_743 = NULL;
					do {
						$res_696 = $result;
						$pos_696 = $this->pos;
						$matcher = 'match_'.'Translate'; $key = $matcher; $pos = $this->pos;
						$subres = ( $this->packhas( $key, $pos ) ? $this->packread( $key, $pos ) : $this->packwrite( $key, $pos, $this->$matcher(array_merge($stack, array($result))) ) );
						if ($subres !== FALSE) {
							$this->store( $result, $subres );
							$_743 = TRUE; break;
						}
						$result = $res_696;
						$this->pos = $pos_696;
						$_741 = NULL;
						do {
							$res_698 = $result;
							$pos_698 = $this->pos;
							$matcher = 'match_'.'If'; $key = $matcher; $pos = $this->pos;
							$subres = ( $this->packhas( $key, $pos ) ? $this->packread( $key, $pos ) : $this->packwrite( $key, $pos, $this->$matcher(array_merge($stack, array($result))) ) );
							if ($subres !== FALSE) {
								$this->store( $result, $subres );
								$_741 = TRUE; break;
							}
							$result = $res_698;
							$this->pos = $pos_698;
							$_739 = NULL;
							do {
								$res_700 = $result;
								$pos_700 = $this->pos;
								$matcher = 'match_'.'Require'; $key = $matcher; $pos = $this->pos;
								$subres = ( $this->packhas( $key, $pos ) ? $this->packread( $key, $pos ) : $this->packwrite( $key, $pos, $this->$matcher(array_merge($stack, array($result))) ) );
								if ($subres !== FALSE) {
									$this->store( $result, $subres );
									$_739 = TRUE; break;
								}
								$result = $res_700;
								$this->pos = $pos_700;
								$_737 = NULL;
								do {
									$res_702 = $result;
									$pos_702 = $this->pos;
									$matcher = 'match_'.'CacheBlock'; $key = $matcher; $pos = $this->pos;
									$subres = ( $this->packhas( $key, $pos ) ? $this->packread( $key, $pos ) : $this->packwrite( $key, $pos, $this->$matcher(array_merge($stack, array($result))) ) );
									if ($subres !== FALSE) {
										$this->store( $result, $subres );
										$_737 = TRUE; break;
									}
									$result = $res_702;
									$this->pos = $pos_702;
									$_735 = NULL;
									do {
										$res_704 = $result;
										$pos_704 = $this->pos;
										$matcher = 'match_'.'UncachedBlock'; $key = $matcher; $pos = $this->pos;
										$subres = ( $this->packhas( $key, $pos ) ? $this->packread( $key, $pos ) : $this->packwrite( $key, $pos, $this->$matcher(array_merge($stack, array($result))) ) );
										if ($subres !== FALSE) {
											$this->store( $result, $subres );
											$_735 = TRUE; break;
										}
										$result = $res_704;
										$this->pos = $pos_704;
										$_733 = NULL;
										do {
											$res_706 = $result;
											$pos_706 = $this->pos;
											$matcher = 'match_'.'OldI18NTag'; $key = $matcher; $pos = $this->pos;
											$subres = ( $this->packhas( $key, $pos ) ? $this->packread( $key, $pos ) : $this->packwrite( $key, $pos, $this->$matcher(array_merge($stack, array($result))) ) );
											if ($subres !== FALSE) {
												$this->store( $result, $subres );
												$_733 = TRUE; break;
											}
											$result = $res_706;
											$this->pos = $pos_706;
											$_731 = NULL;
											do {
												$res_708 = $result;
												$pos_708 = $this->pos;
												$matcher = 'match_'.'Include'; $key = $matcher; $pos = $this->pos;
												$subres = ( $this->packhas( $key, $pos ) ? $this->packread( $key, $pos ) : $this->packwrite( $key, $pos, $this->$matcher(array_merge($stack, array($result))) ) );
												if ($subres !== FALSE) {
													$this->store( $result, $subres );
													$_731 = TRUE; break;
												}
												$result = $res_708;
												$this->pos = $pos_708;
												$_729 = NULL;
												do {
													$res_710 = $result;
													$pos_710 = $this->pos;
													$matcher = 'match_'.'ClosedBlock'; $key = $matcher; $pos = $this->pos;
													$subres = ( $this->packhas( $key, $pos ) ? $this->packread( $key, $pos ) : $this->packwrite( $key, $pos, $this->$matcher(array_merge($stack, array($result))) ) );
													if ($subres !== FALSE) {
														$this->store( $result, $subres );
														$_729 = TRUE; break;
													}
													$result = $res_710;
													$this->pos = $pos_710;
													$_727 = NULL;
													do {
														$res_712 = $result;
														$pos_712 = $this->pos;
														$matcher = 'match_'.'OpenBlock'; $key = $matcher; $pos = $this->pos;
														$subres = ( $this->packhas( $key, $pos ) ? $this->packread( $key, $pos ) : $this->packwrite( $key, $pos, $this->$matcher(array_merge($stack, array($result))) ) );
														if ($subres !== FALSE) {
															$this->store( $result, $subres );
															$_727 = TRUE; break;
														}
														$result = $res_712;
														$this->pos = $pos_712;
														$_725 = NULL;
														do {
															$res_714 = $result;
															$pos_714 = $this->pos;
															$matcher = 'match_'.'MalformedBlock'; $key = $matcher; $pos = $this->pos;
															$subres = ( $this->packhas( $key, $pos ) ? $this->packread( $key, $pos ) : $this->packwrite( $key, $pos, $this->$matcher(array_merge($stack, array($result))) ) );
															if ($subres !== FALSE) {
																$this->store( $result, $subres );
																$_725 = TRUE; break;
															}
															$result = $res_714;
															$this->pos = $pos_714;
															$_723 = NULL;
															do {
																$res_716 = $result;
																$pos_716 = $this->pos;
																$matcher = 'match_'.'MismatchedEndBlock'; $key = $matcher; $pos = $this->pos;
																$subres = ( $this->packhas( $key, $pos ) ? $this->packread( $key, $pos ) : $this->packwrite( $key, $pos, $this->$matcher(array_merge($stack, array($result))) ) );
																if ($subres !== FALSE) {
																	$this->store( $result, $subres );
																	$_723 = TRUE; break;
																}
																$result = $res_716;
																$this->pos = $pos_716;
																$_721 = NULL;
																do {
																	$res_718 = $result;
																	$pos_718 = $this->pos;
																	$matcher = 'match_'.'Injection'; $key = $matcher; $pos = $this->pos;
																	$subres = ( $this->packhas( $key, $pos ) ? $this->packread( $key, $pos ) : $this->packwrite( $key, $pos, $this->$matcher(array_merge($stack, array($result))) ) );
																	if ($subres !== FALSE) {
																		$this->store( $result, $subres );
																		$_721 = TRUE; break;
																	}
																	$result = $res_718;
																	$this->pos = $pos_718;
																	$matcher = 'match_'.'Text'; $key = $matcher; $pos = $this->pos;
																	$subres = ( $this->packhas( $key, $pos ) ? $this->packread( $key, $pos ) : $this->packwrite( $key, $pos, $this->$matcher(array_merge($stack, array($result))) ) );
																	if ($subres !== FALSE) {
																		$this->store( $result, $subres );
																		$_721 = TRUE; break;
																	}
																	$result = $res_718;
																	$this->pos = $pos_718;
																	$_721 = FALSE; break;
																}
																while(0);
																if( $_721 === TRUE ) { $_723 = TRUE; break; }
																$result = $res_716;
																$this->pos = $pos_716;
																$_723 = FALSE; break;
															}
															while(0);
															if( $_723 === TRUE ) { $_725 = TRUE; break; }
															$result = $res_714;
															$this->pos = $pos_714;
															$_725 = FALSE; break;
														}
														while(0);
														if( $_725 === TRUE ) { $_727 = TRUE; break; }
														$result = $res_712;
														$this->pos = $pos_712;
														$_727 = FALSE; break;
													}
													while(0);
													if( $_727 === TRUE ) { $_729 = TRUE; break; }
													$result = $res_710;
													$this->pos = $pos_710;
													$_729 = FALSE; break;
												}
												while(0);
												if( $_729 === TRUE ) { $_731 = TRUE; break; }
												$result = $res_708;
												$this->pos = $pos_708;
												$_731 = FALSE; break;
											}
											while(0);
											if( $_731 === TRUE ) { $_733 = TRUE; break; }
											$result = $res_706;
											$this->pos = $pos_706;
											$_733 = FALSE; break;
										}
										while(0);
										if( $_733 === TRUE ) { $_735 = TRUE; break; }
										$result = $res_704;
										$this->pos = $pos_704;
										$_735 = FALSE; break;
									}
									while(0);
									if( $_735 === TRUE ) { $_737 = TRUE; break; }
									$result = $res_702;
									$this->pos = $pos_702;
									$_737 = FALSE; break;
								}
								while(0);
								if( $_737 === TRUE ) { $_739 = TRUE; break; }
								$result = $res_700;
								$this->pos = $pos_700;
								$_739 = FALSE; break;
							}
							while(0);
							if( $_739 === TRUE ) { $_741 = TRUE; break; }
							$result = $res_698;
							$this->pos = $pos_698;
							$_741 = FALSE; break;
						}
						while(0);
						if( $_741 === TRUE ) { $_743 = TRUE; break; }
						$result = $res_696;
						$this->pos = $pos_696;
						$_743 = FALSE; break;
					}
					while(0);
					if( $_743 === TRUE ) { $_745 = TRUE; break; }
					$result = $res_694;
					$this->pos = $pos_694;
					$_745 = FALSE; break;
				}
				while(0);
				if( $_745 === FALSE) { $_747 = FALSE; break; }
				$_747 = TRUE; break;
			}
			while(0);
			if( $_747 === FALSE) {
				$result = $res_748;
				$this->pos = $pos_748;
				unset( $res_748 );
				unset( $pos_748 );
				break;
			}
			$count += 1;
		}
		if ($count > 0) { return $this->finalise($result); }
		else { return FALSE; }
	}



	
	/**
	 * The TopTemplate also includes the opening stanza to start off the template
	 */
	function TopTemplate__construct(&$res) {
		$res['php'] = "<?php" . PHP_EOL;
	}

	/* Text: (
		/ [^<${\\]+ / |
		/ (\\.) / |
		'<' !'%' |
		'$' !(/[A-Za-z_]/) |
		'{' !'$' |
		'{$' !(/[A-Za-z_]/)
	)+ */
	protected $match_Text_typestack = array('Text');
	function match_Text ($stack = array()) {
		$matchrule = "Text"; $result = $this->construct($matchrule, $matchrule, null);
		$count = 0;
		while (true) {
			$res_787 = $result;
			$pos_787 = $this->pos;
			$_786 = NULL;
			do {
				$_784 = NULL;
				do {
					$res_749 = $result;
					$pos_749 = $this->pos;
					if (( $subres = $this->rx( '/ [^<${\\\\]+ /' ) ) !== FALSE) {
						$result["text"] .= $subres;
						$_784 = TRUE; break;
					}
					$result = $res_749;
					$this->pos = $pos_749;
					$_782 = NULL;
					do {
						$res_751 = $result;
						$pos_751 = $this->pos;
						if (( $subres = $this->rx( '/ (\\\\.) /' ) ) !== FALSE) {
							$result["text"] .= $subres;
							$_782 = TRUE; break;
						}
						$result = $res_751;
						$this->pos = $pos_751;
						$_780 = NULL;
						do {
							$res_753 = $result;
							$pos_753 = $this->pos;
							$_756 = NULL;
							do {
								if (substr($this->string,$this->pos,1) == '<') {
									$this->pos += 1;
									$result["text"] .= '<';
								}
								else { $_756 = FALSE; break; }
								$res_755 = $result;
								$pos_755 = $this->pos;
								if (substr($this->string,$this->pos,1) == '%') {
									$this->pos += 1;
									$result["text"] .= '%';
									$result = $res_755;
									$this->pos = $pos_755;
									$_756 = FALSE; break;
								}
								else {
									$result = $res_755;
									$this->pos = $pos_755;
								}
								$_756 = TRUE; break;
							}
							while(0);
							if( $_756 === TRUE ) { $_780 = TRUE; break; }
							$result = $res_753;
							$this->pos = $pos_753;
							$_778 = NULL;
							do {
								$res_758 = $result;
								$pos_758 = $this->pos;
								$_763 = NULL;
								do {
									if (substr($this->string,$this->pos,1) == '$') {
										$this->pos += 1;
										$result["text"] .= '$';
									}
									else { $_763 = FALSE; break; }
									$res_762 = $result;
									$pos_762 = $this->pos;
									$_761 = NULL;
									do {
										if (( $subres = $this->rx( '/[A-Za-z_]/' ) ) !== FALSE) { $result["text"] .= $subres; }
										else { $_761 = FALSE; break; }
										$_761 = TRUE; break;
									}
									while(0);
									if( $_761 === TRUE ) {
										$result = $res_762;
										$this->pos = $pos_762;
										$_763 = FALSE; break;
									}
									if( $_761 === FALSE) {
										$result = $res_762;
										$this->pos = $pos_762;
									}
									$_763 = TRUE; break;
								}
								while(0);
								if( $_763 === TRUE ) { $_778 = TRUE; break; }
								$result = $res_758;
								$this->pos = $pos_758;
								$_776 = NULL;
								do {
									$res_765 = $result;
									$pos_765 = $this->pos;
									$_768 = NULL;
									do {
										if (substr($this->string,$this->pos,1) == '{') {
											$this->pos += 1;
											$result["text"] .= '{';
										}
										else { $_768 = FALSE; break; }
										$res_767 = $result;
										$pos_767 = $this->pos;
										if (substr($this->string,$this->pos,1) == '$') {
											$this->pos += 1;
											$result["text"] .= '$';
											$result = $res_767;
											$this->pos = $pos_767;
											$_768 = FALSE; break;
										}
										else {
											$result = $res_767;
											$this->pos = $pos_767;
										}
										$_768 = TRUE; break;
									}
									while(0);
									if( $_768 === TRUE ) { $_776 = TRUE; break; }
									$result = $res_765;
									$this->pos = $pos_765;
									$_774 = NULL;
									do {
										if (( $subres = $this->literal( '{$' ) ) !== FALSE) { $result["text"] .= $subres; }
										else { $_774 = FALSE; break; }
										$res_773 = $result;
										$pos_773 = $this->pos;
										$_772 = NULL;
										do {
											if (( $subres = $this->rx( '/[A-Za-z_]/' ) ) !== FALSE) { $result["text"] .= $subres; }
											else { $_772 = FALSE; break; }
											$_772 = TRUE; break;
										}
										while(0);
										if( $_772 === TRUE ) {
											$result = $res_773;
											$this->pos = $pos_773;
											$_774 = FALSE; break;
										}
										if( $_772 === FALSE) {
											$result = $res_773;
											$this->pos = $pos_773;
										}
										$_774 = TRUE; break;
									}
									while(0);
									if( $_774 === TRUE ) { $_776 = TRUE; break; }
									$result = $res_765;
									$this->pos = $pos_765;
									$_776 = FALSE; break;
								}
								while(0);
								if( $_776 === TRUE ) { $_778 = TRUE; break; }
								$result = $res_758;
								$this->pos = $pos_758;
								$_778 = FALSE; break;
							}
							while(0);
							if( $_778 === TRUE ) { $_780 = TRUE; break; }
							$result = $res_753;
							$this->pos = $pos_753;
							$_780 = FALSE; break;
						}
						while(0);
						if( $_780 === TRUE ) { $_782 = TRUE; break; }
						$result = $res_751;
						$this->pos = $pos_751;
						$_782 = FALSE; break;
					}
					while(0);
					if( $_782 === TRUE ) { $_784 = TRUE; break; }
					$result = $res_749;
					$this->pos = $pos_749;
					$_784 = FALSE; break;
				}
				while(0);
				if( $_784 === FALSE) { $_786 = FALSE; break; }
				$_786 = TRUE; break;
			}
			while(0);
			if( $_786 === FALSE) {
				$result = $res_787;
				$this->pos = $pos_787;
				unset( $res_787 );
				unset( $pos_787 );
				break;
			}
			$count += 1;
		}
		if ($count > 0) { return $this->finalise($result); }
		else { return FALSE; }
	}



	
	/**
	 * We convert text 
	 */
	function Text__finalise(&$res) {
		$text = $res['text'];
		
		// Unescape any escaped characters in the text, then put back escapes for any single quotes and backslashes
		$text = stripslashes($text);
		$text = addcslashes($text, '\'\\');

		// TODO: This is pretty ugly & gets applied on all files not just html. I wonder if we can make this
		// non-dynamically calculated
		$text = preg_replace(
			'/href\s*\=\s*\"\#/', 
<<<<<<< HEAD
			'href="\' . (Config::inst()->get(\'SSViewer\', \'rewrite_hash_links\') ?' .
			' strip_tags( $_SERVER[\'REQUEST_URI\'] ) : "") . 
=======
			'href="\' . (SSViewer::$options[\'rewriteHashlinks\'] ? strip_tags( $_SERVER[\'REQUEST_URI\'] ) : "") . 
>>>>>>> 3e05ccb9
				\'#',
			$text
		);

		$res['php'] .= '$val .= \'' . $text . '\';' . PHP_EOL;
	}
		
	/******************
	 * Here ends the parser itself. Below are utility methods to use the parser
	 */
	
	/**
	 * Compiles some passed template source code into the php code that will execute as per the template source.
	 * 
	 * @throws SSTemplateParseException
	 * @param  $string The source of the template
	 * @param string $templateName The name of the template, normally the filename the template source was loaded from
	 * @param bool $includeDebuggingComments True is debugging comments should be included in the output
	 * @return mixed|string The php that, when executed (via include or exec) will behave as per the template source
	 */
	public function compileString($string, $templateName = "", $includeDebuggingComments=false) {
		if (!trim($string)) {
			$code = '';
		}
		else {
			parent::__construct($string);
			
			$this->includeDebuggingComments = $includeDebuggingComments;
	
			// Ignore UTF8 BOM at begining of string. TODO: Confirm this is needed, make sure SSViewer handles UTF
			// (and other encodings) properly
<<<<<<< HEAD
			if(substr($string, 0,3) == pack("CCC", 0xef, 0xbb, 0xbf)) $this->pos = 3;
=======
			if(substr($string, 0,3) == pack("CCC", 0xef, 0xbb, 0xbf)) $parser->pos = 3;
>>>>>>> 3e05ccb9
			
			// Match the source against the parser
			$result =  $this->match_TopTemplate();
			if(!$result) throw new SSTemplateParseException('Unexpected problem parsing template', $this);
	
			// Get the result
			$code = $result['php'];
		}

		// Include top level debugging comments if desired
		if($includeDebuggingComments && $templateName && stripos($code, "<?xml") === false) {
<<<<<<< HEAD
			$code = $this->includeDebuggingComments($code, $templateName);
=======
			// If this template is a full HTML page, then put the comments just inside the HTML tag to prevent any IE 
			// glitches
			if(stripos($code, "<html") !== false) {
				$code = preg_replace('/(<html[^>]*>)/i', "\\1<!-- template $templateName -->", $code);
				$code = preg_replace('/(<\/html[^>]*>)/i', "<!-- end template $templateName -->\\1", $code);
			} else {
				$code = str_replace('<?php' . PHP_EOL, '<?php' . PHP_EOL . '$val .= \'<!-- template ' . $templateName .
					' -->\';' . "\n", $code);
				$code .= "\n" . '$val .= \'<!-- end template ' . $templateName . ' -->\';';
			}
>>>>>>> 3e05ccb9
		}	
		
		return $code;
	}

	/**
	 * @param string $code
	 * @return string $code
	 */
	protected function includeDebuggingComments($code, $templateName) {
		// If this template contains a doctype, put it right after it,
		// if not, put it after the <html> tag to avoid IE glitches
		if(stripos($code, "<!doctype") !== false) {
			$code = preg_replace('/(<!doctype[^>]*("[^"]")*[^>]*>)/im', "$1\r\n<!-- template $templateName -->", $code);
			$code .= "\r\n" . '$val .= \'<!-- end template ' . $templateName . ' -->\';';
		} elseif(stripos($code, "<html") !== false) {
			$code = preg_replace_callback('/(.*)(<html[^>]*>)(.*)/i', function($matches) use ($templateName) {
				if (stripos($matches[3], '<!--') === false && stripos($matches[3], '-->') !== false) {
					// after this <html> tag there is a comment close but no comment has been opened
					// this most likely means that this <html> tag is inside a comment
					// we should not add a comment inside a comment (invalid html)
					// lets append it at the end of the comment
					// an example case for this is the html5boilerplate: <!--[if IE]><html class="ie"><![endif]-->
					return $matches[0];
				} else {
					// all other cases, add the comment and return it
					return "{$matches[1]}{$matches[2]}<!-- template $templateName -->{$matches[3]}";
				}
			}, $code);
			$code = preg_replace('/(<\/html[^>]*>)/i', "<!-- end template $templateName -->$1", $code);
		} else {
			$code = str_replace('<?php' . PHP_EOL, '<?php' . PHP_EOL . '$val .= \'<!-- template ' . $templateName .
				' -->\';' . "\r\n", $code);
			$code .= "\r\n" . '$val .= \'<!-- end template ' . $templateName . ' -->\';';
		}
		return $code;
	}
	
	/**
	 * Compiles some file that contains template source code, and returns the php code that will execute as per that
	 * source
	 * 
	 * @static
	 * @param  $template - A file path that contains template source code
	 * @return mixed|string - The php that, when executed (via include or exec) will behave as per the template source
	 */
	public function compileFile($template) {
		return $this->compileString(file_get_contents($template), $template);
	}
}<|MERGE_RESOLUTION|>--- conflicted
+++ resolved
@@ -67,7 +67,7 @@
   * 
   * Angle Bracket: angle brackets "<" and ">" are used to eat whitespace between template elements
   * N: eats white space including newlines (using in legacy _t support)
-  * 
+  *
   * @package framework
   * @subpackage view
   */
@@ -3864,7 +3864,6 @@
 		$blockname = $res['BlockName']['text'];
 
 		$method = 'OpenBlock_Handle_'.$blockname;
-<<<<<<< HEAD
 		if (method_exists($this, $method)) {
 			$res['php'] = $this->$method($res);
 		} elseif (isset($this->openBlocks[$blockname])) {
@@ -3872,12 +3871,6 @@
 		} else {
 			throw new SSTemplateParseException('Unknown open block "'.$blockname.'" encountered. Perhaps you missed ' .
 			' the closing tag or have mis-spelled it?', $this);
-=======
-		if (method_exists($this, $method)) $res['php'] = $this->$method($res);
-		else {
-			throw new SSTemplateParseException('Unknown open block "'.$blockname.'" encountered. Perhaps you missed ' .
-				' the closing tag or have mis-spelled it?', $this);
->>>>>>> 3e05ccb9
 		}
 	}
 
@@ -4690,12 +4683,8 @@
 		// non-dynamically calculated
 		$text = preg_replace(
 			'/href\s*\=\s*\"\#/', 
-<<<<<<< HEAD
 			'href="\' . (Config::inst()->get(\'SSViewer\', \'rewrite_hash_links\') ?' .
 			' strip_tags( $_SERVER[\'REQUEST_URI\'] ) : "") . 
-=======
-			'href="\' . (SSViewer::$options[\'rewriteHashlinks\'] ? strip_tags( $_SERVER[\'REQUEST_URI\'] ) : "") . 
->>>>>>> 3e05ccb9
 				\'#',
 			$text
 		);
@@ -4727,11 +4716,7 @@
 	
 			// Ignore UTF8 BOM at begining of string. TODO: Confirm this is needed, make sure SSViewer handles UTF
 			// (and other encodings) properly
-<<<<<<< HEAD
 			if(substr($string, 0,3) == pack("CCC", 0xef, 0xbb, 0xbf)) $this->pos = 3;
-=======
-			if(substr($string, 0,3) == pack("CCC", 0xef, 0xbb, 0xbf)) $parser->pos = 3;
->>>>>>> 3e05ccb9
 			
 			// Match the source against the parser
 			$result =  $this->match_TopTemplate();
@@ -4743,20 +4728,7 @@
 
 		// Include top level debugging comments if desired
 		if($includeDebuggingComments && $templateName && stripos($code, "<?xml") === false) {
-<<<<<<< HEAD
 			$code = $this->includeDebuggingComments($code, $templateName);
-=======
-			// If this template is a full HTML page, then put the comments just inside the HTML tag to prevent any IE 
-			// glitches
-			if(stripos($code, "<html") !== false) {
-				$code = preg_replace('/(<html[^>]*>)/i', "\\1<!-- template $templateName -->", $code);
-				$code = preg_replace('/(<\/html[^>]*>)/i', "<!-- end template $templateName -->\\1", $code);
-			} else {
-				$code = str_replace('<?php' . PHP_EOL, '<?php' . PHP_EOL . '$val .= \'<!-- template ' . $templateName .
-					' -->\';' . "\n", $code);
-				$code .= "\n" . '$val .= \'<!-- end template ' . $templateName . ' -->\';';
-			}
->>>>>>> 3e05ccb9
 		}	
 		
 		return $code;
