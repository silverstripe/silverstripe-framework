id:
  AssetAdmin:
    NEWFOLDER: NewFolder
  AssetTableField:
    CREATED: 'First uploaded'
    DIM: Dimensions
    FILENAME: Filename
    FOLDER: Folder
    LASTEDIT: 'Last changed'
    OWNER: Owner
    SIZE: 'File size'
    TITLE: Title
    TYPE: 'File type'
    URL: URL
  AssetUploadField:
    ChooseFiles: 'Choose files'
    DRAGFILESHERE: 'Drag files here'
    DROPAREA: 'Drop Area'
    EDITALL: 'Edit all'
    EDITANDORGANIZE: 'Edit & organize'
    EDITINFO: 'Edit files'
<<<<<<< HEAD
    FILES: Files
=======
    FILES: File-file
>>>>>>> d6c2ffe7
    FROMCOMPUTER: 'Choose files from your computer'
    FROMCOMPUTERINFO: 'Upload from your computer'
    TOTAL: Total
    UPLOADINPROGRESS: 'Please wait… upload in progress'
    UPLOADOR: OR
  BBCodeParser:
    ALIGNEMENT: 'Penjajaran barisan'
    ALIGNEMENTEXAMPLE: 'jajar kanan'
    BOLD: 'Teks Tebal'
    BOLDEXAMPLE: Tebal
    CODE: 'Blok Kode'
    CODEDESCRIPTION: 'Kode blok yang tidak diformat'
    CODEEXAMPLE: 'Blok kode'
    COLORED: 'Teks berwarna'
    COLOREDEXAMPLE: 'teks biru'
    EMAILLINK: 'Link email'
    EMAILLINKDESCRIPTION: 'Membuat link ke alamat email'
    IMAGE: Gambar
    IMAGEDESCRIPTION: 'Tampilkan gambar di pos anda'
    ITALIC: 'Teks Miring'
    ITALICEXAMPLE: Miring
    LINK: 'Link situs web'
    LINKDESCRIPTION: 'Link ke situs web atau URL lain'
    STRUCK: 'Text distrip'
    STRUCKEXAMPLE: Distrip
    UNDERLINE: 'Teks Dengan Garis Bawah'
    UNDERLINEEXAMPLE: 'Digaris bawahi'
    UNORDERED: 'Daftar tak berurut'
    UNORDEREDDESCRIPTION: 'Daftar tak berurut'
    UNORDEREDEXAMPLE1: 'barang 1'
  BackLink_Button.ss:
    Back: Back
  BasicAuth:
    ENTERINFO: 'Harap masukkan username dan password.'
    ERRORNOTADMIN: 'User tersebut bukan administrator.'
    ERRORNOTREC: 'Username/password tidak dikenali'
  Boolean:
    0: 'False'
    ANY: Any
    1: 'True'
  CMSLoadingScreen.ss:
    LOADING: Loading...
    REQUIREJS: 'The CMS requires that you have JavaScript enabled.'
  CMSMain:
    ACCESS: 'Access to ''{title}'' section'
    ACCESSALLINTERFACES: 'Access to all CMS sections'
    ACCESSALLINTERFACESHELP: 'Overrules more specific access settings.'
    SAVE: Simpan
  CMSProfileController:
    MENUTITLE: CMSProfileController
  ChangePasswordEmail.ss:
    CHANGEPASSWORDTEXT1: 'Anda merubah password anda untuk'
    CHANGEPASSWORDTEXT2: 'Anda dapat menggunakan surat kepercayaan berikut untuk masuk:'
    EMAIL: Email
    HELLO: Hai
    PASSWORD: Password
  CheckboxField:
    - 'False'
    - 'True'
  ComplexTableField:
    CLOSEPOPUP: 'Tutup popup'
    SUCCESSADD2: 'Added {name}'
    SUCCESSEDIT: 'Telah menyimpan %s %s %s'
  ComplexTableField.ss:
    ADDITEM: 'Add %s'
    NOITEMSFOUND: 'No items found'
    SORTASC: 'Urut ascending'
    SORTDESC: 'Urut descending'
  ComplexTableField_popup.ss:
    NEXT: Selanjutnya
    PREVIOUS: Sebelumnya
  ConfirmedPasswordField:
    ATLEAST: 'Passwords must be at least {min} characters long.'
    BETWEEN: 'Passwords must be {min} to {max} characters long.'
    MAXIMUM: 'Passwords must be at most {max} characters long.'
    SHOWONCLICKTITLE: 'Ganti Kata Sandi'
  CreditCardField:
    FIRST: pertama
    FOURTH: keempat
    SECOND: kedua
    THIRD: ketiga
  CurrencyField:
    CURRENCYSYMBOL: $
  DataObject:
    PLURALNAME: 'Objek-objek Data'
    SINGULARNAME: 'Objek Data'
  Date:
    DAY: hari
    DAYS: hari
    HOUR: jam
    HOURS: jam
    MIN: menit
    MINS: menit
    MONTH: bulan
    MONTHS: bulan
    SEC: detik
    SECS: detik
    TIMEDIFFAGO: '{difference} ago'
    TIMEDIFFIN: 'in {difference}'
    YEAR: tahun
    YEARS: tahun
  DateField:
    NOTSET: 'tidak diset'
    TODAY: 'hari ini'
    VALIDDATEFORMAT2: 'Please enter a valid date format ({format})'
    VALIDDATEMAXDATE: 'Your date has to be older or matching the maximum allowed date ({date})'
    VALIDDATEMINDATE: 'Your date has to be newer or matching the minimum allowed date ({date})'
  Director:
    INVALID_REQUEST: 'Invalid request'
  DropdownField:
    CHOOSE: (Pilih)
  EmailField:
    VALIDATION: 'Please enter an email address'
  Email_BounceRecord:
    PLURALNAME: 'Email Bounce Records'
    SINGULARNAME: 'Email Bounce Record'
  Enum:
    ANY: Any
  File:
    Content: Isi
    Filename: 'Nama File'
    INVALIDEXTENSION: 'Extension is not allowed (valid: {extensions})'
    INVALIDEXTENSIONSHORT: 'Extension is not allowed'
    NOFILESIZE: 'Ukuran file adalah nol bytes.'
    NOVALIDUPLOAD: 'File is not a valid upload'
    Name: Nama
    PLURALNAME: File-file
    SINGULARNAME: File
    TOOLARGE: 'Filesize is too large, maximum {size} allowed'
    TOOLARGESHORT: 'Filesize exceeds {size}'
    Title: Judul
  FileIFrameField:
    ATTACH: 'Attach {type}'
    ATTACHONCESAVED: '{type}s can be attached once you have saved the record for the first time.'
    ATTACHONCESAVED2: 'Files can be attached once you have saved the record for the first time.'
    DELETE: 'Delete {type}'
    DISALLOWEDFILETYPE: 'This filetype is not allowed to be uploaded'
    FILE: File
    FROMCOMPUTER: 'From your Computer'
    FROMFILESTORE: 'From the File Store'
    NOSOURCE: 'Please select a source file to attach'
    REPLACE: 'Replace {type}'
  FileIFrameField_iframe.ss:
    TITLE: 'Image Uploading Iframe'
  Filesystem:
    SYNCRESULTS: 'Sync complete: {createdcount} items created, {deletedcount} items deleted'
  ForgotPasswordEmail.ss:
    HELLO: Hai
    TEXT1: Inilah
    TEXT2: 'link untuk mereset kata sandi'
    TEXT3: untuk
  Form:
    FIELDISREQUIRED: '%s dibutuhkan'
    VALIDATIONCREDITNUMBER: 'Please ensure you have entered the {number} credit card number correctly'
    VALIDATIONNOTUNIQUE: 'Harga yang dimasukkan tidak unik'
    VALIDATIONPASSWORDSDONTMATCH: 'Password tidak cocok'
    VALIDATIONPASSWORDSNOTEMPTY: 'Password tidak boleh kosong'
    VALIDATIONSTRONGPASSWORD: 'Passwords must have at least one digit and one alphanumeric character'
    VALIDATOR: Pengesah
    VALIDCURRENCY: 'Please enter a valid currency'
  FormField:
    NONE: 'tidak ada'
  GridAction:
    DELETE_DESCRIPTION: Delete
    Delete: Delete
    UnlinkRelation: Unlink
  GridField:
    Add: 'Add {name}'
    Filter: Filter
    FilterBy: 'Filter by '
    Find: Find
    LEVELUP: 'Level up'
    LinkExisting: 'Link Existing'
    NewRecord: 'New %s'
    NoItemsFound: 'No items found'
    PRINTEDAT: 'Printed at'
    PRINTEDBY: 'Printed by'
    PlaceHolder: 'Find {type}'
    PlaceHolderWithLabels: 'Find {type} by {name}'
    RelationSearch: 'Relation search'
    ResetFilter: Reset
  GridFieldAction_Delete:
    DeletePermissionsFailure: 'No delete permissions'
  GridFieldDetailForm:
    Create: Create
    Delete: Delete
    DeletePermissionsFailure: 'No delete permissions'
    Deleted: 'Deleted %s %s'
    Save: Save
    Saved: 'Saved %s %s'
  GridFieldItemEditView.ss: null
  Group:
    AddRole: 'Add a role for this group'
    Code: 'Kode Grup'
    DefaultGroupTitleAdministrators: Pengurus
    DefaultGroupTitleContentAuthors: 'Pencipta isi'
    Description: Deskripsi
    GroupReminder: 'If you choose a parent group, this group will take all it''s roles'
    Locked: 'Terkunci?'
    NoRoles: 'No roles found'
    Parent: 'Grup induk'
    RolesAddEditLink: 'Manage roles'
    Sort: 'Urutan Sortir'
    has_many_Permissions: Ijin
    many_many_Members: Anggota-anggota
  GroupImportForm:
    Help1: '<p>Import one or more groups in <em>CSV</em> format (comma-separated values). <small><a href="#" class="toggle-advanced">Show advanced usage</a></small></p>'
    Help2: '<div class="advanced">	<h4>Advanced usage</h4>	<ul>	<li>Allowed columns: <em>%s</em></li>	<li>Existing groups are matched by their unique <em>Code</em> value, and updated with any new values from the imported file</li>	<li>Group hierarchies can be created by using a <em>ParentCode</em> column.</li>	<li>Permission codes can be assigned by the <em>PermissionCode</em> column. Existing permission codes are not cleared.</li>	</ul></div>'
    ResultCreated: 'Created {count} groups'
    ResultDeleted: 'Deleted %d groups'
    ResultUpdated: 'Updated %d groups'
  Hierarchy:
    InfiniteLoopNotAllowed: 'Infinite loop found within the "{type}" hierarchy. Please change the parent to resolve this'
  HtmlEditorField:
    ADDURL: 'Add URL'
    ADJUSTDETAILSDIMENSIONS: 'Details &amp; dimensions'
    ANCHORVALUE: Anchor
    BUTTONINSERT: Insert
    BUTTONINSERTLINK: 'Beri link'
    BUTTONREMOVELINK: 'Pindahkan link'
    BUTTONUpdate: Update
    CAPTIONTEXT: 'Caption text'
    CSSCLASS: Aligmen/gaya
    CSSCLASSCENTER: 'Di tengah, sendiri'
    CSSCLASSLEFT: 'Pada sebelah kiri, dengan teks disekitarnya'
    CSSCLASSLEFTALONE: 'Di sebelah kiri, sendirian.'
    CSSCLASSRIGHT: 'Pada sebelah kanan, dengan teks disekitarnya'
    DETAILS: Details
    EMAIL: 'Alamat email'
    FILE: File
    FOLDER: Folder
    FROMCMS: 'From the CMS'
    FROMCOMPUTER: 'From your computer'
    FROMWEB: 'From the web'
    FindInFolder: 'Find in Folder'
    IMAGEALT: 'Alternative text (alt)'
    IMAGEALTTEXT: 'Alternative text (alt) - shown if image cannot be displayed'
    IMAGEALTTEXTDESC: 'Shown to screen readers or if image can not be displayed'
    IMAGEDIMENSIONS: Dimensi
    IMAGEHEIGHTPX: Tinggi
    IMAGETITLE: 'Title text (tooltip) - for additional information about the image'
    IMAGETITLETEXT: 'Title text (tooltip)'
    IMAGETITLETEXTDESC: 'For additional information about the image'
    IMAGEWIDTHPX: Lebar
    INSERTMEDIA: 'Insert Media'
    LINK: 'Beri/edit link untuk teks yang di-highlight'
    LINKANCHOR: 'Anchor halaman ini'
    LINKDESCR: 'Deskripsi link'
    LINKEMAIL: 'Alamat email'
    LINKEXTERNAL: 'Situs web lain'
    LINKFILE: 'Download file'
    LINKINTERNAL: 'Halaman pada situs'
    LINKOPENNEWWIN: 'Buka link pada jendela baru?'
    LINKTO: 'Link ke'
    PAGE: Halaman
    URL: URL
    URLNOTANOEMBEDRESOURCE: 'The URL ''{url}'' could not be turned into a media resource.'
    UpdateMEDIA: 'Update Media'
  ImageField:
    IMAGE: Image
  Image_iframe.ss:
    TITLE: 'Iframe Meng-upload Gambar'
  LeftAndMain:
    CANT_REORGANISE: 'You do not have permission to alter Top level pages. Your change was not saved.'
    DELETED: Deleted.
    DropdownBatchActionsDefault: Actions
    HELP: Help
    PAGETYPE: 'Page type: '
    PERMAGAIN: 'You have been logged out of the CMS.  If you would like to log in again, enter a username and password below.'
    PERMALREADY: 'I''m sorry, but you can''t access that part of the CMS.  If you want to log in as someone else, do so below'
    PERMDEFAULT: 'Please choose an authentication method and enter your credentials to access the CMS.'
    PLEASESAVE: 'Please Save Page: This page could not be upated because it hasn''t been saved yet.'
    PreviewButton: Preview
    REORGANISATIONSUCCESSFUL: 'Reorganised the site tree successfully.'
    SAVEDUP: Saved.
    VersionUnknown: unknown
  LeftAndMain_Menu.ss:
    Hello: Hi
    LOGOUT: 'Log out'
  LoginAttempt:
    Email: 'Alamat Email'
    IP: 'Alamat IP'
    Status: Status
  Member:
    ADDGROUP: 'Add group'
    BUTTONCHANGEPASSWORD: 'Ubah Password'
    BUTTONLOGIN: Masuk
    BUTTONLOGINOTHER: 'Masuk sebagai orang lain'
    BUTTONLOSTPASSWORD: 'Saya lupa password saya'
    CONFIRMNEWPASSWORD: 'Membenarkan Password Baru'
    CONFIRMPASSWORD: 'Membenarkan Password'
    DefaultAdminFirstname: 'Default Admin'
    DefaultDateTime: default
    EMAIL: E-mail
    EMPTYNEWPASSWORD: 'The new password can''t be empty, please try again'
    ENTEREMAIL: 'Mohon masukkan alamat email anda untuk mendapatkan link reset kata sandi anda.'
    ERRORLOCKEDOUT: 'Account anda telah dimatikan untuk sementara karena terlalu banyak percobaan log in yang gagal. Mohon dicoba lagi dalam 20 menit.'
    ERRORNEWPASSWORD: 'Anda memasukkan password baru secara berbeda, coba lagi'
    ERRORPASSWORDNOTMATCH: 'Password Anda tidak cocok, coba lagi'
    ERRORWRONGCRED: 'Ini tidak terlihat seperti alamat email atau password yang benar. Coba lagi.'
    FIRSTNAME: 'Nama Depan'
    INTERFACELANG: 'Bahasa Interface'
    INVALIDNEWPASSWORD: 'We couldn''t accept that password: {password}'
    LOGGEDINAS: 'You''re logged in as {name}.'
    NEWPASSWORD: 'Password Baru'
    PASSWORD: Password
    PLURALNAME: Anggota-anggota
    PROFILESAVESUCCESS: 'Telah disimpan dengan sukses.'
    REMEMBERME: 'Ingat saya kali berikutnya?'
    SINGULARNAME: Anggota
    SUBJECTPASSWORDCHANGED: 'Password Anda telah diubah'
    SUBJECTPASSWORDRESET: 'Link mengubah total password Anda'
    SURNAME: 'Nama Panggilan'
    VALIDATIONMEMBEREXISTS: 'Sudah ada member dengan email ini'
    ValidationIdentifierFailed: 'Can''t overwrite existing member #{id} with identical identifier ({name} = {value}))'
    WELCOMEBACK: 'Welcome Back, {firstname}'
    YOUROLDPASSWORD: 'Password lama Anda'
    belongs_many_many_Groups: Grup-grup
    db_LastVisited: 'Tanggal Kunjungan Terakhir'
    db_Locale: 'Interface Locale'
    db_LockedOutUntil: 'Terkunci sampai'
    db_NumVisit: 'Jumlah Kunjungan'
    db_Password: 'Kata sandi'
    db_PasswordExpiry: 'Tanggal Kata Sandi Berakhir'
  MemberAuthenticator:
    TITLE: 'E-mail &amp; Password'
  MemberDatetimeOptionsetField:
    AMORPM: 'AM (Ante meridiem) or PM (Post meridiem)'
    Custom: Custom
    DATEFORMATBAD: 'Date format is invalid'
    DAYNOLEADING: 'Day of month without leading zero'
    DIGITSDECFRACTIONSECOND: 'One or more digits representing a decimal fraction of a second'
    FOURDIGITYEAR: 'Four-digit year'
    FULLNAMEMONTH: 'Full name of month (e.g. June)'
    HOURNOLEADING: 'Hour without leading zero'
    MINUTENOLEADING: 'Minute without leading zero'
    MONTHNOLEADING: 'Month digit without leading zero'
    Preview: Preview
    SHORTMONTH: 'Short name of month (e.g. Jun)'
    TOGGLEHELP: 'Toggle formatting help'
    TWODIGITDAY: 'Two-digit day of month'
    TWODIGITHOUR: 'Two digits of hour (00 through 23)'
    TWODIGITMINUTE: 'Two digits of minute (00 through 59)'
    TWODIGITMONTH: 'Two-digit month (01=January, etc.)'
    TWODIGITSECOND: 'Two digits of second (00 through 59)'
    TWODIGITYEAR: 'Two-digit year'
  MemberImportForm:
    Help1: '<p>Import users in <em>CSV format</em> (comma-separated values). <small><a href="#" class="toggle-advanced">Show advanced usage</a></small></p>'
    Help2: '<div class="advanced">	<h4>Advanced usage</h4>	<ul>	<li>Allowed columns: <em>%s</em></li>	<li>Existing users are matched by their unique <em>Code</em> property, and updated with any new values from the imported file.</li>	<li>Groups can be assigned by the <em>Groups</em> column. Groups are identified by their <em>Code</em> property, multiple groups can be separated by comma. Existing group memberships are not cleared.</li>	</ul></div>'
    ResultCreated: 'Created {count} members'
    ResultDeleted: 'Deleted %d members'
    ResultNone: 'No changes'
    ResultUpdated: 'Updated {count} members'
  MemberTableField: null
  ModelAdmin:
    'APPLY FILTER': 'Apply Filter'
    DELETE: Delete
    DELETEDRECORDS: 'Deleted {count} records.'
    IMPORT: 'Import from CSV'
    IMPORTEDRECORDS: 'Imported {count} records.'
    NOCSVFILE: 'Please browse for a CSV file to import'
    NOIMPORT: 'Nothing to import'
    RESET: Reset
    Title: 'Data Models'
    UPDATEDRECORDS: 'Updated {count} records.'
  ModelAdmin_ImportSpec.ss:
    IMPORTSPECFIELDS: 'Database columns'
    IMPORTSPECLINK: 'Show Specification for %s'
    IMPORTSPECRELATIONS: Relations
    IMPORTSPECTITLE: 'Specification for %s'
  ModelAdmin_Tools.ss:
    FILTER: Filter
    IMPORT: Import
  ModelSidebar.ss:
    IMPORT_TAB_HEADER: Import
    SEARCHLISTINGS: Search
  MoneyField:
    FIELDLABELAMOUNT: Jumlah
    FIELDLABELCURRENCY: 'Mata Uang'
  NullableField:
    IsNullLabel: 'Is Null'
  NumericField:
    VALIDATION: '''{value}'' is not a number, only numbers can be accepted for this field'
  Permission:
    AdminGroup: Pengurus
    CMS_ACCESS_CATEGORY: 'CMS Access'
    FULLADMINRIGHTS: 'Hak-hak administratif yang penuh'
    FULLADMINRIGHTS_HELP: 'Implies and overrules all other assigned permissions.'
  PermissionCheckboxSetField:
    AssignedTo: 'assigned to "{title}"'
    FromGroup: 'inherited from group "{title}"'
    FromRole: 'inherited from role "{title}"'
    FromRoleOnGroup: 'inherited from role "%s" on group "%s"'
  Permissions:
    PERMISSIONS_CATEGORY: 'Roles and access permissions'
  PhoneNumberField:
    VALIDATION: 'Harap masukkan nomor telepon yang valid'
  RelationComplexTableField.ss:
    ADD: Tambah
    CSVEXPORT: 'Export to CSV'
    NOTFOUND: 'No items found'
  Security:
    ALREADYLOGGEDIN: 'Anda tidak memiliki akses ke halaman ini. Jika anda memiliki keanggotaan yang dapat mengakses halaman ini, anda dapat masuk di bawah ini.'
    BUTTONSEND: 'Kirimi saya link untuk mengeset ulang password '
    CHANGEPASSWORDBELOW: 'Anda dapat mengubah password anda di bawah ini.'
    CHANGEPASSWORDHEADER: 'Ubah password anda'
    ENTERNEWPASSWORD: 'Harap masukkan password anda yang baru'
    ERRORPASSWORDPERMISSION: 'Anda harus masuk terlebih dahulu untuk merubah password Anda!'
    LOGGEDOUT: 'Anda telah keluar. Jika Anda ingin masuk lagi, masukkan surat kepercayaan Anda di bawah ini.'
    LOGIN: 'Log in'
    NOTEPAGESECURED: 'Halaman ini diamankan. Masukkan surat kepercayaan Anda di bawah ini dan kami akan mengirim Anda ke jalur yang benar.'
    NOTERESETLINKINVALID: '<p>The password reset link is invalid or expired.</p><p>You can request a new one <a href="{link1}">here</a> or change your password after you <a href="{link2}">logged in</a>.</p>'
    NOTERESETPASSWORD: 'Masukkan alamat e-mail anda dan kami akan mengirimi anda link yang dapat anda gunakan untuk mengeset ulang password '
    PASSWORDSENTHEADER: 'Password reset link sent to ''{email}'''
    PASSWORDSENTTEXT: 'Thank you! A reset link has been sent to ''{email}'', provided an account exists for this email address.'
  SecurityAdmin:
    ACCESS_HELP: 'Allow viewing, adding and editing users, as well as assigning permissions and roles to them.'
    APPLY_ROLES: 'Apply roles to groups'
    APPLY_ROLES_HELP: 'Ability to edit the roles assigned to a group. Requires the "Access to ''Users'' section" permission.'
    EDITPERMISSIONS: 'Manage permissions for groups'
    EDITPERMISSIONS_HELP: 'Ability to edit Permissions and IP Addresses for a group. Requires the "Access to ''Security'' section" permission.'
    GROUPNAME: 'Nama grup'
    IMPORTGROUPS: 'Import groups'
    IMPORTUSERS: 'Import users'
    MEMBERS: Anggota-anggota
    MENUTITLE: Security
    MemberListCaution: 'Caution: Removing members from this list will remove them from all groups and the database'
    NEWGROUP: 'New Group'
    PERMISSIONS: Ijin-ijin
    ROLES: Roles
    ROLESDESCRIPTION: 'Roles are predefined sets of permissions, and can be assigned to groups.<br />They are inherited from parent groups if required.'
    TABROLES: Roles
    Users: Users
  SecurityAdmin_MemberImportForm:
    BtnImport: 'Import from CSV'
    FileFieldLabel: 'CSV File <small>(Allowed extensions: *.csv)</small>'
  SilverStripeNavigator:
    Edit: Edit
  SimpleImageField:
    NOUPLOAD: 'Tidak Ada Gambar yang Di-upload'
  SiteTree:
    TABMAIN: Utama
  TableField:
    ISREQUIRED: 'In %s ''%s'' is required'
  TableField.ss:
    ADD: 'Tambah sebuah baris'
    ADDITEM: 'Add %s'
  TableListField:
    CSVEXPORT: 'Ekspor ke CSV'
    PRINT: Cetak
    Print: Print
    SELECT: 'Pilih:'
  TableListField.ss:
    NOITEMSFOUND: 'No items found'
    SORTASC: 'Sort in ascending order'
    SORTDESC: 'Sort in descending order'
  TableListField_PageControls.ss:
    DISPLAYING: Displaying
    OF: of
    TO: to
    VIEWFIRST: 'Tampil pertama'
    VIEWLAST: 'Tampil terakhir'
    VIEWNEXT: 'Tampil berikutnya'
    VIEWPREVIOUS: 'Tampil sebelumnya'
  TimeField:
    VALIDATEFORMAT: 'Please enter a valid time format ({format})'
  ToggleField:
    LESS: kurang
    MORE: lebih
  UploadField:
    ATTACHFILE: 'Attach a file'
    ATTACHFILES: 'Attach files'
    AttachFile: 'Attach file(s)'
    DELETE: 'Delete from files'
    DELETEINFO: 'Permanently delete this file from the file store'
    DOEDIT: Save
    DROPFILE: 'drop a file'
    DROPFILES: 'drop files'
    Dimensions: Dimensions
    EDIT: Edit
    EDITINFO: 'Edit this file'
    FIELDNOTSET: 'File information not found'
    FROMCOMPUTER: 'From your computer'
    FROMCOMPUTERINFO: 'Select from files'
    FROMFILES: 'From files'
    MAXNUMBEROFFILES: 'Max number of {count} file(s) exceeded.'
    MAXNUMBEROFFILESSHORT: 'Can only upload {count} files'
    REMOVE: Remove
    REMOVEERROR: 'Error removing file'
    REMOVEINFO: 'Remove this file from here, but do not delete it from the file store'
    STARTALL: 'Start all'
    STARTALLINFO: 'Start all uploads'
    Saved: Saved
  Versioned:
    has_many_Versions: Versi-versi<|MERGE_RESOLUTION|>--- conflicted
+++ resolved
@@ -19,11 +19,7 @@
     EDITALL: 'Edit all'
     EDITANDORGANIZE: 'Edit & organize'
     EDITINFO: 'Edit files'
-<<<<<<< HEAD
-    FILES: Files
-=======
     FILES: File-file
->>>>>>> d6c2ffe7
     FROMCOMPUTER: 'Choose files from your computer'
     FROMCOMPUTERINFO: 'Upload from your computer'
     TOTAL: Total
