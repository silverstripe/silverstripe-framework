zh_CN:
  AssetAdmin:
    NEWFOLDER: 新建文件夹
  AssetTableField:
    CREATED: '第一次被上传'
    DIM: 尺寸
    FILENAME: 文件名
    FOLDER: Folder
    LASTEDIT: 上一次被更改
    OWNER: '拥有者'
    SIZE: 大小
    TITLE: 文件名称
    TYPE: 类型
    URL: URL
  AssetUploadField:
    ChooseFiles: 'Choose files'
    DRAGFILESHERE: 'Drag files here'
    DROPAREA: 'Drop Area'
    EDITALL: 'Edit all'
    EDITANDORGANIZE: 'Edit & organize'
    EDITINFO: 'Edit files'
<<<<<<< HEAD
    FILES: Files
=======
    FILES: 文件
>>>>>>> d6c2ffe7
    FROMCOMPUTER: 'Choose files from your computer'
    FROMCOMPUTERINFO: 'Upload from your computer'
    TOTAL: Total
    UPLOADINPROGRESS: 'Please wait… upload in progress'
    UPLOADOR: OR
  BBCodeParser:
    ALIGNEMENT: Alignment
    ALIGNEMENTEXAMPLE: 'right aligned'
    BOLD: 'Bold Text'
    BOLDEXAMPLE: Bold
    CODE: 'Code Block'
    CODEDESCRIPTION: 'Unformatted code block'
    CODEEXAMPLE: 'Code block'
    COLORED: 'Colored text'
    COLOREDEXAMPLE: 'blue text'
    EMAILLINK: 'Email link'
    EMAILLINKDESCRIPTION: 'Create link to an email address'
    IMAGE: Image
    IMAGEDESCRIPTION: 'Show an image in your post'
    ITALIC: 'Italic Text'
    ITALICEXAMPLE: Italics
    LINK: 'Website link'
    LINKDESCRIPTION: 'Link to another website or URL'
    STRUCK: 'Struck-out Text'
    STRUCKEXAMPLE: Struck-out
    UNDERLINE: 'Underlined Text'
    UNDERLINEEXAMPLE: Underlined
    UNORDERED: 'Unordered list'
    UNORDEREDDESCRIPTION: 'Unordered list'
    UNORDEREDEXAMPLE1: 'unordered item 1'
  BackLink_Button.ss:
    Back: Back
  BasicAuth:
    ENTERINFO: '请输入用户名和密码'
    ERRORNOTADMIN: 此用户没有管理员权限。
    ERRORNOTREC: '没有找到此用户名/密码'
  Boolean:
    0: 'False'
    ANY: Any
    1: 'True'
  CMSLoadingScreen.ss:
    LOADING: Loading...
    REQUIREJS: 'The CMS requires that you have JavaScript enabled.'
  CMSMain:
    ACCESS: 'Access to ''{title}'' section'
    ACCESSALLINTERFACES: 'Access to all CMS sections'
    ACCESSALLINTERFACESHELP: 'Overrules more specific access settings.'
    SAVE: 保存
  CMSProfileController:
    MENUTITLE: CMSProfileController
  ChangePasswordEmail.ss:
<<<<<<< HEAD
    CHANGEPASSWORDTEXT1: '您已更改了登陆%s的密码'
=======
    CHANGEPASSWORDTEXT1: 您已更改了登陆%s的密码
>>>>>>> d6c2ffe7
    CHANGEPASSWORDTEXT2: 您现在可以用下列权限信息进行登路：
    EMAIL: Email
    HELLO: 嗨
    PASSWORD: Password
  CheckboxField:
    - 'False'
    - 'True'
  ComplexTableField:
    CLOSEPOPUP: 'Close Popup'
    SUCCESSADD2: 'Added {name}'
    SUCCESSEDIT: 'Saved %s %s %s'
  ComplexTableField.ss:
    ADDITEM: 'Add %s'
    NOITEMSFOUND: 'No items found'
    SORTASC: 正序排列
    SORTDESC: 倒序排列
  ComplexTableField_popup.ss:
    NEXT: 下一页
    PREVIOUS: 上一页
  ConfirmedPasswordField:
    ATLEAST: 'Passwords must be at least {min} characters long.'
    BETWEEN: 'Passwords must be {min} to {max} characters long.'
    MAXIMUM: 'Passwords must be at most {max} characters long.'
    SHOWONCLICKTITLE: '更改密码'
  CreditCardField:
    FIRST: first
    FOURTH: fourth
    SECOND: second
    THIRD: third
  CurrencyField:
    CURRENCYSYMBOL: $
  DataObject:
    PLURALNAME: 数据对象
    SINGULARNAME: 数据对象
  Date:
    DAY: 天
    DAYS: 天
    HOUR: 个小时
    HOURS: 个小时
    MIN: 分钟
    MINS: 分钟
    MONTH: 个月
    MONTHS: 个月
    SEC: 秒
    SECS: 秒
    TIMEDIFFAGO: '{difference} ago'
    TIMEDIFFIN: 'in {difference}'
    YEAR: 年
    YEARS: 年
  DateField:
    NOTSET: 'not set'
    TODAY: today
    VALIDDATEFORMAT2: 'Please enter a valid date format ({format})'
    VALIDDATEMAXDATE: 'Your date has to be older or matching the maximum allowed date ({date})'
    VALIDDATEMINDATE: 'Your date has to be newer or matching the minimum allowed date ({date})'
  Director:
    INVALID_REQUEST: 'Invalid request'
  DropdownField:
    CHOOSE: （选择）
  EmailField:
    VALIDATION: 'Please enter an email address'
  Email_BounceRecord:
    PLURALNAME: 'Email Bounce Records'
    SINGULARNAME: 'Email Bounce Record'
  Enum:
    ANY: Any
  File:
    Content: Content
    Filename: Filename
    INVALIDEXTENSION: 'Extension is not allowed (valid: {extensions})'
    INVALIDEXTENSIONSHORT: 'Extension is not allowed'
    NOFILESIZE: 'Filesize is zero bytes.'
    NOVALIDUPLOAD: 'File is not a valid upload'
    Name: Name
    PLURALNAME: 文件
    SINGULARNAME: 文件
    TOOLARGE: 'Filesize is too large, maximum {size} allowed'
    TOOLARGESHORT: 'Filesize exceeds {size}'
    Title: Title
  FileIFrameField:
    ATTACH: 'Attach {type}'
    ATTACHONCESAVED: '{type}s can be attached once you have saved the record for the first time.'
    ATTACHONCESAVED2: 'Files can be attached once you have saved the record for the first time.'
    DELETE: 'Delete {type}'
    DISALLOWEDFILETYPE: 'This filetype is not allowed to be uploaded'
    FILE: 文件
    FROMCOMPUTER: 'From your Computer'
    FROMFILESTORE: 'From the File Store'
    NOSOURCE: 'Please select a source file to attach'
    REPLACE: 'Replace {type}'
  FileIFrameField_iframe.ss:
    TITLE: 'Image Uploading Iframe'
  Filesystem:
    SYNCRESULTS: 'Sync complete: {createdcount} items created, {deletedcount} items deleted'
  ForgotPasswordEmail.ss:
    HELLO: 嗨
    TEXT1: 'Here is your'
    TEXT2: 'password reset link'
    TEXT3: for
  Form:
    FIELDISREQUIRED: '%s是必需填写的'
    VALIDATIONCREDITNUMBER: 'Please ensure you have entered the {number} credit card number correctly'
    VALIDATIONNOTUNIQUE: '输入值已被他人占用'
    VALIDATIONPASSWORDSDONTMATCH: '（密码相互不匹配）'
    VALIDATIONPASSWORDSNOTEMPTY: '密码不能空白'
    VALIDATIONSTRONGPASSWORD: 'Passwords must have at least one digit and one alphanumeric character'
    VALIDATOR: Validator
    VALIDCURRENCY: 'Please enter a valid currency'
  FormField:
    NONE: none
  GridAction:
    DELETE_DESCRIPTION: Delete
    Delete: Delete
    UnlinkRelation: Unlink
  GridField:
    Add: 'Add {name}'
    Filter: Filter
    FilterBy: 'Filter by '
    Find: Find
    LEVELUP: 'Level up'
    LinkExisting: 'Link Existing'
    NewRecord: 'New %s'
    NoItemsFound: 'No items found'
    PRINTEDAT: 'Printed at'
    PRINTEDBY: 'Printed by'
    PlaceHolder: 'Find {type}'
    PlaceHolderWithLabels: 'Find {type} by {name}'
    RelationSearch: 'Relation search'
    ResetFilter: Reset
  GridFieldAction_Delete:
    DeletePermissionsFailure: 'No delete permissions'
  GridFieldDetailForm:
    Create: Create
    Delete: 删除
    DeletePermissionsFailure: 'No delete permissions'
    Deleted: 'Deleted %s %s'
    Save: Save
    Saved: 'Saved %s %s'
  GridFieldItemEditView.ss: null
  Group:
    AddRole: 'Add a role for this group'
<<<<<<< HEAD
    Code: '团队代码'
=======
    Code: 团队代码
>>>>>>> d6c2ffe7
    DefaultGroupTitleAdministrators: Administrators
    DefaultGroupTitleContentAuthors: 'Content Authors'
    Description: Description
    GroupReminder: 'If you choose a parent group, this group will take all it''s roles'
    Locked: 锁定？
    NoRoles: 'No roles found'
    Parent: 主团队
    RolesAddEditLink: 'Manage roles'
    Sort: 'Sort Order'
    has_many_Permissions: 权限
    many_many_Members: 成员
  GroupImportForm:
    Help1: '<p>Import one or more groups in <em>CSV</em> format (comma-separated values). <small><a href="#" class="toggle-advanced">Show advanced usage</a></small></p>'
    Help2: '<div class="advanced">	<h4>Advanced usage</h4>	<ul>	<li>Allowed columns: <em>%s</em></li>	<li>Existing groups are matched by their unique <em>Code</em> value, and updated with any new values from the imported file</li>	<li>Group hierarchies can be created by using a <em>ParentCode</em> column.</li>	<li>Permission codes can be assigned by the <em>PermissionCode</em> column. Existing permission codes are not cleared.</li>	</ul></div>'
    ResultCreated: 'Created {count} groups'
    ResultDeleted: 'Deleted %d groups'
    ResultUpdated: 'Updated %d groups'
  Hierarchy:
    InfiniteLoopNotAllowed: 'Infinite loop found within the "{type}" hierarchy. Please change the parent to resolve this'
  HtmlEditorField:
    ADDURL: 'Add URL'
    ADJUSTDETAILSDIMENSIONS: 'Details &amp; dimensions'
    ANCHORVALUE: Anchor
    BUTTONINSERT: Insert
    BUTTONINSERTLINK: '插入链接'
    BUTTONREMOVELINK: '删除链接'
    BUTTONUpdate: Update
    CAPTIONTEXT: 'Caption text'
    CSSCLASS: '对齐/样式'
    CSSCLASSCENTER: '自居中'
    CSSCLASSLEFT: 左端自动换行
    CSSCLASSLEFTALONE: 'On the left, on its own.'
    CSSCLASSRIGHT: 右端自动换行
    DETAILS: Details
    EMAIL: 电子邮件地址
    FILE: 文件
    FOLDER: 文件夹
    FROMCMS: 'From the CMS'
    FROMCOMPUTER: 'From your computer'
    FROMWEB: 'From the web'
    FindInFolder: 'Find in Folder'
    IMAGEALT: 'Alternative text (alt)'
    IMAGEALTTEXT: 'Alternative text (alt) - shown if image cannot be displayed'
    IMAGEALTTEXTDESC: 'Shown to screen readers or if image can not be displayed'
    IMAGEDIMENSIONS: 尺寸
    IMAGEHEIGHTPX: '高（像素）'
    IMAGETITLE: 'Title text (tooltip) - for additional information about the image'
    IMAGETITLETEXT: 'Title text (tooltip)'
    IMAGETITLETEXTDESC: 'For additional information about the image'
    IMAGEWIDTHPX: '宽（像素）'
    INSERTMEDIA: 'Insert Media'
    LINK: '对所选文字插入/编辑链接'
    LINKANCHOR: 'Anchor on this page'
    LINKDESCR: 链接描述
    LINKEMAIL: 电子邮件地址
    LINKEXTERNAL: '其它网站'
    LINKFILE: 下载文件
    LINKINTERNAL: 本站网页
    LINKOPENNEWWIN: 在新窗口打开链接？
    LINKTO: 链接到
    PAGE: 页
    URL: （路径）URL
    URLNOTANOEMBEDRESOURCE: 'The URL ''{url}'' could not be turned into a media resource.'
    UpdateMEDIA: 'Update Media'
  ImageField:
    IMAGE: Image
  Image_iframe.ss:
<<<<<<< HEAD
    TITLE: '图象上传内嵌框架（Iframe）'
=======
    TITLE: 图象上传内嵌框架（Iframe）
>>>>>>> d6c2ffe7
  LeftAndMain:
    CANT_REORGANISE: 'You do not have permission to alter Top level pages. Your change was not saved.'
    DELETED: Deleted.
    DropdownBatchActionsDefault: Actions
    HELP: 帮助
    PAGETYPE: 网页类型
    PERMAGAIN: '您于CMS的登录已被注销，请在下面输入用户名和密码重新登录。'
    PERMALREADY: '对不起，您无权登录CMS的这一部分。如果您要用另外的帐号，请在下面登录。'
    PERMDEFAULT: '请先选择一种验证方法并输入您的权限信息，以登录CMS。'
    PLEASESAVE: '请先保存：因为该网页还未保存，所以该页无法更新。'
    PreviewButton: Preview
    REORGANISATIONSUCCESSFUL: 'Reorganised the site tree successfully.'
    SAVEDUP: Saved.
    VersionUnknown: unknown
  LeftAndMain_Menu.ss:
    Hello: Hi
    LOGOUT: 'Log out'
  LoginAttempt:
    Email: 'Email Address'
    IP: 'IP Address'
    Status: Status
  Member:
    ADDGROUP: 'Add group'
    BUTTONCHANGEPASSWORD: '更改密码'
    BUTTONLOGIN: 登录
    BUTTONLOGINOTHER: '使用其他帐户登录'
    BUTTONLOSTPASSWORD: '忘记密码'
    CONFIRMNEWPASSWORD: '确认新密码'
    CONFIRMPASSWORD: '确认密码'
    DefaultAdminFirstname: 'Default Admin'
    DefaultDateTime: default
    EMAIL: 电子邮件
    EMPTYNEWPASSWORD: 'The new password can''t be empty, please try again'
    ENTEREMAIL: 'Please enter an email address to get a password reset link.'
    ERRORLOCKEDOUT: 'Your account has been temporarily disabled because of too many failed attempts at logging in. Please try again in 20 minutes.'
    ERRORNEWPASSWORD: '您输入了一个不同的新密码，请重新输入'
    ERRORPASSWORDNOTMATCH: '您当前的密码不正确，请再次输入'
    ERRORWRONGCRED: '电邮地址或密码似乎不对。请重新输入。'
    FIRSTNAME: 名
    INTERFACELANG: 界面语言
    INVALIDNEWPASSWORD: 'We couldn''t accept that password: {password}'
    LOGGEDINAS: 'You''re logged in as {name}.'
    NEWPASSWORD: '新密码'
    PASSWORD: '密码'
    PLURALNAME: 成员
    PROFILESAVESUCCESS: 'Successfully saved.'
    REMEMBERME: 记住我的信息？
    SINGULARNAME: 成员
    SUBJECTPASSWORDCHANGED: '您的密码已更改'
    SUBJECTPASSWORDRESET: '重设您的密码链接'
    SURNAME: 姓
    VALIDATIONMEMBEREXISTS: 已经存在用这个电子邮件的会员
    ValidationIdentifierFailed: 'Can''t overwrite existing member #{id} with identical identifier ({name} = {value}))'
    WELCOMEBACK: 'Welcome Back, {firstname}'
    YOUROLDPASSWORD: '您的旧密码'
    belongs_many_many_Groups: 团队
    db_LastVisited: 'Last Visited Date'
    db_Locale: 'Interface Locale'
    db_LockedOutUntil: 禁止直至
    db_NumVisit: 'Number of Visits'
    db_Password: Password
    db_PasswordExpiry: '密码过期日期'
  MemberAuthenticator:
    TITLE: '电邮地址和密码'
  MemberDatetimeOptionsetField:
    AMORPM: 'AM (Ante meridiem) or PM (Post meridiem)'
    Custom: Custom
    DATEFORMATBAD: 'Date format is invalid'
    DAYNOLEADING: 'Day of month without leading zero'
    DIGITSDECFRACTIONSECOND: 'One or more digits representing a decimal fraction of a second'
    FOURDIGITYEAR: 'Four-digit year'
    FULLNAMEMONTH: 'Full name of month (e.g. June)'
    HOURNOLEADING: 'Hour without leading zero'
    MINUTENOLEADING: 'Minute without leading zero'
    MONTHNOLEADING: 'Month digit without leading zero'
    Preview: Preview
    SHORTMONTH: 'Short name of month (e.g. Jun)'
    TOGGLEHELP: 'Toggle formatting help'
    TWODIGITDAY: 'Two-digit day of month'
    TWODIGITHOUR: 'Two digits of hour (00 through 23)'
    TWODIGITMINUTE: 'Two digits of minute (00 through 59)'
    TWODIGITMONTH: 'Two-digit month (01=January, etc.)'
    TWODIGITSECOND: 'Two digits of second (00 through 59)'
    TWODIGITYEAR: 'Two-digit year'
  MemberImportForm:
    Help1: '<p>Import users in <em>CSV format</em> (comma-separated values). <small><a href="#" class="toggle-advanced">Show advanced usage</a></small></p>'
    Help2: '<div class="advanced">	<h4>Advanced usage</h4>	<ul>	<li>Allowed columns: <em>%s</em></li>	<li>Existing users are matched by their unique <em>Code</em> property, and updated with any new values from the imported file.</li>	<li>Groups can be assigned by the <em>Groups</em> column. Groups are identified by their <em>Code</em> property, multiple groups can be separated by comma. Existing group memberships are not cleared.</li>	</ul></div>'
    ResultCreated: 'Created {count} members'
    ResultDeleted: 'Deleted %d members'
    ResultNone: 'No changes'
    ResultUpdated: 'Updated {count} members'
  MemberTableField: null
  ModelAdmin:
    'APPLY FILTER': 'Apply Filter'
<<<<<<< HEAD
    DELETE: '删除'
=======
    DELETE: 删除
>>>>>>> d6c2ffe7
    DELETEDRECORDS: 'Deleted {count} records.'
    IMPORT: 'Import from CSV'
    IMPORTEDRECORDS: 'Imported {count} records.'
    NOCSVFILE: 'Please browse for a CSV file to import'
    NOIMPORT: 'Nothing to import'
    RESET: Reset
    Title: 'Data Models'
    UPDATEDRECORDS: 'Updated {count} records.'
  ModelAdmin_ImportSpec.ss:
    IMPORTSPECFIELDS: 'Database columns'
    IMPORTSPECLINK: 'Show Specification for %s'
    IMPORTSPECRELATIONS: Relations
    IMPORTSPECTITLE: 'Specification for %s'
  ModelAdmin_Tools.ss:
    FILTER: Filter
    IMPORT: Import
  ModelSidebar.ss:
    IMPORT_TAB_HEADER: Import
    SEARCHLISTINGS: Search
  MoneyField:
    FIELDLABELAMOUNT: Amount
    FIELDLABELCURRENCY: Currency
  NullableField:
    IsNullLabel: 'Is Null'
  NumericField:
    VALIDATION: '''{value}'' is not a number, only numbers can be accepted for this field'
  Permission:
    AdminGroup: Administrator
    CMS_ACCESS_CATEGORY: 'CMS Access'
    FULLADMINRIGHTS: 'Full administrative rights'
    FULLADMINRIGHTS_HELP: 'Implies and overrules all other assigned permissions.'
  PermissionCheckboxSetField:
    AssignedTo: 'assigned to "{title}"'
    FromGroup: 'inherited from group "{title}"'
    FromRole: 'inherited from role "{title}"'
    FromRoleOnGroup: 'inherited from role "%s" on group "%s"'
  Permissions:
    PERMISSIONS_CATEGORY: 'Roles and access permissions'
  PhoneNumberField:
<<<<<<< HEAD
    VALIDATION: '请输入有效电话号码'
=======
    VALIDATION: 请输入有效电话号码
>>>>>>> d6c2ffe7
  RelationComplexTableField.ss:
    ADD: Add
    CSVEXPORT: 'Export to CSV'
    NOTFOUND: 'No items found'
  Security:
    ALREADYLOGGEDIN: '您无访问此页的权限。如果您拥有另一个可访问次页的帐户，请在下面登录。'
    BUTTONSEND: '给我发送密码重设链接'
    CHANGEPASSWORDBELOW: '您可在下面更改您的密码'
    CHANGEPASSWORDHEADER: '更改您的密码'
    ENTERNEWPASSWORD: '请输入新密码'
    ERRORPASSWORDPERMISSION: '您必需登录以更改您的密码'
    LOGGEDOUT: '您已被撤消登录。如果您想再次登录，在下面输入您的登录信息。'
    LOGIN: 'Log in'
    NOTEPAGESECURED: '此页是受安全保护的。输入您的登录信息，我们会将您送达。'
    NOTERESETLINKINVALID: '<p>The password reset link is invalid or expired.</p><p>You can request a new one <a href="{link1}">here</a> or change your password after you <a href="{link2}">logged in</a>.</p>'
    NOTERESETPASSWORD: '输入您的电邮地址，我们会给您发送一个您可重设密码的链接'
    PASSWORDSENTHEADER: 'Password reset link sent to ''{email}'''
    PASSWORDSENTTEXT: 'Thank you! A reset link has been sent to ''{email}'', provided an account exists for this email address.'
  SecurityAdmin:
    ACCESS_HELP: 'Allow viewing, adding and editing users, as well as assigning permissions and roles to them.'
    APPLY_ROLES: 'Apply roles to groups'
    APPLY_ROLES_HELP: 'Ability to edit the roles assigned to a group. Requires the "Access to ''Users'' section" permission.'
    EDITPERMISSIONS: 'Manage permissions for groups'
    EDITPERMISSIONS_HELP: 'Ability to edit Permissions and IP Addresses for a group. Requires the "Access to ''Security'' section" permission.'
    GROUPNAME: 'Group name'
    IMPORTGROUPS: 'Import groups'
    IMPORTUSERS: 'Import users'
    MEMBERS: Members
    MENUTITLE: Security
    MemberListCaution: 'Caution: Removing members from this list will remove them from all groups and the database'
    NEWGROUP: 新建会员组
    PERMISSIONS: Permissions
    ROLES: Roles
    ROLESDESCRIPTION: 'Roles are predefined sets of permissions, and can be assigned to groups.<br />They are inherited from parent groups if required.'
    TABROLES: Roles
    Users: Users
  SecurityAdmin_MemberImportForm:
    BtnImport: 'Import from CSV'
    FileFieldLabel: 'CSV File <small>(Allowed extensions: *.csv)</small>'
  SilverStripeNavigator:
    Edit: Edit
  SimpleImageField:
    NOUPLOAD: '没有上传的图像'
  SiteTree:
    TABMAIN: 主要部分
  TableField:
    ISREQUIRED: 'In %s ''%s'' is required'
  TableField.ss:
    ADD: 'Add a new row'
    ADDITEM: 'Add %s'
  TableListField:
    CSVEXPORT: 'Export to CSV'
    PRINT: Print
    Print: Print
    SELECT: 'Select:'
  TableListField.ss:
    NOITEMSFOUND: 'No items found'
    SORTASC: 'Sort in ascending order'
    SORTDESC: 'Sort in descending order'
  TableListField_PageControls.ss:
    DISPLAYING: Displaying
    OF: of
    TO: to
    VIEWFIRST: 'View first'
    VIEWLAST: 'View last'
    VIEWNEXT: 'View next'
    VIEWPREVIOUS: 'View previous'
  TimeField:
    VALIDATEFORMAT: 'Please enter a valid time format ({format})'
  ToggleField:
    LESS: 隐藏
    MORE: 更多
  UploadField:
    ATTACHFILE: 'Attach a file'
    ATTACHFILES: 'Attach files'
    AttachFile: 'Attach file(s)'
    DELETE: 'Delete from files'
    DELETEINFO: 'Permanently delete this file from the file store'
    DOEDIT: Save
    DROPFILE: 'drop a file'
    DROPFILES: 'drop files'
    Dimensions: Dimensions
    EDIT: Edit
    EDITINFO: 'Edit this file'
    FIELDNOTSET: 'File information not found'
    FROMCOMPUTER: 'From your computer'
    FROMCOMPUTERINFO: 'Select from files'
    FROMFILES: 'From files'
    MAXNUMBEROFFILES: 'Max number of {count} file(s) exceeded.'
    MAXNUMBEROFFILESSHORT: 'Can only upload {count} files'
    REMOVE: Remove
    REMOVEERROR: 'Error removing file'
    REMOVEINFO: 'Remove this file from here, but do not delete it from the file store'
    STARTALL: 'Start all'
    STARTALLINFO: 'Start all uploads'
    Saved: Saved
  Versioned:
    has_many_Versions: Versions<|MERGE_RESOLUTION|>--- conflicted
+++ resolved
@@ -19,11 +19,7 @@
     EDITALL: 'Edit all'
     EDITANDORGANIZE: 'Edit & organize'
     EDITINFO: 'Edit files'
-<<<<<<< HEAD
-    FILES: Files
-=======
     FILES: 文件
->>>>>>> d6c2ffe7
     FROMCOMPUTER: 'Choose files from your computer'
     FROMCOMPUTERINFO: 'Upload from your computer'
     TOTAL: Total
@@ -75,11 +71,7 @@
   CMSProfileController:
     MENUTITLE: CMSProfileController
   ChangePasswordEmail.ss:
-<<<<<<< HEAD
-    CHANGEPASSWORDTEXT1: '您已更改了登陆%s的密码'
-=======
     CHANGEPASSWORDTEXT1: 您已更改了登陆%s的密码
->>>>>>> d6c2ffe7
     CHANGEPASSWORDTEXT2: 您现在可以用下列权限信息进行登路：
     EMAIL: Email
     HELLO: 嗨
@@ -221,11 +213,7 @@
   GridFieldItemEditView.ss: null
   Group:
     AddRole: 'Add a role for this group'
-<<<<<<< HEAD
-    Code: '团队代码'
-=======
     Code: 团队代码
->>>>>>> d6c2ffe7
     DefaultGroupTitleAdministrators: Administrators
     DefaultGroupTitleContentAuthors: 'Content Authors'
     Description: Description
@@ -293,11 +281,7 @@
   ImageField:
     IMAGE: Image
   Image_iframe.ss:
-<<<<<<< HEAD
-    TITLE: '图象上传内嵌框架（Iframe）'
-=======
     TITLE: 图象上传内嵌框架（Iframe）
->>>>>>> d6c2ffe7
   LeftAndMain:
     CANT_REORGANISE: 'You do not have permission to alter Top level pages. Your change was not saved.'
     DELETED: Deleted.
@@ -392,11 +376,7 @@
   MemberTableField: null
   ModelAdmin:
     'APPLY FILTER': 'Apply Filter'
-<<<<<<< HEAD
-    DELETE: '删除'
-=======
     DELETE: 删除
->>>>>>> d6c2ffe7
     DELETEDRECORDS: 'Deleted {count} records.'
     IMPORT: 'Import from CSV'
     IMPORTEDRECORDS: 'Imported {count} records.'
@@ -436,11 +416,7 @@
   Permissions:
     PERMISSIONS_CATEGORY: 'Roles and access permissions'
   PhoneNumberField:
-<<<<<<< HEAD
-    VALIDATION: '请输入有效电话号码'
-=======
     VALIDATION: 请输入有效电话号码
->>>>>>> d6c2ffe7
   RelationComplexTableField.ss:
     ADD: Add
     CSVEXPORT: 'Export to CSV'
