--- conflicted
+++ resolved
@@ -19,11 +19,7 @@
     EDITALL: 'Edit all'
     EDITANDORGANIZE: 'Edit & organize'
     EDITINFO: 'Edit files'
-<<<<<<< HEAD
-    FILES: Files
-=======
     FILES: الملفات
->>>>>>> d6c2ffe7
     FROMCOMPUTER: 'Choose files from your computer'
     FROMCOMPUTERINFO: 'Upload from your computer'
     TOTAL: Total
@@ -61,15 +57,9 @@
     ERRORNOTADMIN: 'هذا المستخدم لا يملك صلاحيات الإدارة'
     ERRORNOTREC: 'اسم المستخدم أو الرقم السري غير صحيح'
   Boolean:
-<<<<<<< HEAD
-    0: لا
-    ANY: أي
-    1: 'نعم'
-=======
     0: 'False'
     ANY: أي
     1: 'True'
->>>>>>> d6c2ffe7
   CMSLoadingScreen.ss:
     LOADING: Loading...
     REQUIREJS: 'The CMS requires that you have JavaScript enabled.'
@@ -81,16 +71,6 @@
   CMSProfileController:
     MENUTITLE: CMSProfileController
   ChangePasswordEmail.ss:
-<<<<<<< HEAD
-    CHANGEPASSWORDTEXT1: 'تم تغيير كلمة المرور لـ'
-    CHANGEPASSWORDTEXT2: 'يمكنك الآن استخدام هذه البيانات للدخول إلى حسابك'
-    EMAIL: 'البريد الإلكتروني'
-    HELLO: أهلاً
-    PASSWORD: 'الرقم السري'
-  CheckboxField:
-    - لا
-    - 'نعم'
-=======
     CHANGEPASSWORDTEXT1: 'You changed your password for'
     CHANGEPASSWORDTEXT2: 'You can now use the following credentials to log in:'
     EMAIL: 'البريد الإلكتروني'
@@ -99,7 +79,6 @@
   CheckboxField:
     - 'False'
     - 'True'
->>>>>>> d6c2ffe7
   ComplexTableField:
     CLOSEPOPUP: 'إغلاق النافذة'
     SUCCESSADD2: 'Added {name}'
@@ -107,19 +86,11 @@
   ComplexTableField.ss:
     ADDITEM: 'Add %s'
     NOITEMSFOUND: 'No items found'
-<<<<<<< HEAD
-    SORTASC: 'ترتيب تصاعدي'
-    SORTDESC: 'ترتيب تنازلي'
-  ComplexTableField_popup.ss:
-    NEXT: التالي
-    PREVIOUS: السابق
-=======
     SORTASC: 'Sort ascending'
     SORTDESC: 'Sort descending'
   ComplexTableField_popup.ss:
     NEXT: Next
     PREVIOUS: Previous
->>>>>>> d6c2ffe7
   ConfirmedPasswordField:
     ATLEAST: 'Passwords must be at least {min} characters long.'
     BETWEEN: 'Passwords must be {min} to {max} characters long.'
@@ -196,17 +167,10 @@
   Filesystem:
     SYNCRESULTS: 'Sync complete: {createdcount} items created, {deletedcount} items deleted'
   ForgotPasswordEmail.ss:
-<<<<<<< HEAD
-    HELLO: أهلاً
-    TEXT1: هنا
-    TEXT2: 'رابط إعادة تعيين كلمة المرور'
-    TEXT3: لـ
-=======
     HELLO: Hi
     TEXT1: 'Here is your'
     TEXT2: 'password reset link'
     TEXT3: for
->>>>>>> d6c2ffe7
   Form:
     FIELDISREQUIRED: '%s مطلوب'
     VALIDATIONCREDITNUMBER: 'Please ensure you have entered the {number} credit card number correctly'
@@ -317,11 +281,7 @@
   ImageField:
     IMAGE: الصورة
   Image_iframe.ss:
-<<<<<<< HEAD
-    TITLE: 'إطار تحميل الصور'
-=======
     TITLE: 'Image Uploading Iframe'
->>>>>>> d6c2ffe7
   LeftAndMain:
     CANT_REORGANISE: 'You do not have permission to alter Top level pages. Your change was not saved.'
     DELETED: Deleted.
@@ -458,11 +418,7 @@
   PhoneNumberField:
     VALIDATION: 'فضلاً أدخل رقم هاتف صحيح'
   RelationComplexTableField.ss:
-<<<<<<< HEAD
-    ADD: إضافة
-=======
     ADD: Add
->>>>>>> d6c2ffe7
     CSVEXPORT: 'Export to CSV'
     NOTFOUND: 'No items found'
   Security:
@@ -509,11 +465,7 @@
   TableField:
     ISREQUIRED: 'In %s ''%s'' is required'
   TableField.ss:
-<<<<<<< HEAD
-    ADD: 'إضافة صف جديد'
-=======
     ADD: 'Add a new row'
->>>>>>> d6c2ffe7
     ADDITEM: 'Add %s'
   TableListField:
     CSVEXPORT: 'تصدير إلى CSV'
@@ -540,11 +492,7 @@
   UploadField:
     ATTACHFILE: 'Attach a file'
     ATTACHFILES: 'Attach files'
-<<<<<<< HEAD
-    AttachFile: 'Attach file(s)'
-=======
     AttachFile: 'Attach a file'
->>>>>>> d6c2ffe7
     DELETE: 'Delete from files'
     DELETEINFO: 'Permanently delete this file from the file store'
     DOEDIT: Save
