nb:
  AssetAdmin:
    ALLOWEDEXTS: 'Allowed extensions'
    NEWFOLDER: 'Ny Mappe'
  AssetTableField:
    CREATED: 'Først opplastet'
    DIM: Dimensjoner
    FILENAME: Filnavn
    FOLDER: Mappe
    LASTEDIT: 'Sist endret'
    OWNER: Eier
    SIZE: Filstørrelse
    TITLE: Tittel
    TYPE: Filtype
    URL: URL
  AssetUploadField:
    ChooseFiles: 'Velg filer'
    DRAGFILESHERE: 'Dra filer hit'
    DROPAREA: Droppunkt
    EDITALL: 'Endre alle'
    EDITANDORGANIZE: 'Rediger & organiser'
    EDITINFO: 'Rediger filer'
    FILES: Filer
    FROMCOMPUTER: 'Velg filer fra din pc'
    FROMCOMPUTERINFO: 'Last opp fra din pc'
    TOTAL: Total
    TOUPLOAD: 'Velg filer til opplasting...'
    UPLOADINPROGRESS: 'Vennligst vent... opplasting pågår'
    UPLOADOR: ELLER
  BBCodeParser:
    ALIGNEMENT: Stilling
    ALIGNEMENTEXAMPLE: 'Stilt til høyre'
    BOLD: 'Fet Tekst'
    BOLDEXAMPLE: Fet
    CODE: Kodeblokk
    CODEDESCRIPTION: 'Uformatert kodeblokk'
    CODEEXAMPLE: Kodeblokk
    COLORED: 'Farget tekst'
    COLOREDEXAMPLE: 'blå tekst'
    EMAILLINK: 'Epost link'
    EMAILLINKDESCRIPTION: 'Opprett link til en epostaddresse'
    IMAGE: Bilde
    IMAGEDESCRIPTION: 'Vis et bilde i posten din'
    ITALIC: 'Kursiv Tekst'
    ITALICEXAMPLE: Kursiv
    LINK: 'Webside link'
    LINKDESCRIPTION: 'Link til en ekstern nettside eller URL'
    STRUCK: 'Gjennomstreket Tekst'
    STRUCKEXAMPLE: Gjennomstreket
    UNDERLINE: 'Understreket Tekst'
    UNDERLINEEXAMPLE: Understreket
    UNORDERED: Punktliste
    UNORDEREDDESCRIPTION: Punktliste
    UNORDEREDEXAMPLE1: 'punkt 1'
  BackLink_Button.ss:
    Back: Tilbake
  BasicAuth:
    ENTERINFO: 'Vennligst tast inn et brukernavn og passord'
    ERRORNOTADMIN: 'Denne brukeren er ikke administrator.'
    ERRORNOTREC: 'Det brukernavnet / Passord er ikke gjenkjent'
  Boolean:
    0: Usant
    ANY: Any
    1: Sant
  CMSLoadingScreen.ss:
    LOADING: 'Laster ...'
    REQUIREJS: 'The CMS requires that you have JavaScript enabled.'
  CMSMain:
    ACCESS: 'Access to ''{title}'' section'
    ACCESSALLINTERFACES: 'Adgang til alle CMS-seksjoner'
    ACCESSALLINTERFACESHELP: 'Overstyrer mer spesifikke adgangsinnstillinger'
    SAVE: Lagre
  CMSProfileController:
    MENUTITLE: 'My Profile'
  ChangePasswordEmail.ss:
    CHANGEPASSWORDTEXT1: 'Du har byttet passordet for'
    CHANGEPASSWORDTEXT2: 'Du kan nå bruke følgende informasjon for å logge deg inn:'
    EMAIL: Epost
    HELLO: Hei
    PASSWORD: Passord
  CheckboxField:
    - Usant
    - Sant
  ComplexTableField:
    CLOSEPOPUP: 'Lukk Popup'
    SUCCESSADD2: 'Lagt til {name}'
    SUCCESSEDIT: 'Lagret %s %s %s'
  ComplexTableField.ss:
    ADDITEM: 'Legg til %s'
    NOITEMSFOUND: 'No items found'
    SORTASC: 'Sorter stigende'
    SORTDESC: 'Sorter fallende'
  ComplexTableField_popup.ss:
    NEXT: Neste
    PREVIOUS: Forrige
  ConfirmedPasswordField:
    ATLEAST: 'Passordet må inneholde minst {min} skrifttegn'
    BETWEEN: 'Passord må inneholde {min} til {max} skrifttegn'
    MAXIMUM: 'Passord må inneholde maks {max} skrifttegn'
    SHOWONCLICKTITLE: 'Endre Passord'
  CreditCardField:
    FIRST: første
    FOURTH: fjerde
    SECOND: andre
    THIRD: tredje
  CurrencyField:
    CURRENCYSYMBOL: $
  DataObject:
    PLURALNAME: 'Data Objekter'
    SINGULARNAME: 'Data Objekt'
  Date:
    DAY: dag
    DAYS: dager
    HOUR: time
    HOURS: timer
    MIN: minutter
    MINS: minutter
    MONTH: måned
    MONTHS: måneder
    SEC: sekund
    SECS: sekunder
    TIMEDIFFAGO: '{difference} siden'
    TIMEDIFFIN: 'i {difference}'
    YEAR: år
    YEARS: år
  DateField:
    NOTSET: mangler
    TODAY: 'i dag'
    VALIDDATEFORMAT2: 'Vennligst skriv inn et gyldig datoformat ({format})'
    VALIDDATEMAXDATE: 'Din dato må være eldre eller i samsvar med maksimum tillatte dato ({date})'
    VALIDDATEMINDATE: 'Din dato må være nyere eller i samsvar med minimum tillatte dato ({date})'
  DatetimeField:
    NOTSET: 'Not set'
  Director:
    INVALID_REQUEST: 'Ugyldig forespørsel'
  DropdownField:
    CHOOSE: (Velg)
  EmailField:
    VALIDATION: 'Vennligst skriv inn en epostadresse'
  Email_BounceRecord:
    PLURALNAME: 'Email Bounce Records'
    SINGULARNAME: 'Email Bounce Record'
  Enum:
    ANY: Noen
  File:
    AviType: 'AVI video fil'
    Content: Innhold
    CssType: 'CSS fil'
    DmgType: 'Apple disk image'
    DocType: 'Word dokument'
    Filename: Filnavn
    GifType: 'GIF bilde - bra til diagrammer'
    GzType: 'GZIP komprimert fil'
    HtlType: 'HTML fil'
    HtmlType: 'HTML fil'
    INVALIDEXTENSION: 'Extension is not allowed (valid: {extensions})'
    INVALIDEXTENSIONSHORT: 'Extension is not allowed'
    IcoType: 'Ikon bilde'
    JpgType: 'JPEG bilde - bra til fotografier'
    JsType: 'Javascript fil'
    Mp3Type: 'MP3 audio fil'
    MpgType: 'MPEG video fil'
    NOFILESIZE: 'Filstørrelsen var 0 bytes.'
    NOVALIDUPLOAD: 'Filen er ikke en gyldig opplasting'
    Name: Navn
    PLURALNAME: Filer
    PdfType: 'Adobe Acrobat PDF fil'
    PngType: 'PNG image - good general-purpose format'
    SINGULARNAME: Fil
    TOOLARGE: 'Filstørrelse for stor, maksimum {size} tillatt '
    TOOLARGESHORT: 'Filstørrelse overstiger {size}'
    TiffType: 'Tagged image format'
    Title: Tittel
    WavType: 'WAV audio fil'
    XlsType: 'Excel regneark'
    ZipType: 'ZIP komprimert fil'
  FileIFrameField:
    ATTACH: 'Legg ved {type}'
    ATTACHONCESAVED: '{type}er kan legges til når du har lagret oppføringen for første gang.'
    ATTACHONCESAVED2: 'Filer kan legges til så snart du har lagret oppføringen for første gang.'
    DELETE: 'Slett {type}'
    DISALLOWEDFILETYPE: 'Det er ikke tillatt å laste opp denne filtypen'
    FILE: Fil
    FROMCOMPUTER: 'Fra din pc'
    FROMFILESTORE: 'Fra filarkivet'
    NOSOURCE: 'Vennligst legg til en valgt kildefil'
    REPLACE: 'Replace {type}'
  FileIFrameField_iframe.ss:
    TITLE: 'Bildeopplastnings ramme'
  Filesystem:
    SYNCRESULTS: 'Sync complete: {createdcount} items created, {deletedcount} items deleted'
  Folder:
    PLURALNAME: Mapper
    SINGULARNAME: Mappe
  ForgotPasswordEmail.ss:
    HELLO: Hei
    TEXT1: 'Her er din'
    TEXT2: 'passord resett link'
    TEXT3: for
  Form:
    FIELDISREQUIRED: 'mangler %s'
    SubmitBtnLabel: Utfør
    VALIDATIONCREDITNUMBER: 'Vennligst sjekk at du har skrevet inn {number} korrekt kortnummer'
    VALIDATIONNOTUNIQUE: 'Den spesifiserte verdien er ikke unik'
    VALIDATIONPASSWORDSDONTMATCH: 'Passordene passer ikke med hverandre'
    VALIDATIONPASSWORDSNOTEMPTY: 'Passord kan ikke være tomt'
    VALIDATIONSTRONGPASSWORD: 'Passord må inneholde minst ett siffer og en bokstav'
    VALIDATOR: Validator
    VALIDCURRENCY: 'Vennligst skriv inn gyldig valuta'
  FormField:
    NONE: ingen
  GridAction:
    DELETE_DESCRIPTION: Slett
    Delete: Slett
    UnlinkRelation: Unlink
  GridField:
    Add: 'Legg til {name}'
    Filter: Filter
    FilterBy: 'Filter by '
    Find: Finn
    LEVELUP: 'Level up'
    LinkExisting: 'Eksisterende lenke'
    NewRecord: 'New %s'
    NoItemsFound: 'No items found'
    PRINTEDAT: 'Printed at'
    PRINTEDBY: 'Printed by'
    PlaceHolder: 'Finn {type}'
    PlaceHolderWithLabels: 'Find {type} by {name}'
    RelationSearch: 'Relation search'
    ResetFilter: Tilbakestille
  GridFieldAction_Delete:
    DeletePermissionsFailure: 'Ikke tillatt å slette'
  GridFieldDetailForm:
    CancelBtn: Avbryt
    Create: Create
    Delete: Slett
    DeletePermissionsFailure: 'Ikke tillatt å slette'
    Deleted: 'Slettet %s %s'
    Save: Lagre
    Saved: 'Lagret %s %s'
  GridFieldItemEditView.ss: null
  Group:
    AddRole: 'Legg en rolle til denne gruppen'
    Code: 'Gruppe Kode'
    DefaultGroupTitleAdministrators: Administratorer
    DefaultGroupTitleContentAuthors: Innholdsforfattere
    Description: Beskrivelse
    GroupReminder: 'Hvis du velger en overordnet gruppe, vil denne gruppen arve alle rollene'
    Locked: 'Låst?'
    NoRoles: 'Ingen roller funnet'
    PLURALNAME: Grupper
<<<<<<< HEAD
    Parent: 'Foreldre Gruppe'
=======
    Parent: 'Overordnet gruppe'
>>>>>>> eeb1f8ae
    RolesAddEditLink: 'Administrer roller'
    SINGULARNAME: Gruppe
    Sort: Sorteringsrekkefølge
    has_many_Permissions: Tillatelser
    many_many_Members: Medlemmer
  GroupImportForm:
    Help1: '<p>Import one or more groups in <em>CSV</em> format (comma-separated values). <small><a href="#" class="toggle-advanced">Show advanced usage</a></small></p>'
    Help2: '<div class="advanced">	<h4>Advanced usage</h4>	<ul>	<li>Allowed columns: <em>%s</em></li>	<li>Existing groups are matched by their unique <em>Code</em> value, and updated with any new values from the 	imported file</li>	<li>Group hierarchies can be created by using a <em>ParentCode</em> column.</li>	<li>Permission codes can be assigned by the <em>PermissionCode</em> column. Existing permission codes are not	cleared.</li>	</ul></div>'
    ResultCreated: 'Created {count} groups'
    ResultDeleted: 'Slettede %d grupper'
    ResultUpdated: 'Oppdaterte %d grupper'
  Hierarchy:
    InfiniteLoopNotAllowed: 'Infinite loop found within the "{type}" hierarchy. Please change the parent to resolve this'
  HtmlEditorField:
    ADDURL: 'Legg til URL'
    ADJUSTDETAILSDIMENSIONS: 'Details &amp; dimensions'
    ANCHORVALUE: Lenke
    BUTTONINSERT: 'Sett inn'
    BUTTONINSERTLINK: 'Sett inn lenke'
    BUTTONREMOVELINK: 'Fjern lenke'
    BUTTONUpdate: Oppdater
    CAPTIONTEXT: Bildetekst
    CSSCLASS: 'Stille opp / stil'
    CSSCLASSCENTER: 'Sentrert, alene.'
    CSSCLASSLEFT: 'På venstre side, med tekst rundt.'
    CSSCLASSLEFTALONE: 'På venstre side, alene.'
    CSSCLASSRIGHT: 'På høyde side, med tekst rundt.'
    DETAILS: Detaljer
    EMAIL: 'Epost adresse'
    FILE: Fil
    FOLDER: Mappe
    FROMCMS: 'Fra CMS'
    FROMCOMPUTER: 'Fra din pc'
    FROMWEB: 'From the web'
    FindInFolder: 'Finn i mappe'
    IMAGEALT: 'Alternativ tekst (alt)'
    IMAGEALTTEXT: 'Alternativ tekst (alt) - vist hvis bilde ikke kan vises'
    IMAGEALTTEXTDESC: 'Shown to screen readers or if image can not be displayed'
    IMAGEDIMENSIONS: Dimensjoner
    IMAGEHEIGHTPX: Høyde
    IMAGETITLE: 'Titteltekst (tooltip) - for tilleggsinformasjon om bildet'
    IMAGETITLETEXT: 'Titteltekst (tooltip)'
    IMAGETITLETEXTDESC: 'For tilleggsinformasjon om bilde'
    IMAGEWIDTHPX: Bredde
    INSERTMEDIA: 'Sett inn Media'
    LINK: 'Sett inn/rediger lenke i fremhevet tekst'
    LINKANCHOR: 'Lenke på denne siden'
    LINKDESCR: 'Lenke beskrivelse'
    LINKEMAIL: 'Epost adresse'
    LINKEXTERNAL: 'Et annet nettsted'
    LINKFILE: 'Last ned en fil'
    LINKINTERNAL: 'Sider på nettstedet'
    LINKOPENNEWWIN: 'Åpne lenken i nytt vindu?'
    LINKTO: 'Lenk til'
    PAGE: Side
    URL: URL
    URLNOTANOEMBEDRESOURCE: 'The URL ''{url}'' could not be turned into a media resource.'
    UpdateMEDIA: 'Oppdater Media'
  Image:
    PLURALNAME: Filer
    SINGULARNAME: Fil
  ImageField:
    IMAGE: Bilde
  Image_Cached:
    PLURALNAME: Filer
    SINGULARNAME: Fil
  Image_iframe.ss:
    TITLE: 'Bildeopplasnings ramme'
  LeftAndMain:
    CANT_REORGANISE: 'You do not have permission to alter Top level pages. Your change was not saved.'
    DELETED: Slettet.
    DropdownBatchActionsDefault: Handlinger
    HELP: Hjelp
    PAGETYPE: Side-type
    PERMAGAIN: 'Du har blitt logget ut av CMS. Hvis du vil logge deg på igjen, skriv inn brukernavn og passord under.'
    PERMALREADY: 'Beklager, men du har ikke tilgang til denne delen av CMS. Hvis du vil logge inn som en annen bruker, gjør det nedenfor.'
    PERMDEFAULT: 'Vennligst velg en autentiseringsmetode og skriv inn brukernavn og passord for å få tilgang til CMS.'
    PLEASESAVE: 'Vennligst lagre siden: Denne siden kunne ikke oppdateres fordi den ikke har blitt lagret ennå.'
    PreviewButton: Forhåndsvisning
    REORGANISATIONSUCCESSFUL: 'Omorganisering av sidetreet vellykket'
    SAVEDUP: Lagret.
    VersionUnknown: Ukjent
  LeftAndMain_Menu.ss:
    Hello: Hei
    LOGOUT: 'Logg ut'
  LoginAttempt:
    Email: Epostadresse
    IP: 'IP adresse'
    PLURALNAME: Innloggingsforsøk
    SINGULARNAME: Innloggingsforsøk
    Status: Status
  Member:
    ADDGROUP: 'Legg til en gruppe'
    BUTTONCHANGEPASSWORD: 'Bytt Passord'
    BUTTONLOGIN: 'Logg inn'
    BUTTONLOGINOTHER: 'Logg inn med en annen brukerkonto'
    BUTTONLOSTPASSWORD: 'Jeg har mistet passordet'
    CANTEDIT: 'You don''t have permission to do that'
    CONFIRMNEWPASSWORD: 'Bekreft Nytt Passord'
    CONFIRMPASSWORD: 'Bekreft passord'
    DATEFORMAT: Datoformat
    DefaultAdminFirstname: 'Standard admin'
    DefaultDateTime: Standard
    EMAIL: Epost
    EMPTYNEWPASSWORD: 'Det nye passordet kan ikke være tomt, vennligst prøv igjen'
    ENTEREMAIL: 'Vennligst skriv inne en epostadresse for å få tilsendt en lenke til å resette passord.'
    ERRORLOCKEDOUT: 'Din konto har blitt sperret på grunn av for mange forsøk på å logge inn. Vennligst prøv igjen om 20 minutter.'
    ERRORNEWPASSWORD: 'Du har tastet inn nye passord forskjellig, vennligst prøv igjen.'
    ERRORPASSWORDNOTMATCH: 'Passordene passer ikke med hverandre, vennligst prøv igjen.'
    ERRORWRONGCRED: 'Det der ser ikke ut til å være riktig epost adresse eller passord. Vennligst prøv igjen.'
    FIRSTNAME: Fornavn
    INTERFACELANG: 'Språk på grensesnitt'
    INVALIDNEWPASSWORD: 'Vi kunne ikke godkjenne passordet: {password}'
    LOGGEDINAS: 'Du er logget inn som {name}'
    NEWPASSWORD: 'Nytt Passord'
    PASSWORD: Passord
    PLURALNAME: Medlemmer
    REMEMBERME: 'Husk meg neste gang?'
    SINGULARNAME: Medlem
    SUBJECTPASSWORDCHANGED: 'Ditt passord har blitt endret'
    SUBJECTPASSWORDRESET: 'Link til passordannulering'
    SURNAME: Etternavn
    TIMEFORMAT: Tidsformat
    VALIDATIONMEMBEREXISTS: 'Det eksisterer allerede et medlem med denne epost-kontoen.'
    ValidationIdentifierFailed: 'Kan ikke overskrive eksisterende medlem #{id} med identisk identifikator ({name})={value}))'
    WELCOMEBACK: 'Velkommen tilbake, {firstname}'
    YOUROLDPASSWORD: 'Ditt gamle passord'
    belongs_many_many_Groups: Grupper
    db_LastVisited: 'Siste besøkte dato'
    db_Locale: 'Lokaltilpasning av grensesnitt'
    db_LockedOutUntil: 'Stengt ute inntil'
    db_NumVisit: 'Antall besøk'
    db_Password: Passord
    db_PasswordExpiry: 'Passord utløpsdato'
  MemberAuthenticator:
    TITLE: 'Epost &amp; Passord'
  MemberDatetimeOptionsetField:
    AMORPM: 'AM (Ante meridiem) or PM (Post meridiem)'
    'APPLY FILTER': 'Legg til filter'
    Custom: Custom
    DATEFORMATBAD: 'Datoformat er ugyldig'
    DAYNOLEADING: 'Dag i måneden uten ledende null'
    DIGITSDECFRACTIONSECOND: 'Ett eller flere siffer som representerer en desimlbrøkdel av et sekund'
    FOURDIGITYEAR: 'Firesifret årstall'
    FULLNAMEMONTH: 'Fullt navn på måned (eks. juni)'
    HOURNOLEADING: 'Time uten ledende null'
    MINUTENOLEADING: 'Minutt uten ledende null'
    MONTHNOLEADING: 'Månedssiffer uten ledende null'
    Preview: Forhåndsvisning
    SHORTMONTH: 'Forkortelse av måned (f.eks. jun)'
    TOGGLEHELP: 'Vis/skjul formateringshjelp'
    TWODIGITDAY: 'Tosifret månedstall'
    TWODIGITHOUR: 'Tosifret timetall (00 til 23)'
    TWODIGITMINUTE: 'Tosifret minuttstall (00 til 59)'
    TWODIGITMONTH: 'Tosifret måned (01=Januar, etc.)'
    TWODIGITSECOND: 'Tosifret sekundtall (00 til 59)'
    TWODIGITYEAR: 'Tosifret årstall'
  MemberImportForm:
    Help1: '<p>Import users in <em>CSV format</em> (comma-separated values). <small><a href="#" class="toggle-advanced">Show advanced usage</a></small></p>'
    Help2: '<div class="advanced">	<h4>Advanced usage</h4>	<ul>	<li>Allowed columns: <em>%s</em></li>	<li>Existing users are matched by their unique <em>Code</em> property, and updated with any new values from	the imported file.</li>	<li>Groups can be assigned by the <em>Groups</em> column. Groups are identified by their <em>Code</em> property,	multiple groups can be separated by comma. Existing group memberships are not cleared.</li>	</ul></div>'
    ResultCreated: 'Created {count} members'
    ResultDeleted: 'Slettet %d medlemmer'
    ResultNone: 'Ingen endringer'
    ResultUpdated: 'Updated {count} members'
  MemberPassword:
    PLURALNAME: Medlemspassord
    SINGULARNAME: Medlemspassord
  MemberTableField: null
  ModelAdmin:
    DELETE: Slett
    DELETEDRECORDS: 'Deleted {count} records.'
    EMPTYBEFOREIMPORT: 'Clear Database before import'
    IMPORT: 'Importer fra CSV'
    IMPORTEDRECORDS: 'Imported {count} records.'
    NOCSVFILE: 'Please browse for a CSV file to import'
    NOIMPORT: 'Ingenting å importere'
    RESET: Tilbakestille
    Title: 'Data Models'
    UPDATEDRECORDS: 'Updated {count} records.'
  ModelAdmin_ImportSpec.ss:
    IMPORTSPECFIELDS: 'Database columns'
    IMPORTSPECLINK: 'Show Specification for %s'
    IMPORTSPECRELATIONS: Relations
    IMPORTSPECTITLE: 'Specification for %s'
  ModelAdmin_Tools.ss:
    FILTER: Filter
    IMPORT: Importer
  ModelSidebar.ss:
    IMPORT_TAB_HEADER: Importer
    SEARCHLISTINGS: Søk
  MoneyField:
    FIELDLABELAMOUNT: Mengde
    FIELDLABELCURRENCY: Valuta
  NullableField:
    IsNullLabel: 'Is Null'
  NumericField:
    VALIDATION: '''{value}'' er ikke et tall, kun tall aksepteres i dette feltet'
  Pagination:
    Page: Side
    View: Vis
  Permission:
    AdminGroup: Administrator
    CMS_ACCESS_CATEGORY: CMS-tilgang
    FULLADMINRIGHTS: 'Fulle administrative rettigheter'
    FULLADMINRIGHTS_HELP: 'Implies and overrules all other assigned permissions.'
    PLURALNAME: Tillatelser
    SINGULARNAME: Tillatelse
  PermissionCheckboxSetField:
    AssignedTo: 'tilordnet "{title}"'
    FromGroup: 'Arvet fra gruppe "{title}"'
    FromRole: 'arvet fra rolle "{title}"'
    FromRoleOnGroup: 'inherited from role "%s" on group "%s"'
  PermissionRole:
    OnlyAdminCanApply: 'Only admin can apply'
    PLURALNAME: Roller
    SINGULARNAME: Rolle
    Title: Tittel
  PermissionRoleCode:
    PLURALNAME: 'Permission Role Cods'
    SINGULARNAME: 'Permission Role Code'
  Permissions:
    PERMISSIONS_CATEGORY: 'Rolle- og tilgangstillatelser'
    UserPermissionsIntro: 'Assigning groups to this user will adjust the permissions they have. See the groups section for details of permissions on individual groups.'
  PhoneNumberField:
    VALIDATION: 'Vennligst skriv inn et gyldig tlf nummer'
  RelationComplexTableField.ss:
    ADD: 'Legg til'
    CSVEXPORT: 'Eksporter til CSV'
    NOTFOUND: 'No items found'
  Security:
    ALREADYLOGGEDIN: 'Du har ikke adgang til denne siden. Hvis du har en annen konto som har adgang til denne siden, kan du logge inn med den under.'
    BUTTONSEND: 'Send meg lenke for å gi nytt passord'
    CHANGEPASSWORDBELOW: 'Du kan bytte passord nedenunder.'
    CHANGEPASSWORDHEADER: 'Bytt ditt passord'
    ENTERNEWPASSWORD: 'Venligst tast inn nytt passord.'
    ERRORPASSWORDPERMISSION: 'Du må logge inn for å bytte passord.'
    LOGGEDOUT: 'Du har blitt logget ut. Hvis du vil logge inn igjen, så vennligst gjør det under.'
    LOGIN: 'Logg inn'
    NOTEPAGESECURED: 'Den siden er sikret. Skriv inn gyldig innloggingsinfo så kommer du inn.'
    NOTERESETLINKINVALID: '<p>The password reset link is invalid or expired.</p><p>You can request a new one <a href="{link1}">here</a> or change your password after you <a href="{link2}">logged in</a>.</p>'
    NOTERESETPASSWORD: 'Skriv inn din epost adresse og vi vil sende deg en lenke som resetter passordet ditt.'
    PASSWORDSENTHEADER: 'Password reset link sent to ''{email}'''
    PASSWORDSENTTEXT: 'Takk! En lenke for å lage nytt passord er sendt til ''{email}'', forutsatt at det eksisterer en konto for denne epostadressen.'
  SecurityAdmin:
    ACCESS_HELP: 'Tillat visning, tilføying og redigering av brukere, samt tildele adganger og roller til dem.'
    APPLY_ROLES: 'Legg til roller til grupper'
    APPLY_ROLES_HELP: 'Ability to edit the roles assigned to a group. Requires the "Access to ''Users'' section" permission.'
    EDITPERMISSIONS: 'Administrer tillatelser for grupper'
    EDITPERMISSIONS_HELP: 'Ability to edit Permissions and IP Addresses for a group. Requires the "Access to ''Security'' section" permission.'
    GROUPNAME: Gruppenavn
    IMPORTGROUPS: 'Importer grupper'
    IMPORTUSERS: 'Importer brukere'
    MEMBERS: Medlemmer
    MENUTITLE: Sikkerhet
    MemberListCaution: 'Advarsel: Hvis du fjerner medlemmer fra denne listen vil det samtidig fjerne dem fra alle grupper og databasen'
    NEWGROUP: 'Ny gruppe'
    PERMISSIONS: Tilganger
    ROLES: Roller
    ROLESDESCRIPTION: 'Roles are predefined sets of permissions, and can be assigned to groups.<br />They are inherited from parent groups if required.'
    TABROLES: Roller
    Users: Brukere
  SecurityAdmin_MemberImportForm:
    BtnImport: 'Importer fra CSV'
    FileFieldLabel: 'CSV File <small>(Allowed extensions: *.csv)</small>'
  SilverStripeNavigator:
    Edit: Rediger
  SimpleImageField:
    NOUPLOAD: 'Ingen Bilder Lastet Opp'
  SiteTree:
    TABMAIN: Hovedinnstillinger
  TableField:
    ISREQUIRED: 'In %s ''%s'' is required'
  TableField.ss:
    ADD: 'Legg til en rad'
    ADDITEM: 'Add %s'
  TableListField:
    CSVEXPORT: 'Eksporter til CSV'
    PRINT: 'Skriv ut'
    Print: 'Skriv ut'
    SELECT: 'Velg:'
  TableListField.ss:
    NOITEMSFOUND: 'No items found'
    SORTASC: 'Sorter i stigende rekkefølge'
    SORTDESC: 'Sorter i synkende rekkefølge'
  TableListField_PageControls.ss:
    DISPLAYING: Viser
    OF: av
    TO: til
    VIEWFIRST: 'Se første'
    VIEWLAST: 'Se siste'
    VIEWNEXT: 'Se neste'
    VIEWPREVIOUS: 'Se forrige'
  TimeField:
    VALIDATEFORMAT: 'Vennligst skriv inn et gyldig tidsformat ({format}]'
  ToggleField:
    LESS: mindre
    MORE: mer
  UploadField:
    ATTACHFILE: 'Legg ved fil'
    ATTACHFILES: 'Legg ved filer'
    AttachFile: 'Legg ved fil(er)'
    DELETE: 'Slett fra filer'
    DELETEINFO: 'Slett filen permament fra filarkivet'
    DOEDIT: Lagre
    DROPFILE: 'Slipp en fil'
    DROPFILES: 'Slipp filer'
    Dimensions: Dimensjoner
    EDIT: Rediger
    EDITINFO: 'Rediger denne filen'
    FIELDNOTSET: 'Filinformasjon ikke funnet'
    FROMCOMPUTER: 'Fra din pc'
    FROMCOMPUTERINFO: 'Velg fra filer'
    FROMFILES: 'Fra filer'
    HOTLINKINFO: 'Info: Dette bildet vil bli lenket direkte til opprinnelig kilde. Vennligst forsikre deg om at du har tillatelse fra den opprinnelige rettighetshaveren til å gjøre dette.'
    MAXNUMBEROFFILES: 'Maks antall {count} fil(er) overskredet'
    MAXNUMBEROFFILESSHORT: 'Kan kun laste opp {count} filer'
    REMOVE: Fjern
    REMOVEERROR: 'Feil ved fjerning av fil'
    REMOVEINFO: 'Fjern filen herfra, men ikke slett den fra filarkivet'
    STARTALL: 'Start alle'
    STARTALLINFO: 'Start alle opplastinger'
    Saved: Lagret
  Versioned:
    has_many_Versions: Versjoner<|MERGE_RESOLUTION|>--- conflicted
+++ resolved
@@ -249,11 +249,7 @@
     Locked: 'Låst?'
     NoRoles: 'Ingen roller funnet'
     PLURALNAME: Grupper
-<<<<<<< HEAD
-    Parent: 'Foreldre Gruppe'
-=======
     Parent: 'Overordnet gruppe'
->>>>>>> eeb1f8ae
     RolesAddEditLink: 'Administrer roller'
     SINGULARNAME: Gruppe
     Sort: Sorteringsrekkefølge
