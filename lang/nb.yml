--- conflicted
+++ resolved
@@ -353,15 +353,6 @@
   MemberDatetimeOptionsetField:
     AMORPM: "AM (Ante meridiem) or PM (Post meridiem)"
     Custom: Egendefinert
-<<<<<<< HEAD
-    DATEFORMATBAD: 'Datoformat er ugyldig'
-    DAYNOLEADING: 'Dag i måneden uten ledende null'
-    DIGITSDECFRACTIONSECOND: 'Ett eller flere siffer som representerer en desimlbrøkdel av et sekund'
-    FOURDIGITYEAR: 'Firesifret årstall'
-    FULLNAMEMONTH: 'Fullt navn på måned (eks. juni)'
-    MINUTENOLEADING: 'Minutt uten ledende null'
-    MONTHNOLEADING: 'Månedssiffer uten ledende null'
-=======
     DATEFORMATBAD: "Datoformat er ugyldig"
     DAYNOLEADING: "Dag i måneden uten ledende null"
     DIGITSDECFRACTIONSECOND: "Ett eller flere siffer som representerer en desimlbrøkdel av et sekund"
@@ -369,7 +360,6 @@
     FULLNAMEMONTH: "Fullt navn på måned (eks. juni)"
     MINUTENOLEADING: "Minutt uten ledende null"
     MONTHNOLEADING: "Månedssiffer uten ledende null"
->>>>>>> 179996b5
     Preview: Forhåndsvisning
     SHORTMONTH: "Forkortelse av måned (f.eks. jun)"
     TWODIGITDAY: "Tosifret månedstall"
