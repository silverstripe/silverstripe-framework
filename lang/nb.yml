--- conflicted
+++ resolved
@@ -18,17 +18,10 @@
     DROPAREA: Droppunkt
     EDITALL: 'Endre alle'
     EDITANDORGANIZE: 'Rediger & organiser'
-<<<<<<< HEAD
-    EDITINFO: 'Rediger filer'
-    FILES: Filer
-    FROMCOMPUTER: 'Velg filer fra din pc'
-    FROMCOMPUTERINFO: 'Last opp fra din pc'
-=======
     EDITINFO: 'Edit files'
     FILES: Filer
     FROMCOMPUTER: 'Choose files from your computer'
     FROMCOMPUTERINFO: 'Upload from your computer'
->>>>>>> d6c2ffe7
     TOTAL: Total
     UPLOADINPROGRESS: 'Vennligst vent... opplasting pågår'
     UPLOADOR: ELLER
@@ -64,15 +57,9 @@
     ERRORNOTADMIN: 'Denne brukeren er ikke administrator.'
     ERRORNOTREC: 'Det brukernavnet / Passord er ikke gjenkjent'
   Boolean:
-<<<<<<< HEAD
-    0: Usant
-    ANY: Any
-    1: Sant
-=======
     0: 'False'
     ANY: Any
     1: 'True'
->>>>>>> d6c2ffe7
   CMSLoadingScreen.ss:
     LOADING: 'Laster ...'
     REQUIREJS: 'The CMS requires that you have JavaScript enabled.'
@@ -492,11 +479,7 @@
   TableListField_PageControls.ss:
     DISPLAYING: Displaying
     OF: of
-<<<<<<< HEAD
-    TO: til
-=======
     TO: to
->>>>>>> d6c2ffe7
     VIEWFIRST: 'Se første'
     VIEWLAST: 'Se siste'
     VIEWNEXT: 'Se neste'
@@ -510,29 +493,17 @@
     ATTACHFILE: 'Legg ved fil'
     ATTACHFILES: 'Legg ved filer'
     AttachFile: 'Legg ved fil(er)'
-<<<<<<< HEAD
-    DELETE: 'Slett fra filer'
-=======
     DELETE: 'Delete from files'
->>>>>>> d6c2ffe7
     DELETEINFO: 'Slett filen permament fra filarkivet'
     DOEDIT: Lagre
     DROPFILE: 'Slipp en fil'
     DROPFILES: 'Slipp filer'
     Dimensions: Dimensjoner
-<<<<<<< HEAD
-    EDIT: Rediger
-    EDITINFO: 'Rediger denne filen'
-    FIELDNOTSET: 'Filinformasjon ikke funnet'
-    FROMCOMPUTER: 'Fra din pc'
-    FROMCOMPUTERINFO: 'Velg fra filer'
-=======
     EDIT: Edit
     EDITINFO: 'Rediger denne filen'
     FIELDNOTSET: 'Filinformasjon ikke funnet'
     FROMCOMPUTER: 'Fra din pc'
     FROMCOMPUTERINFO: 'Select from files'
->>>>>>> d6c2ffe7
     FROMFILES: 'Fra filer'
     MAXNUMBEROFFILES: 'Maks antall {count} fil(er) overskredet'
     MAXNUMBEROFFILESSHORT: 'Kan kun laste opp {count} filer'
@@ -540,11 +511,7 @@
     REMOVEERROR: 'Feil ved fjerning av fil'
     REMOVEINFO: 'Fjern filen herfra, men ikke slett den fra filarkivet'
     STARTALL: 'Start alle'
-<<<<<<< HEAD
-    STARTALLINFO: 'Start alle opplastinger'
-=======
     STARTALLINFO: 'Start all uploads'
->>>>>>> d6c2ffe7
     Saved: Lagret
   Versioned:
     has_many_Versions: Versjoner