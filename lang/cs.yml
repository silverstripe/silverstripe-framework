--- conflicted
+++ resolved
@@ -332,10 +332,7 @@
     PERMAGAIN: 'Byli jste odhlášeni z CMS. Pokud se chcete znovu přihlásit, zadejte níže své uživatelské jméno a heslo.'
     PERMALREADY: 'Omlouvám se, ale nemůžete vstoupit do této části CMS. Pokud se chcete přihlásit jako někdo jiný, udělejte tak níže.'
     PERMDEFAULT: 'Musíte být přihlášen/a k přístup do oblasti administrace, zadejte vaše přihlošovací údaje dole, prosím.'
-<<<<<<< HEAD
-=======
     PLEASESAVE: 'Uložte stránku, prosím. Tato stránka nemůže být aktualizována, protože ještě nebyla uložena.'
->>>>>>> 6fd2923d
     PreviewButton: Náhled
     REORGANISATIONSUCCESSFUL: 'Strom webu reorganizován úspěšně.'
     SAVEDUP: Uloženo.
