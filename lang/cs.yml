cs:
  AssetAdmin:
    NEWFOLDER: Nová složka
    SHOWALLOWEDEXTS: 'Ukázat povolené extenze'
  AssetTableField:
    CREATED: 'Poprvé nahráno'
    DIM: Rozměry
    FILENAME: Název souboru
    FOLDER: Složka
    LASTEDIT: 'Naposledy změněno'
    OWNER: Vlastník
    SIZE: 'Velikost'
    TITLE: Titulek
    TYPE: 'Typ'
    URL: URL
  AssetUploadField:
    ChooseFiles: 'Vyberte soubory'
    DRAGFILESHERE: 'Táhni soubory sem'
    DROPAREA: 'Oblast upustění'
    EDITALL: 'Editovat vše'
    EDITANDORGANIZE: 'Editovat a organizovat'
    EDITINFO: 'Editovat soubory'
    FILES: Soubory
    FROMCOMPUTER: 'Vyberte soubory z vašeho počítače'
    FROMCOMPUTERINFO: 'Nahrát z vašeho počítače'
    TOTAL: Celkem
    TOUPLOAD: 'Vyberte soubory k nahrání...'
    UPLOADINPROGRESS: 'Prosím čekejte... probíhá nahrávání'
    UPLOADOR: NEBO
  BBCodeParser:
    ALIGNEMENT: Zarovnání
    ALIGNEMENTEXAMPLE: 'zarovnat vpravo'
    BOLD: 'Tučný text'
    BOLDEXAMPLE: Tučný
    CODE: 'Blok kódu'
    CODEDESCRIPTION: 'Neformátovaný blok kódu'
    CODEEXAMPLE: 'Blok kódu'
    COLORED: 'Barevný text'
    COLOREDEXAMPLE: 'modrý text'
    EMAILLINK: 'Odkaz na e-mail'
    EMAILLINKDESCRIPTION: 'Vytvořit odkaz na emailovou adresu'
    IMAGE: Obrázek
    IMAGEDESCRIPTION: 'Zobrazit obrázek ve vašem příspěvku'
    ITALIC: 'Kurzíva'
    ITALICEXAMPLE: Kurzíva
    LINK: 'Webový odkaz'
    LINKDESCRIPTION: 'Odkaz na jiný web'
    STRUCK: 'Přeškrtnutý text'
    STRUCKEXAMPLE: Přeškrtnutí
    UNDERLINE: 'Podtržený text'
    UNDERLINEEXAMPLE: Podtržení
    UNORDERED: 'Neuspořádaný seznam'
    UNORDEREDDESCRIPTION: 'Neuspořádaný seznam'
    UNORDEREDEXAMPLE1: 'Neuspořádaná položka 1'
  BackLink_Button_ss:
    Back: Zpět
  BasicAuth:
    ENTERINFO: 'Prosím zadejte uživatelské jméno a heslo.'
    ERRORNOTADMIN: 'Tento uživatel není administrátor.'
    ERRORNOTREC: 'Toto uživatelské jméno / heslo nebylo rozpoznáno'
  Boolean:
    ANY: Jakkýkoliv
    NOANSWER: 'Ne'
    YESANSWER: 'Ano'
  CMSLoadingScreen_ss:
    LOADING: Nahrávání...
    REQUIREJS: 'CMS vyžaduje, aby jste měli JavaScript zapnut.'
  CMSMain:
    ACCESS: 'Přístup k ''{title}'' sekci'
    ACCESSALLINTERFACES: 'Přístup ke všem sekcím CMS'
    ACCESSALLINTERFACESHELP: 'Prepíše více specifické nastavení přístupu.'
    SAVE: Uložit
  CMSMemberLoginForm:
    BUTTONFORGOTPASSWORD: 'Zapomenuté heslo?'
    BUTTONLOGIN: 'Přihlásit se zpět'
    BUTTONLOGOUT: 'Odhlásit se'
    PASSWORDEXPIRED: '<p>Vaše heslo expirovalo. <a target="_top" href="{link}">Prosím zvolte nové heslo.</a></p>'
  CMSPageHistoryController_versions_ss:
    PREVIEW: 'Náhled webu'
  CMSPagesController_Tools_ss:
    FILTER: Filtr
  CMSProfileController:
    MENUTITLE: 'Můj profil'
  CMSSecurity:
    INVALIDUSER: '<p>Neplatný uživatel. <a target="_top" href="{link}">Prosím oveřte se zde</a> pro pokračování.</p>'
    LoginMessage: '<p>Máte-li jakékoli neuložené práce, můžete se vrátit na místo, kde jste přestali, po přihlášení se zpět níže.</p>'
    SUCCESS: Úspěch
    SUCCESSCONTENT: '<p>Úspěšné přihlášení. Pokud nebudete automaticky přesměrován <a target="_top" href="{link}">klikněte sem</a></p>'
    TimedOutTitleAnonymous: 'Čas Vašeho sezení vypršel.'
    TimedOutTitleMember: 'Ahoj {name}!<br />Čas Vašeho sezení vypršel.'
  ChangePasswordEmail_ss:
    CHANGEPASSWORDTEXT1: 'Vaše heslo bylo změněno pro'
    CHANGEPASSWORDTEXT2: 'Nyní můžete použít následující přihlašovací údaje pro přihlášení:'
    EMAIL: E-mail
    HELLO: Dobrý den
    PASSWORD: Heslo
  CheckboxField:
    NOANSWER: 'Ne'
    YESANSWER: 'Ano'
  CheckboxFieldSetField:
    SOURCE_VALIDATION: 'Prosím vyberte hodnotu v seznamu. {value} není platná volba'
  CheckboxSetField:
    SOURCE_VALIDATION: 'Prosím vyberte hodnotu v seznamu. ''{value}'' není platná volba'
  ConfirmedPasswordField:
    ATLEAST: 'Hesla musí být nejméně {min} znaků dlouhé.'
    BETWEEN: 'Hesla musí být {min} až {max} znaků dlouhé.'
    MAXIMUM: 'Hesla musí být nanejvýš {max} znaků dlouhé.'
    SHOWONCLICKTITLE: 'Změnit heslo'
  ContentController:
    DRAFT_SITE_ACCESS_RESTRICTION: 'Musíte se přihlásit se svým CMS heslem, aby jste mohli prohlížet koncept nebo archivovaný obsah. <a href="%s">Klikněte sem pro návrat na zveřejněný web.</a>'
    NOTLOGGEDIN: 'Nepřihlášen'
  CreditCardField:
    FIRST: první
    FOURTH: čtvrté
    SECOND: druhé
    THIRD: třetí
  CurrencyField:
    CURRENCYSYMBOL: Kč
  DataObject:
    PLURALNAME: 'Datové objekty'
    SINGULARNAME: 'Datový objekt'
  Date:
    DAY: den
    DAYS: dni
    HOUR: hodina
    HOURS: hodiny
    LessThanMinuteAgo: 'méně než minuta'
    MIN: minuta
    MINS: minuty
    MONTH: měsíc
    MONTHS: měsíce
    SEC: vteřina
    SECS: vterřiny
    TIMEDIFFAGO: 'před {difference}'
    TIMEDIFFIN: 'v {difference}'
    YEAR: rok
    YEARS: roky
  DateField:
    NOTSET: 'nenastaveno'
    TODAY: dnes
    VALIDDATEFORMAT2: 'Prosím zadejte platný formát datumu ({format})'
    VALIDDATEMAXDATE: 'Váš datum musí být starší nebo odpovídající maximu povoleného datumu ({date})'
    VALIDDATEMINDATE: 'Váš datum musí být novější nebo odpovídající minimu povoleného datumu ({date})'
  DatetimeField:
    NOTSET: 'Nenastaveno'
  Director:
    INVALID_REQUEST: 'Neplatný požadavek'
  DropdownField:
    CHOOSE: (Vyberte)
    CHOOSESEARCH: '(Vybrat nebo vyhledat)'
    SOURCE_VALIDATION: 'Prosím vyberte hodnotu v seznamu. {value} není platná volba'
  EmailField:
    VALIDATION: 'Prosím zadejte e-mailovou adresu'
  Enum:
    ANY: Jakkýkoli
  File:
    AviType: 'AVI video soubor'
    Content: Obsah
    CssType: 'CSS soubor'
    DmgType: 'Apple obraz disku'
    DocType: 'Word dokument'
    Filename: Jméno souboru
    GifType: 'GIF obrázek - vhodné pro diagramy'
    GzType: 'GZIP komprimační soubor'
    HtlType: 'HTML soubor'
    HtmlType: 'HTML soubor'
    INVALIDEXTENSION: 'Extenze není povolena (platné: {extensions})'
    INVALIDEXTENSIONSHORT: 'Extenze není povolena'
    IcoType: 'Ikona obrázek'
    JpgType: 'JPEG obrázek - vhodné pro fotografie'
    JsType: 'Javascript soubor'
    Mp3Type: 'MP3 audio soubor'
    MpgType: 'MPEG video soubor'
    NOFILESIZE: 'Velikost souboru je 0 bajtů.'
    NOVALIDUPLOAD: 'Soubor není validní pro nahrání'
    Name: Jméno
    PLURALNAME: Soubory
    PdfType: 'Adobe Acrobat PDF soubor'
    PngType: 'PNG obrázek - vhodný jako univerzálmí formát'
    SINGULARNAME: Soubor
    TOOLARGE: 'Velikost souboru je příliš velká, povolené maximum {size}'
    TOOLARGESHORT: 'Velikost souboru překračuje {size}'
    TiffType: 'Tiff formát obrázku'
    Title: Titulek
    WavType: 'WAV audo soubor'
    XlsType: 'Excel tabulka'
    ZipType: 'ZIP komprimační soubor'
  Filesystem:
    SYNCRESULTS: 'Synchronizace kompletní: {createdcount} položek vytvořeno, {deletedcount} položek smazanáno'
  Folder:
    PLURALNAME: Složky
    SINGULARNAME: Složka
  ForgotPasswordEmail_ss:
    HELLO: Dobrý den
    TEXT1: 'Zde je Váš'
    TEXT2: 'odkaz na reset hesla'
    TEXT3: pro
  Form:
    CSRF_EXPIRED_MESSAGE: 'Čas Vašeho sezení vypršel. Prosím znovu odešlete formulář.'
    CSRF_FAILED_MESSAGE: 'Vypadá to, že to musí být technický problém. Kliněte prosím na tlačítko zpět, obnovte váš prohlížeč a zkuste opět.'
    FIELDISREQUIRED: '{name} je požadováno'
    SubmitBtnLabel: Jdi
    VALIDATIONCREDITNUMBER: 'Prosím ujistěte se, že jste zadal/a {number} číslo kreditní karty správně'
    VALIDATIONNOTUNIQUE: 'Zadaná hodnota není unikátní'
    VALIDATIONPASSWORDSDONTMATCH: 'Hesla se neshodují'
    VALIDATIONPASSWORDSNOTEMPTY: 'Hesla nemohou být prázdná'
    VALIDATIONSTRONGPASSWORD: 'Hesla musí obsahovat alespoň jednu číslici a jedno písmeno.'
    VALIDATOR: Validátor
    VALIDCURRENCY: 'Prosím zadejte platnou měnu'
  FormField:
    Example: 'např. %s'
    NONE: žádný
  GridAction:
    DELETE_DESCRIPTION: Smazat
    Delete: Smazat
    UnlinkRelation: Odpojit
  GridField:
    Add: 'Přidat {name}'
    Filter: Filtr
    FilterBy: 'Filtrovat podle'
    Find: Hledat
    LEVELUP: 'O úroveň výše'
    LinkExisting: 'Odkaz existující'
    NewRecord: 'Nový %s'
    NoItemsFound: 'Žádné položky'
    PRINTEDAT: 'Vytištěno v'
    PRINTEDBY: 'Vytištěno'
    PlaceHolder: 'Hledat {type}'
    PlaceHolderWithLabels: 'Hledat {type} podle {name}'
    RelationSearch: 'Vztah hledání'
    ResetFilter: Resetovat
  GridFieldAction_Delete:
    DeletePermissionsFailure: 'Žádná oprávnění mazat'
    EditPermissionsFailure: 'Žádné oprávnění pro rozpojení záznamu'
  GridFieldDetailForm:
    CancelBtn: Storno
    Create: Vytvořit
    Delete: Smazat
    DeletePermissionsFailure: 'Žádná oprávnění mazat'
    Deleted: 'Smazáno %s %s'
    Save: Uložit
    Saved: 'Uloženo {name} {link}'
  GridFieldEditButton_ss:
    EDIT: Editovat
  GridFieldItemEditView:
    Go_back: 'Jdi zpět'
  Group:
    AddRole: 'Přidat roli pro tuto skupinu'
    Code: 'Kód skupiny'
    DefaultGroupTitleAdministrators: Administrátoři
    DefaultGroupTitleContentAuthors: 'Autoři obsahu'
    Description: Popis
    GroupReminder: 'Když vyberete nadřizenou skupinu, tato skupina bude mít všechny její role'
    HierarchyPermsError: 'Nelze připojit nadřazenou skupinu "%s" s privilegovanými právy (vyžaduje ADMIN přístup)'
    Locked: 'Zamčený?'
    NoRoles: 'Žádné role'
    PLURALNAME: Skupiny
    Parent: 'Rodičovská skupina'
    RolesAddEditLink: 'Spravovat role'
    SINGULARNAME: Skupina
    Sort: 'Řazení'
    has_many_Permissions: Oprávnění
    many_many_Members: Členové
  GroupImportForm:
    Help1: '<p>Import jedné nebo více skupin v <em>CSV</em> formátu (čárkou-oddělené hodnoty). <small><a href="#" class="toggle-advanced">Zobrazit rozšířené použití</a></small></p>'
    Help2: '<div class="advanced"> <h4>Pokročilé použití</h4> <ul> <li>Povolené sloupce: <em>%s</em></li> <li>Existující skupiny jsou porovnány jejich unikátním <em>Code</em> hodnotou, a aktualizovány s novými hodnotami z importovaného souboru</li> <li>Hierarchie skupin může být tvořena použitím <em>ParentCode</em> sloupce.<li> <li>Kódy oprávnění mohou být přiřazeny <em>PermissionCode</em> sloupcem. Existující oprávnění nejsou smazána.</li> </ul> </div>'
    ResultCreated: 'Vytvořeno {count} skupin'
    ResultDeleted: 'Smazáno %d skupin'
    ResultUpdated: 'Aktualizováno %d skupin'
  Hierarchy:
    InfiniteLoopNotAllowed: 'Nekonečná smyčka se nachází v "{type}" hierarchii. Prosím změňte rodiče pro vyřešení tohoto problému'
  HtmlEditorField:
    ADDURL: 'Přidat URL'
    ADJUSTDETAILSDIMENSIONS: 'Detaily &amp; rozměry'
    ANCHORSCANNOTACCESSPAGE: 'Nemáte povolen přístup k obsahu cílové stránky.'
    ANCHORSPAGENOTFOUND: 'Cílová stránka nenelazena.'
    ANCHORVALUE: Záložka (kotva)
    BUTTONADDURL: 'Přidat url'
    BUTTONINSERT: Vložit
    BUTTONINSERTLINK: 'Vložit odkaz'
    BUTTONREMOVELINK: 'Odstranit odkaz'
    BUTTONUpdate: Aktualizovat
    CAPTIONTEXT: 'Text popisku'
    CSSCLASS: 'Zarovnání / styl'
    CSSCLASSCENTER: 'Na střed, samotné.'
    CSSCLASSLEFT: 'Vlevo, s obtékajícím textem.'
    CSSCLASSLEFTALONE: 'Na levo, samostatně.'
    CSSCLASSRIGHT: 'Vpravo, s obtékajícím textem.'
    DETAILS: Detaily
    EMAIL: 'Emailovou adresu'
    FILE: Soubor
    FOLDER: Složka
    FROMCMS: 'Z CMS'
    FROMCOMPUTER: 'Z tvého počítače'
    FROMWEB: 'Z webu'
    FindInFolder: 'Hledat ve složce'
    IMAGEALT: 'Alternativní text (alt)'
<<<<<<< HEAD
    IMAGEALTTEXT: 'Alternativní text (alt) - ukáže se, když obrázek nemúže být zobrazen'
    IMAGEALTTEXTDESC: 'Zobrazeno na obrazovce, anebo když obrázek nemůže být zobrazen'
=======
    IMAGEALTTEXT: 'Alternativní text (alt) - bude zobrazen, pokud obrázek nemúže být zobrazen'
    IMAGEALTTEXTDESC: 'Zobrazeno na obrazovce, když obrázek nemůže být zobrazen'
>>>>>>> 61277272
    IMAGEDIMENSIONS: Rozměry
    IMAGEHEIGHTPX: Výška
    IMAGETITLE: 'Titul text (tooltip) - další informace o obrázku'
    IMAGETITLETEXT: 'Titulek textu (tooltip)'
    IMAGETITLETEXTDESC: 'Pro další informace o obrázku'
    IMAGEWIDTHPX: Šířka
    INSERTMEDIA: 'Vložit média'
    LINK: 'Vložit nebo upravit odkaz'
    LINKANCHOR: 'Záložka (kotva) na stránce'
    LINKDESCR: 'Popis odkazu'
    LINKEMAIL: 'Emailovou adresu'
    LINKEXTERNAL: 'Jiné stránky'
    LINKFILE: 'Stáhnutí souboru'
    LINKINTERNAL: 'Místní stránku'
    LINKOPENNEWWIN: 'Otevřít odkaz v novém okně?'
    LINKTO: 'Odkázat na'
    PAGE: Stránku
    SUBJECT: 'Předmět emailu'
    URL: URL
    URLNOTANOEMBEDRESOURCE: 'URL ''{url}'' nemůže být vloženo do zdroje médií.'
    UpdateMEDIA: 'Aktualizovat média'
  Image:
    PLURALNAME: Soubory
    SINGULARNAME: Soubor
  Image_Cached:
    PLURALNAME: Soubory
    SINGULARNAME: Soubor
  Image_iframe_ss:
    TITLE: 'Rámec pro nahrání obrázku'
  LeftAndMain:
    CANT_REORGANISE: 'Nemáte oprávnění měnit stránky nejvyšší úrovně. Vaše změna nebyla uložena.'
    DELETED: Smazáno.
    DropdownBatchActionsDefault: Akcie
    HELP: Nápověda
<<<<<<< HEAD
    PAGETYPE: 'Typ stránky:'
    PERMAGAIN: 'Byli jste odhlášeni z CMS. Pokud se chcete znovu přihlásit, zadejte níže své uživatelské jméno a heslo.'
    PERMALREADY: 'Omlouvám se, ale nemůžete vstoupit do této části CMS. Pokud se chcete přihlásit jako někdo jiný, udělejte tak níže.'
    PERMDEFAULT: 'Musíte být přihlášen/a k přístup do oblasti administrace, zadejte vaše přihlošovací údaje dole, prosím.'
    PLEASESAVE: 'Uložte stránku, prosím. Tato stránka nemůže být aktualizována, protože ještě nebyla uložena.'
=======
    PAGETYPE: 'Typ stránky'
    PERMAGAIN: 'Byli jste odhlášeni z CMS. Pokud se chcete znovu přihlásit, zadejte níže své uživatelské jméno a heslo.'
    PERMALREADY: 'Omlouvám se, ale nemůžete vstoupit do této části CMS. Pokud se chcete přihlásit jako někdo jiný, udělejte tak níže.'
    PERMDEFAULT: 'Musíte být přihlášen/a k přístup do oblasti administrace, níže zadejte vaše přihlašovací údaje, prosím.'
    PLEASESAVE: 'Prosím uložte stránku: Tato stránka nemohla být aktualizována, protože ještě nebyla uložena.'
>>>>>>> 61277272
    PreviewButton: Náhled
    REORGANISATIONSUCCESSFUL: 'Strom webu reorganizován úspěšně.'
    SAVEDUP: Uloženo.
    ShowAsList: 'ukázat jako seznam'
    TooManyPages: 'Příliš mnoho stránek'
    ValidationError: 'Chyba platnosti'
    VersionUnknown: neznámé
  LeftAndMain_Menu_ss:
    Hello: Ahoj
    LOGOUT: 'Odhlásit se'
  ListboxField:
    SOURCE_VALIDATION: 'Prosím vyberte hodnotu v nabídnutém seznamu. %s není platná volba'
  LoginAttempt:
    Email: 'Emailové adresy'
    IP: 'IP adresy'
    PLURALNAME: 'Pokusy přihlášení'
    SINGULARNAME: 'Pokus přihlášení'
    Status: Stav
  Member:
    ADDGROUP: 'Přidat skupinu'
    BUTTONCHANGEPASSWORD: 'Změnit heslo'
    BUTTONLOGIN: 'Přihlásit se'
    BUTTONLOGINOTHER: 'Přihlásit se jako někdo jiný'
    BUTTONLOSTPASSWORD: 'Zapomněl jsem heslo'
    CANTEDIT: 'Nemáte oprávnění toto vykonat'
    CONFIRMNEWPASSWORD: 'Potvrďte nové heslo'
    CONFIRMPASSWORD: 'Potvrďte heslo'
    DATEFORMAT: 'Formát datumu'
    DefaultAdminFirstname: 'Implicitní Admin'
    DefaultDateTime: výchozí
    EMAIL: E-mail
    EMPTYNEWPASSWORD: 'Nové heslo nesmí být prázdné, zkuste to znovu'
    ENTEREMAIL: 'Zadejte e-mailovou adresu pro získání odkazu na restart hesla.'
    ERRORLOCKEDOUT2: 'Váš účet byl dočasně zablokován, kvůli příliš velkému množství nezdařených pokusů o přihlášení. Zkuste se prosím přihlásit za {count} minut.'
    ERRORNEWPASSWORD: 'Zadali jste nové heslo rozdílně, zkuste to znovu'
    ERRORPASSWORDNOTMATCH: 'Váše současné heslo není správně, prosím zkuste to znovu'
    ERRORWRONGCRED: 'Poskytnuté detaily vypadají být nesprávné. Prosím zkuste to znovu.'
    FIRSTNAME: 'Křestní jméno'
    INTERFACELANG: 'Jazyk rozhraní'
    INVALIDNEWPASSWORD: 'Nemohli jsme připustit, že heslo: {password}'
    LOGGEDINAS: 'Jste přihlášen/a jako {name}.'
    NEWPASSWORD: 'Nové heslo'
    NoPassword: 'Neni zde heslo pro tohoto člena'
    PASSWORD: Heslo
    PASSWORDEXPIRED: 'Vaše heslo expirovalo. Prosím, zvolte nové heslo.'
    PLURALNAME: Členové
    REMEMBERME: 'Zapamatovat si mě pro příště?'
    SINGULARNAME: Člen
    SUBJECTPASSWORDCHANGED: 'Vaše heslo bylo změněno'
    SUBJECTPASSWORDRESET: 'Nulovací odkaz pro Vaše heslo'
    SURNAME: Příjmení
    TIMEFORMAT: 'Formát času'
    VALIDATIONMEMBEREXISTS: 'Již existuje člen se stejnou %s'
    ValidationIdentifierFailed: 'Nemůžete přepsat existujícího člena #{id} s identickým identifikátorem ({name} = {value}))'
    WELCOMEBACK: 'Vítejte zpět, {firstname}'
    YOUROLDPASSWORD: 'Vaše staré heslo'
    belongs_many_many_Groups: Skupiny
    db_LastVisited: 'Datum poslední návštěvy'
    db_Locale: 'Místní rozhraní'
    db_LockedOutUntil: 'Zamčeno dokud'
    db_NumVisit: 'Počet návštěvníků'
    db_Password: Heslo
    db_PasswordExpiry: 'Datum vypršení hesla'
  MemberAuthenticator:
    TITLE: 'E-mail a Heslo'
  MemberDatetimeOptionsetField:
    AMORPM: 'AM (před polednem) nebo PM (odpoledne)'
    Custom: Uživatelské
    DATEFORMATBAD: 'Formát datumu je neplatný'
    DAYNOLEADING: 'Den měsíce bez úvodní nuly'
    DIGITSDECFRACTIONSECOND: 'Jedna nebo více číslic zastupující desetinný zlomek vteřiny'
    FOURDIGITYEAR: 'Čtyřčíslí roku'
    FULLNAMEMONTH: 'Celý název měsíce (např. Červen)'
    HOURNOLEADING: 'Hodina bez úvodní nuly'
    MINUTENOLEADING: 'Minuta bez úvodní nuly'
    MONTHNOLEADING: 'Číslo měsíce bez úvodní nuly'
    Preview: Náhled
    SHORTMONTH: 'Krátký název měsíce (např. Čer)'
    TWODIGITDAY: 'Dvojčíslí dne měsíce'
    TWODIGITHOUR: 'Dvojčíslí hodiny (00 až 23)'
    TWODIGITMINUTE: 'Dvojčíslí minuty (00 až 59)'
    TWODIGITMONTH: 'Dvojčíslí měsíce (01=Leden, atď.)'
    TWODIGITSECOND: 'Dvojčíslí vteřiny (00 až 59)'
    TWODIGITYEAR: 'Dvojčíslí roku'
    Toggle: 'Ukázat nápovědu formátování'
  MemberImportForm:
    Help1: '<p>Import členů v <em>CSV formátu</em> (čárkou-oddělené hodnoty). <small><a href="#" class="toggle-advanced">Zobrazit rozšířené použití</a></small></p>'
    Help2: '<div class="advanced"> <h4>Pokročilé použití</h4> <ul> <li>Povolené sloupce: <em>%s</em></li> <li>Existující uživatelé jsou porovnáni jejich unikátní vlastností <em>Code</em>, a aktualizováni s novými hodnotami z importovaného souboru.</li> <li>Skupiny mohou být přiřazeny sloupcem <em>Groups</em>. Skupiny jsou identifikovány svojí vlastností <em>Code</em>, více skupin může být odděleno čárkou. Existující členství ve skupině nejsou smazána.</li> </ul> </div>'
    ResultCreated: 'Vytvořeno {count} členů'
    ResultDeleted: 'Smazáno %d členů'
    ResultNone: 'Žádné změny'
    ResultUpdated: 'Aktualizováno {count} členů'
  MemberPassword:
    PLURALNAME: 'Členská hesla'
    SINGULARNAME: 'Členské heslo'
  MemberTableField:
    APPLY_FILTER: 'Použít filtr'
  ModelAdmin:
    DELETE: Smazat
    DELETEDRECORDS: 'Smazáno {count} záznamů.'
    EMPTYBEFOREIMPORT: 'Nahradit data'
    IMPORT: 'Importovat ze souboru CSV'
    IMPORTEDRECORDS: 'Importováno {count} záznamů.'
    NOCSVFILE: 'Prosím, vyhledejte soubor CSV pro import'
    NOIMPORT: 'Nic k importu'
    RESET: Resetovat
    Title: 'Datové modely'
    UPDATEDRECORDS: 'Aktualizováno {count} záznamů.'
  ModelAdmin_ImportSpec_ss:
    IMPORTSPECFIELDS: 'Sloupce databáze'
    IMPORTSPECLINK: 'Ukázat specifikaci pro %s'
    IMPORTSPECRELATIONS: Relace
    IMPORTSPECTITLE: 'Specifikace pro %s'
  ModelAdmin_Tools_ss:
    FILTER: Filtrovat
    IMPORT: Importovat
  ModelSidebar_ss:
    IMPORT_TAB_HEADER: Importovat
    SEARCHLISTINGS: Hledat
  MoneyField:
    FIELDLABELAMOUNT: Částka
    FIELDLABELCURRENCY: Měna
  NullableField:
    IsNullLabel: 'Je nulové'
  NumericField:
    VALIDATION: '''{value}'' není číslo, pouze čísla mohou být akceptována pro toto pole'
  Pagination:
    Page: Stránka
    View: Zobrazit
  PasswordValidator:
    LOWCHARSTRENGTH: 'Prosím, posilněte heslo přidáním některých z následujících znaků: %s'
    PREVPASSWORD: 'Již jste použil toto heslo v minulosti, vyberte nové heslo, prosím'
    TOOSHORT: 'Heslo je příliš krátké, musí být %s nebo více znaků dlouhé'
  Permission:
    AdminGroup: Administrátor
    CMS_ACCESS_CATEGORY: 'Přístup CMS'
    FULLADMINRIGHTS: 'Plná administrátorská práva'
    FULLADMINRIGHTS_HELP: 'Znamená, a přepíše všechna ostatní přidělená oprávnění.'
    PLURALNAME: Oprávnění
    SINGULARNAME: Oprávnění
  PermissionCheckboxSetField:
    AssignedTo: 'přiděleno k "{title}"'
    FromGroup: 'zdědeno ze skupiny "{title}"'
    FromRole: 'zdědeno z role "{title}"'
    FromRoleOnGroup: 'děděno z role "%s" ve skupině "%s"'
  PermissionRole:
    OnlyAdminCanApply: 'Pouze administrátor může použít'
    PLURALNAME: Role
    SINGULARNAME: Role
    Title: Název
  PermissionRoleCode:
    PLURALNAME: 'Kódy role oprávnění'
    PermsError: 'Nelze připojit kód "%s" s privilegovanými právy (vyžaduje ADMIN přístup)'
    SINGULARNAME: 'Kód role oprávnění'
  Permissions:
    PERMISSIONS_CATEGORY: 'Role a přístupová práva'
    UserPermissionsIntro: 'Přiřazení skupin tomuto uživatelovi upraví oprávnění, které má. Podívejte se sekcie skupiny pro podrobnosti o oprávněních k jednotlivým skupinám.'
  PhoneNumberField:
    VALIDATION: 'Prosím zadejte platné telefonní číslo'
  Security:
    ALREADYLOGGEDIN: 'K této stránce nemáte přístup. Pokud máte jiný účet, který k ní může přistupovat, můžete se přihlásit níže'
    BUTTONSEND: 'Pošlete mi nulovací odkaz pro heslo'
    CHANGEPASSWORDBELOW: 'Svoje heslo si můžete změnit níže.'
    CHANGEPASSWORDHEADER: 'Změnit heslo'
    ENTERNEWPASSWORD: 'Prosím zadejte nové heslo.'
    ERRORPASSWORDPERMISSION: 'Pro změnu hesla musíte být přihlášení!'
    LOGGEDOUT: 'Byli jste odhlášeni. Pokud se chcete znovu přihlásit, vložte své přihlašovací údaje.'
    LOGIN: 'Přihlásit'
    LOSTPASSWORDHEADER: 'Zapomenuté heslo'
    NOTEPAGESECURED: 'Tato stránka je zabezpečená. Vložte své přihlašovací údaje a my Vám zároveň pošleme práva.'
    NOTERESETLINKINVALID: '<p>Odkaz na resetování hesla není platný nebo je prošlý.</p><p>Můžete požádat o nový <a href="{link1}">zde</a> nebo změňte své heslo až <a href="{link2}">se přihlásíte</a>.</p>'
    NOTERESETPASSWORD: 'Zadejte svou e-mailovou adresu a bude vám zaslán nulovací odkaz pro Vaše heslo'
    PASSWORDSENTHEADER: 'Odkaz na resetování hesla byl odeslán na ''{email}'''
    PASSWORDSENTTEXT: 'Děkujeme! Resetovací odkaz byl odeslán na ''{email}'', pokud účet existuje pro tuto emailovou adresu.'
  SecurityAdmin:
    ACCESS_HELP: 'Povolit prohlížení, přidávání a editování uživatelů, jako i jejich přidělování oprávnění.'
    APPLY_ROLES: 'Použít role na skupiny'
    APPLY_ROLES_HELP: 'Možnost editovat role přiřazené ke skupině. Vyžaduje "Přístup do sekce ''Uživatelé''" oprávnění.'
    EDITPERMISSIONS: 'Upravit oprávnění pro skupiny'
    EDITPERMISSIONS_HELP: 'Možnost editovat oprávnění a IP adresy pro skupinu. Vyžaduje oprávnění  pro "Přístup do sekce ''Bezpečnost''".'
    GROUPNAME: 'Jméno skupiny'
    IMPORTGROUPS: 'Importovat skupiny'
    IMPORTUSERS: 'Importovat uživaté'
    MEMBERS: Členové
    MENUTITLE: Bezpečnost
    MemberListCaution: 'Varování: Odstranění členů z tohoto seznamu způsobí, že členové budou odtraněni ze všech skupin a databáze'
    NEWGROUP: 'Nová skupina'
    PERMISSIONS: Práva
    ROLES: Role
    ROLESDESCRIPTION: 'Role jsou předdefinované seskupení oprávnění, které mohou být přidělené k skupinám. Jsou dědené z nadřazených skupin, když je požadováno.'
    TABROLES: Role
    Users: Uživatelé
  SecurityAdmin_MemberImportForm:
    BtnImport: 'Import'
    FileFieldLabel: 'Soubor CSV <small>(Povoleny přípony: *.csv)</small>'
  SilverStripeNavigator:
    Auto: Auto
    ChangeViewMode: 'Změnit mód zobrazení'
    Desktop: Desktop
    DualWindowView: 'Dualní okno'
    Edit: Editovat
    EditView: 'Mód editace'
    Mobile: Mobilní telefon
    PreviewState: 'Náhled stavu'
    PreviewView: 'Mód náhledu'
    Responsive: Responzivní
    SplitView: 'Mód rozdělení'
    Tablet: Tablet
    ViewDeviceWidth: 'Vyberte šířku náhledu'
    Width: šířka
  SiteTree:
    TABMAIN: Hlavní
  TableListField:
    CSVEXPORT: 'Exportovat do souboru CSV'
    Print: Tisk
  TableListField_PageControls_ss:
    OF: z
  TextField:
    VALIDATEMAXLENGTH: 'Hodnota pro {name} nesmí překročit {maxLength} v délce znaků'
  TimeField:
    VALIDATEFORMAT: 'Prosím zadejte platný formát času ({format})'
  ToggleField:
    LESS: méně
    MORE: více
  UploadField:
    ATTACHFILE: 'Připojit soubor'
    ATTACHFILES: 'Připojit soubory'
    AttachFile: 'Připojit soubor(y)'
    CHOOSEANOTHERFILE: 'Vyberte jiný soubor'
    CHOOSEANOTHERINFO: 'Nahradit tento soubor jiným ze souborového úložiště'
    DELETE: 'Smazat ze souborů'
    DELETEINFO: 'Trvale odstranit tento soubor z úložiště souborů'
    DOEDIT: Uložit
    DROPFILE: 'pusť soubor'
    DROPFILES: 'pusť soubory'
    Dimensions: Rozměry
    EDIT: Editovat
    EDITINFO: 'Editovat tento soubor'
    FIELDNOTSET: 'Žádná informace o souboru'
    FROMCOMPUTER: 'Z vašeho počítače'
    FROMCOMPUTERINFO: 'Vyberte ze souborů'
    FROMFILES: 'Ze souborů'
    HOTLINKINFO: 'Info: Tento obrázek bude "hotlinkován". Ujistěte se prosím, že máte oprávnění od původního tvůrce webu, aby se tak stalo.'
    MAXNUMBEROFFILES: 'Maximální počet {count} soubor(ů) překročen.'
    MAXNUMBEROFFILESONE: 'Je možno nahrát pouze jeden soubor'
    MAXNUMBEROFFILESSHORT: 'Můžete nahrát pouze {count} souborů'
    OVERWRITEWARNING: 'Soubor se stejným názvem již existuje'
    REMOVE: Odstranit
    REMOVEINFO: 'Odtranit tento soubor odsud, ale nesmazat ho z úložiště souborů'
    STARTALL: 'Začni vše'
    Saved: Uloženo
    UPLOADSINTO: 'uloží do /{path}'
  Versioned:
    has_many_Versions: Verze<|MERGE_RESOLUTION|>--- conflicted
+++ resolved
@@ -295,13 +295,8 @@
     FROMWEB: 'Z webu'
     FindInFolder: 'Hledat ve složce'
     IMAGEALT: 'Alternativní text (alt)'
-<<<<<<< HEAD
-    IMAGEALTTEXT: 'Alternativní text (alt) - ukáže se, když obrázek nemúže být zobrazen'
-    IMAGEALTTEXTDESC: 'Zobrazeno na obrazovce, anebo když obrázek nemůže být zobrazen'
-=======
     IMAGEALTTEXT: 'Alternativní text (alt) - bude zobrazen, pokud obrázek nemúže být zobrazen'
     IMAGEALTTEXTDESC: 'Zobrazeno na obrazovce, když obrázek nemůže být zobrazen'
->>>>>>> 61277272
     IMAGEDIMENSIONS: Rozměry
     IMAGEHEIGHTPX: Výška
     IMAGETITLE: 'Titul text (tooltip) - další informace o obrázku'
@@ -336,19 +331,11 @@
     DELETED: Smazáno.
     DropdownBatchActionsDefault: Akcie
     HELP: Nápověda
-<<<<<<< HEAD
-    PAGETYPE: 'Typ stránky:'
-    PERMAGAIN: 'Byli jste odhlášeni z CMS. Pokud se chcete znovu přihlásit, zadejte níže své uživatelské jméno a heslo.'
-    PERMALREADY: 'Omlouvám se, ale nemůžete vstoupit do této části CMS. Pokud se chcete přihlásit jako někdo jiný, udělejte tak níže.'
-    PERMDEFAULT: 'Musíte být přihlášen/a k přístup do oblasti administrace, zadejte vaše přihlošovací údaje dole, prosím.'
-    PLEASESAVE: 'Uložte stránku, prosím. Tato stránka nemůže být aktualizována, protože ještě nebyla uložena.'
-=======
     PAGETYPE: 'Typ stránky'
     PERMAGAIN: 'Byli jste odhlášeni z CMS. Pokud se chcete znovu přihlásit, zadejte níže své uživatelské jméno a heslo.'
     PERMALREADY: 'Omlouvám se, ale nemůžete vstoupit do této části CMS. Pokud se chcete přihlásit jako někdo jiný, udělejte tak níže.'
     PERMDEFAULT: 'Musíte být přihlášen/a k přístup do oblasti administrace, níže zadejte vaše přihlašovací údaje, prosím.'
     PLEASESAVE: 'Prosím uložte stránku: Tato stránka nemohla být aktualizována, protože ještě nebyla uložena.'
->>>>>>> 61277272
     PreviewButton: Náhled
     REORGANISATIONSUCCESSFUL: 'Strom webu reorganizován úspěšně.'
     SAVEDUP: Uloženo.
