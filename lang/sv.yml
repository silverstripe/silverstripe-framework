--- conflicted
+++ resolved
@@ -321,11 +321,7 @@
   LeftAndMain:
     CANT_REORGANISE: 'Du har inte tillstånd att ändra sidor på toppnivå. Dina ändringar har inte sparats.'
     DELETED: Raderad
-<<<<<<< HEAD
-    DropdownBatchActionsDefault: 'Åtgärder'
-=======
     DropdownBatchActionsDefault: Åtgärder
->>>>>>> d888ea5e
     HELP: Hjälp
     PAGETYPE: Sidtyp
     PERMAGAIN: 'Du har blivit utloggad. Om du vill logga in igen anger du dina uppgifter nedan.'
