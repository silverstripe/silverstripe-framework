--- conflicted
+++ resolved
@@ -333,21 +333,12 @@
   MemberDatetimeOptionsetField:
     AMORPM: "AM (enne keskpäeva) või PM (pärast keskpäeva)"
     Custom: Kohandatud
-<<<<<<< HEAD
-    DATEFORMATBAD: 'Kuupäevavorming on sobimatu'
-    DAYNOLEADING: 'Kuupäev ilma nullita'
-    FOURDIGITYEAR: 'Aasta nelja numbrina'
-    FULLNAMEMONTH: 'Kuu täisnimetus (nt august)'
-    MINUTENOLEADING: 'Minutid ilma nullita'
-    MONTHNOLEADING: 'Kuu ilma nullita'
-=======
     DATEFORMATBAD: "Kuupäevavorming on sobimatu"
     DAYNOLEADING: "Kuupäev ilma nullita"
     FOURDIGITYEAR: "Aasta nelja numbrina"
     FULLNAMEMONTH: "Kuu täisnimetus (nt august)"
     MINUTENOLEADING: "Minutid ilma nullita"
     MONTHNOLEADING: "Kuu ilma nullita"
->>>>>>> 179996b5
     Preview: Eelvaade
     SHORTMONTH: "Kuu lühinimetus (nt aug)"
     TWODIGITDAY: "Kuupäev kahe numbrina"
