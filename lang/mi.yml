--- conflicted
+++ resolved
@@ -352,15 +352,6 @@
   MemberDatetimeOptionsetField:
     AMORPM: "AM (Ante meridiem), PM (Post meridiem) rānei"
     Custom: Ritenga
-<<<<<<< HEAD
-    DATEFORMATBAD: 'He muhu te hōputu rā'
-    DAYNOLEADING: 'Rā o te marama kāore he kore i mua'
-    DIGITSDECFRACTIONSECOND: 'Kotahi neke atu ngā mati e tohu ana i te hautau ā-ira o te hēkona'
-    FOURDIGITYEAR: 'Tau matiwhā'
-    FULLNAMEMONTH: 'Ingoa marama katoa (hei tauira, Pipiri)'
-    MINUTENOLEADING: 'Meneti, kāore he kore i mua'
-    MONTHNOLEADING: 'Mati marama kāore he kore i mua'
-=======
     DATEFORMATBAD: "He muhu te hōputu rā"
     DAYNOLEADING: "Rā o te marama kāore he kore i mua"
     DIGITSDECFRACTIONSECOND: "Kotahi neke atu ngā mati e tohu ana i te hautau ā-ira o te hēkona"
@@ -368,7 +359,6 @@
     FULLNAMEMONTH: "Ingoa marama katoa (hei tauira, Pipiri)"
     MINUTENOLEADING: "Meneti, kāore he kore i mua"
     MONTHNOLEADING: "Mati marama kāore he kore i mua"
->>>>>>> 179996b5
     Preview: Arokite
     SHORTMONTH: "Ingoa marama poto (hei tauira, Pip)"
     TWODIGITDAY: "Rā marama matirua"
