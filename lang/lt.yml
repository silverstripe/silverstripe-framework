--- conflicted
+++ resolved
@@ -331,11 +331,7 @@
     DELETED: Ištrinta.
     DropdownBatchActionsDefault: Veiksmai
     HELP: Pagalba
-<<<<<<< HEAD
-    PAGETYPE: 'Puslapio tipas:'
-=======
     PAGETYPE: 'Puslapio tipas'
->>>>>>> 61277272
     PERMAGAIN: 'Jūs atsijungėte. Norėdami vėl prisijungti, įveskite savo duomenis į žemiau esančius laukelius.'
     PERMALREADY: 'Deja, bet Jūs negalite patekti į šią TVS dalį. Jeigu norite prisijungti kitu vartotoju, tai atlikite žemiau.'
     PERMDEFAULT: 'Jūs turite būti prisijungę, norėdami pasiekti administravimo zoną; prašome suvesti prisijungimo duomenis į žemiau esančius laukelius.'
