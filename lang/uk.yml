uk:
  AssetAdmin:
    ALLOWEDEXTS: 'Allowed extensions'
    NEWFOLDER: 'Нова Тека'
  AssetTableField:
    CREATED: 'Вперше завантажено'
    DIM: Виміри
    FILENAME: 'Ім''я файлу'
    FOLDER: Folder
    LASTEDIT: 'Востаннє змінено'
    OWNER: Власник
    SIZE: Розмір
    TITLE: Назва
    TYPE: Тип
    URL: URL
  AssetUploadField:
    ChooseFiles: 'Choose files'
    DRAGFILESHERE: 'Drag files here'
    DROPAREA: 'Drop Area'
    EDITALL: 'Edit all'
    EDITANDORGANIZE: 'Edit & organize'
    EDITINFO: 'Edit files'
    FILES: Files
    FROMCOMPUTER: 'Choose files from your computer'
    FROMCOMPUTERINFO: 'Upload from your computer'
    TOTAL: Total
    TOUPLOAD: 'Choose files to upload...'
    UPLOADINPROGRESS: 'Please wait… upload in progress'
    UPLOADOR: OR
  BBCodeParser:
    ALIGNEMENT: Alignment
    ALIGNEMENTEXAMPLE: 'right aligned'
    BOLD: 'Bold Text'
    BOLDEXAMPLE: Bold
    CODE: 'Code Block'
    CODEDESCRIPTION: 'Unformatted code block'
    CODEEXAMPLE: 'Code block'
    COLORED: 'Colored text'
    COLOREDEXAMPLE: 'blue text'
    EMAILLINK: 'Email link'
    EMAILLINKDESCRIPTION: 'Create link to an email address'
    IMAGE: Image
    IMAGEDESCRIPTION: 'Show an image in your post'
    ITALIC: 'Italic Text'
    ITALICEXAMPLE: Italics
    LINK: 'Website link'
    LINKDESCRIPTION: 'Link to another website or URL'
    STRUCK: 'Struck-out Text'
    STRUCKEXAMPLE: Struck-out
    UNDERLINE: 'Underlined Text'
    UNDERLINEEXAMPLE: Underlined
    UNORDERED: 'Unordered list'
    UNORDEREDDESCRIPTION: 'Unordered list'
    UNORDEREDEXAMPLE1: 'unordered item 1'
  BackLink_Button.ss:
    Back: Back
  BasicAuth:
    ENTERINFO: 'Будь ласка, введіть ім''я користувача та пароль.'
    ERRORNOTADMIN: 'Цей користувач не є адміністратором.'
    ERRORNOTREC: 'Таке ім''я користувача / пароль не існує'
  Boolean:
    0: 'False'
    ANY: Any
    1: 'True'
  CMSLoadingScreen.ss:
    LOADING: Loading...
    REQUIREJS: 'The CMS requires that you have JavaScript enabled.'
  CMSMain:
    ACCESS: 'Access to ''{title}'' section'
    ACCESSALLINTERFACES: 'Access to all CMS sections'
    ACCESSALLINTERFACESHELP: 'Overrules more specific access settings.'
    SAVE: Зберегти
  CMSProfileController:
    MENUTITLE: 'My Profile'
  ChangePasswordEmail.ss:
    CHANGEPASSWORDTEXT1: 'Ви змінили свій пароль для'
    CHANGEPASSWORDTEXT2: 'Тепер Ви можете використовувати наступні дані для входу:'
    EMAIL: Email
    HELLO: Привіт
    PASSWORD: Пароль
  CheckboxField:
    - 'False'
    - 'True'
  ComplexTableField:
    CLOSEPOPUP: 'Закрити Popup'
    SUCCESSADD2: 'Added {name}'
    SUCCESSEDIT: 'Saved %s %s %s'
  ComplexTableField.ss:
    ADDITEM: Додати
    NOITEMSFOUND: 'No items found'
    SORTASC: 'За зростанням'
    SORTDESC: 'За спаданням'
  ComplexTableField_popup.ss:
    NEXT: Наступна
    PREVIOUS: Попередня
  ConfirmedPasswordField:
    ATLEAST: 'Passwords must be at least {min} characters long.'
    BETWEEN: 'Passwords must be {min} to {max} characters long.'
    MAXIMUM: 'Passwords must be at most {max} characters long.'
    SHOWONCLICKTITLE: 'Змінити пароль'
  CreditCardField:
    FIRST: перший
    FOURTH: четвертий
    SECOND: другий
    THIRD: третій
  CurrencyField:
    CURRENCYSYMBOL: $
  DataObject:
    PLURALNAME: 'Об’єкти даних'
    SINGULARNAME: 'Об’єкт даних'
  Date:
    DAY: день
    DAYS: дні
    HOUR: година
    HOURS: годин
    MIN: хв
    MINS: хв
    MONTH: місяць
    MONTHS: місяці
    SEC: сек
    SECS: сек
    TIMEDIFFAGO: '{difference} ago'
    TIMEDIFFIN: 'in {difference}'
    YEAR: рік
    YEARS: роки
  DateField:
    NOTSET: 'не встановлено'
    TODAY: сьогодні
    VALIDDATEFORMAT2: 'Please enter a valid date format ({format})'
    VALIDDATEMAXDATE: 'Your date has to be older or matching the maximum allowed date ({date})'
    VALIDDATEMINDATE: 'Your date has to be newer or matching the minimum allowed date ({date})'
  DatetimeField:
    NOTSET: 'Not set'
  Director:
    INVALID_REQUEST: 'Invalid request'
  DropdownField:
    CHOOSE: (Оберіть)
  EmailField:
    VALIDATION: 'Please enter an email address'
  Email_BounceRecord:
    PLURALNAME: 'Email Bounce Records'
    SINGULARNAME: 'Email Bounce Record'
  Enum:
    ANY: Будь-який
  File:
    AviType: 'AVI video file'
    Content: Content
    CssType: 'CSS file'
    DmgType: 'Apple disk image'
    DocType: 'Word document'
    Filename: Filename
    GifType: 'GIF image - good for diagrams'
    GzType: 'GZIP compressed file'
    HtlType: 'HTML file'
    HtmlType: 'HTML file'
    INVALIDEXTENSION: 'Extension is not allowed (valid: {extensions})'
    INVALIDEXTENSIONSHORT: 'Extension is not allowed'
    IcoType: 'Icon image'
    JpgType: 'JPEG image - good for photos'
    JsType: 'Javascript file'
    Mp3Type: 'MP3 audio file'
    MpgType: 'MPEG video file'
    NOFILESIZE: 'Filesize is zero bytes.'
    NOVALIDUPLOAD: 'Цей файл не може бути завантаженим'
    Name: Name
    PLURALNAME: Файли
    PdfType: 'Adobe Acrobat PDF file'
    PngType: 'PNG image - good general-purpose format'
    SINGULARNAME: Файл
    TOOLARGE: 'Filesize is too large, maximum {size} allowed'
    TOOLARGESHORT: 'Filesize exceeds {size}'
    TiffType: 'Tagged image format'
    Title: Title
    WavType: 'WAV audo file'
    XlsType: 'Excel spreadsheet'
    ZipType: 'ZIP compressed file'
  FileIFrameField:
    ATTACH: 'Attach {type}'
    ATTACHONCESAVED: '{type}s can be attached once you have saved the record for the first time.'
    ATTACHONCESAVED2: 'Files can be attached once you have saved the record for the first time.'
    DELETE: 'Delete {type}'
    DISALLOWEDFILETYPE: 'This filetype is not allowed to be uploaded'
    FILE: Файл
    FROMCOMPUTER: 'З Вашого комп’ютера'
    FROMFILESTORE: 'З сервера'
    NOSOURCE: 'Please select a source file to attach'
    REPLACE: 'Replace {type}'
  FileIFrameField_iframe.ss:
    TITLE: 'Image Uploading Iframe'
  Filesystem:
    SYNCRESULTS: 'Sync complete: {createdcount} items created, {deletedcount} items deleted'
  Folder:
    PLURALNAME: Folders
    SINGULARNAME: Folder
  ForgotPasswordEmail.ss:
    HELLO: Привіт
    TEXT1: 'Here is your'
    TEXT2: 'password reset link'
    TEXT3: for
  Form:
    FIELDISREQUIRED: '%s є необхідним'
    SubmitBtnLabel: Go
    VALIDATIONCREDITNUMBER: 'Please ensure you have entered the {number} credit card number correctly'
    VALIDATIONNOTUNIQUE: 'Введене значання не унікальне'
    VALIDATIONPASSWORDSDONTMATCH: 'Паролі не збігаються'
    VALIDATIONPASSWORDSNOTEMPTY: 'Паролі не можуть бути порожніми'
    VALIDATIONSTRONGPASSWORD: 'Passwords must have at least one digit and one alphanumeric character'
    VALIDATOR: Validator
    VALIDCURRENCY: 'Please enter a valid currency'
  FormField:
    NONE: none
  GridAction:
    DELETE_DESCRIPTION: Delete
    Delete: Delete
    UnlinkRelation: Unlink
  GridField:
    Add: 'Add {name}'
    Filter: Filter
    FilterBy: 'Filter by '
    Find: Find
    LEVELUP: 'Level up'
    LinkExisting: 'Link Existing'
    NewRecord: 'New %s'
    NoItemsFound: 'No items found'
    PRINTEDAT: 'Printed at'
    PRINTEDBY: 'Printed by'
    PlaceHolder: 'Find {type}'
    PlaceHolderWithLabels: 'Find {type} by {name}'
    RelationSearch: 'Relation search'
    ResetFilter: Reset
  GridFieldAction_Delete:
    DeletePermissionsFailure: 'No delete permissions'
  GridFieldDetailForm:
    CancelBtn: Cancel
    Create: Create
    Delete: Delete
    DeletePermissionsFailure: 'No delete permissions'
    Deleted: 'Deleted %s %s'
    Save: Save
    Saved: 'Saved %s %s'
  GridFieldItemEditView.ss: null
  Group:
    AddRole: 'Додати роль до цієї групи'
    Code: 'Код групи'
    DefaultGroupTitleAdministrators: Адміністратори
    DefaultGroupTitleContentAuthors: 'Content Authors'
    Description: Опис
    GroupReminder: 'If you choose a parent group, this group will take all it''s roles'
    Locked: 'Заблокувати?'
    NoRoles: 'Ролі не знайдені'
    PLURALNAME: Groups
    Parent: 'Батьківська група'
    RolesAddEditLink: 'Керувати ролями'
    SINGULARNAME: Group
    Sort: 'Порядок сортування'
    has_many_Permissions: Права
    many_many_Members: Члени
  GroupImportForm:
    Help1: '<p>Import one or more groups in <em>CSV</em> format (comma-separated values). <small><a href="#" class="toggle-advanced">Show advanced usage</a></small></p>'
    Help2: '<div class="advanced">	<h4>Advanced usage</h4>	<ul>	<li>Allowed columns: <em>%s</em></li>	<li>Existing groups are matched by their unique <em>Code</em> value, and updated with any new values from the 	imported file</li>	<li>Group hierarchies can be created by using a <em>ParentCode</em> column.</li>	<li>Permission codes can be assigned by the <em>PermissionCode</em> column. Existing permission codes are not	cleared.</li>	</ul></div>'
    ResultCreated: 'Created {count} groups'
    ResultDeleted: 'Deleted %d groups'
    ResultUpdated: 'Updated %d groups'
  Hierarchy:
    InfiniteLoopNotAllowed: 'Infinite loop found within the "{type}" hierarchy. Please change the parent to resolve this'
  HtmlEditorField:
    ADDURL: 'Add URL'
    ADJUSTDETAILSDIMENSIONS: 'Details &amp; dimensions'
    ANCHORVALUE: Якір
    BUTTONINSERT: Insert
    BUTTONINSERTLINK: 'Вставити посилання'
    BUTTONREMOVELINK: 'Вмдалити посилання'
    BUTTONUpdate: Update
    CAPTIONTEXT: 'Текст заголовку'
    CSSCLASS: 'Вирівнювання / стиль'
    CSSCLASSCENTER: 'По центру, без тексту навколо.'
    CSSCLASSLEFT: 'Зліва, з текстом навколо.'
    CSSCLASSLEFTALONE: 'On the left, on its own.'
    CSSCLASSRIGHT: 'Справа, з текстом навколо.'
    DETAILS: Details
    EMAIL: 'Адреса е-пошти'
    FILE: Файл
    FOLDER: Тека
    FROMCMS: 'From the CMS'
    FROMCOMPUTER: 'From your computer'
    FROMWEB: 'From the web'
    FindInFolder: 'Find in Folder'
    IMAGEALT: 'Alternative text (alt)'
    IMAGEALTTEXT: 'Альтернативний текст (alt) - відображається якщо зображення не відображається'
    IMAGEALTTEXTDESC: 'Shown to screen readers or if image can not be displayed'
    IMAGEDIMENSIONS: Розміри
    IMAGEHEIGHTPX: Висота
    IMAGETITLE: 'Текст заголовку (tooltip) - для додаткової інформації про зображення'
    IMAGETITLETEXT: 'Title text (tooltip)'
    IMAGETITLETEXTDESC: 'For additional information about the image'
    IMAGEWIDTHPX: Ширина
    INSERTMEDIA: 'Insert Media'
    LINK: 'Вставити/редагувати посилання для підсвіченого виразу'
    LINKANCHOR: 'Якір на цю сторінку'
    LINKDESCR: 'Опис посилання'
    LINKEMAIL: 'Адресу е-пошти'
    LINKEXTERNAL: 'Інший сайт'
    LINKFILE: 'Завантажити файл'
    LINKINTERNAL: 'Сторінку з цього сайту'
    LINKOPENNEWWIN: 'Відчиняти посилання у новому вікні?'
    LINKTO: 'Посилатися на'
    PAGE: Сторінка
    URL: URL
    URLNOTANOEMBEDRESOURCE: 'The URL ''{url}'' could not be turned into a media resource.'
    UpdateMEDIA: 'Update Media'
  Image:
    PLURALNAME: Files
    SINGULARNAME: File
  ImageField:
    IMAGE: Зображення
  Image_Cached:
    PLURALNAME: Files
    SINGULARNAME: File
  Image_iframe.ss:
    TITLE: 'АйФрейм завантаження зображення'
  LeftAndMain:
    CANT_REORGANISE: 'You do not have permission to alter Top level pages. Your change was not saved.'
    DELETED: Deleted.
    DropdownBatchActionsDefault: Actions
    HELP: Допомога
    PAGETYPE: 'Тип сторінки:'
    PERMAGAIN: 'Ви вийшли з системи. Якщо Ви хочете повторно ідентифікуватися, введіть дані нижче.'
    PERMALREADY: 'Вибачте, та Ви не маєте доступу до цієї чатини системи. Якщо Ви хочете ідентифікуватися як хтось інший, зробіть це нижче '
    PERMDEFAULT: 'Будь ласка, оберіть метод ідентифікації та введіть дані доступу до системи.'
    PLEASESAVE: 'Будь ласка, збережіть сторінку: Ця сторінка не може бути оновлена, бо вона ще не була збережена.'
    PreviewButton: Preview
    REORGANISATIONSUCCESSFUL: 'Reorganised the site tree successfully.'
    SAVEDUP: Saved.
    VersionUnknown: unknown
  LeftAndMain_Menu.ss:
    Hello: Hi
    LOGOUT: 'Log out'
  LoginAttempt:
    Email: 'Email Address'
    IP: 'IP Address'
    PLURALNAME: 'Login Attempts'
    SINGULARNAME: 'Login Attempt'
    Status: Status
  Member:
    ADDGROUP: 'Add group'
    BUTTONCHANGEPASSWORD: 'Змінити пароль'
    BUTTONLOGIN: Увійти
    BUTTONLOGINOTHER: 'Увійдіть кимось іншим'
    BUTTONLOSTPASSWORD: 'Я загубив свій пароль'
    CANTEDIT: 'You don''t have permission to do that'
    CONFIRMNEWPASSWORD: 'Підтвердіть новий пароль'
    CONFIRMPASSWORD: 'Підтвердіть пароль'
    DATEFORMAT: 'Date format'
    DefaultAdminFirstname: 'Default Admin'
    DefaultDateTime: типовий
    EMAIL: Е-пошта
    EMPTYNEWPASSWORD: 'Новий пароль не може бути порожнім, будь-ласка, спробуйте ще раз'
    ENTEREMAIL: 'Введіть, будь-ласка, електронну адресу щоб отримати посилання для відновлення паролю.'
    ERRORLOCKEDOUT: 'Ваш екаунт тимчасово заблоковано, тому що було багато невдалих спроб входу. Будь ласка спробуйте знову через 20 хвилин.'
    ERRORNEWPASSWORD: 'Ви ввели новий пароль із відмінностями, спробуйте знову'
    ERRORPASSWORDNOTMATCH: 'Ваш теперішній пароль не збігається, будь ласка, повторіть'
    ERRORWRONGCRED: 'Здається, що це невірна адреса е-пошти чи пароль. Спробуйте повторно.'
    FIRSTNAME: 'Ім''я'
    INTERFACELANG: 'Мова Інтерфейсу'
    INVALIDNEWPASSWORD: 'We couldn''t accept that password: {password}'
    LOGGEDINAS: 'You''re logged in as {name}.'
    NEWPASSWORD: 'Новий пароль'
    PASSWORD: Пароль
    PLURALNAME: Члени
    REMEMBERME: 'Пам''ятати мене наступного разу?'
    SINGULARNAME: Член
    SUBJECTPASSWORDCHANGED: 'Ваш пароль змінено'
    SUBJECTPASSWORDRESET: 'Посилання на відновлення Вашого паролю'
    SURNAME: Прізвище
    TIMEFORMAT: 'Time format'
    VALIDATIONMEMBEREXISTS: 'Вже існує користувач з таким email'
    ValidationIdentifierFailed: 'Can''t overwrite existing member #{id} with identical identifier ({name} = {value}))'
    WELCOMEBACK: 'Welcome Back, {firstname}'
    YOUROLDPASSWORD: 'Ваш старий пароль'
    belongs_many_many_Groups: Групи
    db_LastVisited: 'Дата останнього відвідування'
    db_Locale: 'Interface Locale'
    db_LockedOutUntil: 'Заблоковано поки'
    db_NumVisit: 'Кількість відвідувань'
    db_Password: Пароль
    db_PasswordExpiry: 'Дата закінчення терміну дії пароля'
  MemberAuthenticator:
    TITLE: 'Е-пошта та Пароль'
  MemberDatetimeOptionsetField:
    AMORPM: 'AM (Ante meridiem) or PM (Post meridiem)'
    'APPLY FILTER': 'Apply Filter'
    Custom: Custom
    DATEFORMATBAD: 'Date format is invalid'
    DAYNOLEADING: 'Day of month without leading zero'
    DIGITSDECFRACTIONSECOND: 'One or more digits representing a decimal fraction of a second'
    FOURDIGITYEAR: 'Four-digit year'
    FULLNAMEMONTH: 'Full name of month (e.g. June)'
    HOURNOLEADING: 'Hour without leading zero'
    MINUTENOLEADING: 'Minute without leading zero'
    MONTHNOLEADING: 'Month digit without leading zero'
    Preview: Preview
    SHORTMONTH: 'Short name of month (e.g. Jun)'
    TOGGLEHELP: 'Toggle formatting help'
    TWODIGITDAY: 'Two-digit day of month'
    TWODIGITHOUR: 'Two digits of hour (00 through 23)'
    TWODIGITMINUTE: 'Two digits of minute (00 through 59)'
    TWODIGITMONTH: 'Two-digit month (01=January, etc.)'
    TWODIGITSECOND: 'Two digits of second (00 through 59)'
    TWODIGITYEAR: 'Two-digit year'
  MemberImportForm:
    Help1: '<p>Import users in <em>CSV format</em> (comma-separated values). <small><a href="#" class="toggle-advanced">Show advanced usage</a></small></p>'
    Help2: '<div class="advanced">	<h4>Advanced usage</h4>	<ul>	<li>Allowed columns: <em>%s</em></li>	<li>Existing users are matched by their unique <em>Code</em> property, and updated with any new values from	the imported file.</li>	<li>Groups can be assigned by the <em>Groups</em> column. Groups are identified by their <em>Code</em> property,	multiple groups can be separated by comma. Existing group memberships are not cleared.</li>	</ul></div>'
    ResultCreated: 'Created {count} members'
    ResultDeleted: 'Deleted %d members'
    ResultNone: 'No changes'
    ResultUpdated: 'Updated {count} members'
  MemberPassword:
    PLURALNAME: 'Member Passwords'
    SINGULARNAME: 'Member Password'
  MemberTableField: null
  ModelAdmin:
    DELETE: Delete
    DELETEDRECORDS: 'Deleted {count} records.'
    EMPTYBEFOREIMPORT: 'Clear Database before import'
    IMPORT: 'Імпортувати з CSV'
    IMPORTEDRECORDS: 'Imported {count} records.'
    NOCSVFILE: 'Please browse for a CSV file to import'
    NOIMPORT: 'Nothing to import'
    RESET: Reset
    Title: 'Data Models'
    UPDATEDRECORDS: 'Updated {count} records.'
  ModelAdmin_ImportSpec.ss:
    IMPORTSPECFIELDS: 'Database columns'
    IMPORTSPECLINK: 'Show Specification for %s'
    IMPORTSPECRELATIONS: Relations
    IMPORTSPECTITLE: 'Specification for %s'
  ModelAdmin_Tools.ss:
    FILTER: Filter
    IMPORT: Import
  ModelSidebar.ss:
    IMPORT_TAB_HEADER: Import
    SEARCHLISTINGS: Search
  MoneyField:
    FIELDLABELAMOUNT: Кількість
    FIELDLABELCURRENCY: Валюта
  NullableField:
    IsNullLabel: 'Is Null'
  NumericField:
    VALIDATION: '''{value}'' is not a number, only numbers can be accepted for this field'
  Pagination:
    Page: Page
    View: View
  Permission:
    AdminGroup: Administrator
    CMS_ACCESS_CATEGORY: 'CMS Access'
    FULLADMINRIGHTS: 'Full administrative rights'
    FULLADMINRIGHTS_HELP: 'Implies and overrules all other assigned permissions.'
    PLURALNAME: Permissions
    SINGULARNAME: Permission
  PermissionCheckboxSetField:
    AssignedTo: 'assigned to "{title}"'
    FromGroup: 'inherited from group "{title}"'
    FromRole: 'inherited from role "{title}"'
    FromRoleOnGroup: 'Успадкований з ролі "%s" на групу "%s"'
  PermissionRole:
    OnlyAdminCanApply: 'Only admin can apply'
    PLURALNAME: Roles
    SINGULARNAME: Role
    Title: Title
  PermissionRoleCode:
    PLURALNAME: 'Permission Role Cods'
    SINGULARNAME: 'Permission Role Code'
  Permissions:
    PERMISSIONS_CATEGORY: 'Roles and access permissions'
    UserPermissionsIntro: 'Assigning groups to this user will adjust the permissions they have. See the groups section for details of permissions on individual groups.'
  PhoneNumberField:
    VALIDATION: 'Будь ласка, введіть дійсний номер телефону'
  RelationComplexTableField.ss:
    ADD: Add
    CSVEXPORT: 'Export to CSV'
    NOTFOUND: 'No items found'
  Security:
    ALREADYLOGGEDIN: 'Ви не маєте доступу до цієї сторінки. Якщо Ви володієте іншим рахунком, який має доступ до цієї сторінки, Ви можете увійти до системи нижче.'
    BUTTONSEND: 'Надішліть мені посилання для відновлення паролю'
    CHANGEPASSWORDBELOW: 'Ви можете змінити пароль нижче.'
    CHANGEPASSWORDHEADER: 'Змінити свій пароль'
    ENTERNEWPASSWORD: 'Ви можете змінити пароль нижче.'
    ERRORPASSWORDPERMISSION: 'Ви повинні увійти до системи для зміни паролю!'
    LOGGEDOUT: 'Ви вийшли з системи. Якщо Ви хочете знову увійти, то введіть дані нижче.'
    LOGIN: 'Log in'
    NOTEPAGESECURED: 'Ця сторінка захищена. Будь ласка, введіть Ваші дані нижче та ми Вас перенаправимо далі.'
    NOTERESETLINKINVALID: '<p>The password reset link is invalid or expired.</p><p>You can request a new one <a href="{link1}">here</a> or change your password after you <a href="{link2}">logged in</a>.</p>'
    NOTERESETPASSWORD: 'Введіть адресу Вашої е-пошти і ми надішлемо вам посилання для відновлення паролю'
    PASSWORDSENTHEADER: 'Password reset link sent to ''{email}'''
    PASSWORDSENTTEXT: 'Thank you! A reset link has been sent to ''{email}'', provided an account exists for this email address.'
  SecurityAdmin:
    ACCESS_HELP: 'Allow viewing, adding and editing users, as well as assigning permissions and roles to them.'
    APPLY_ROLES: 'Застосувати ролі до груп'
    APPLY_ROLES_HELP: 'Ability to edit the roles assigned to a group. Requires the "Access to ''Users'' section" permission.'
    EDITPERMISSIONS: 'Керувати дозволами для груп'
    EDITPERMISSIONS_HELP: 'Ability to edit Permissions and IP Addresses for a group. Requires the "Access to ''Security'' section" permission.'
    GROUPNAME: 'Назва групи'
    IMPORTGROUPS: 'Імпортувати групи'
    IMPORTUSERS: 'Імпортувати користувачів'
    MEMBERS: Члени
    MENUTITLE: Security
    MemberListCaution: 'Caution: Removing members from this list will remove them from all groups and the database'
    NEWGROUP: 'Нова Група'
    PERMISSIONS: Дозволи
<<<<<<< HEAD
    ROLES: 'Ролі'
    ROLESDESCRIPTION: 'Roles are predefined sets of permissions, and can be assigned to groups.<br />They are inherited from parent groups if required.'
    TABROLES: 'Ролі'
=======
    ROLES: Ролі
    ROLESDESCRIPTION: 'Roles are predefined sets of permissions, and can be assigned to groups.<br />They are inherited from parent groups if required.'
    TABROLES: Ролі
>>>>>>> d888ea5e
    Users: Користувачі
  SecurityAdmin_MemberImportForm:
    BtnImport: 'Import from CSV'
    FileFieldLabel: 'CSV File <small>(Allowed extensions: *.csv)</small>'
  SilverStripeNavigator:
    Edit: Edit
  SimpleImageField:
    NOUPLOAD: 'Не завантажено жодного зображення'
  SiteTree:
    TABMAIN: Головна
  TableField:
    ISREQUIRED: 'In %s ''%s'' is required'
  TableField.ss:
    ADD: 'Add a new row'
    ADDITEM: 'Add %s'
  TableListField:
    CSVEXPORT: 'Експортувати в CSV'
    PRINT: Друкувати
    Print: Print
    SELECT: 'Вибрати:'
  TableListField.ss:
    NOITEMSFOUND: 'No items found'
    SORTASC: 'Sort in ascending order'
    SORTDESC: 'Sort in descending order'
  TableListField_PageControls.ss:
    DISPLAYING: Displaying
    OF: of
    TO: to
    VIEWFIRST: 'View first'
    VIEWLAST: 'View last'
    VIEWNEXT: 'View next'
    VIEWPREVIOUS: 'View previous'
  TimeField:
    VALIDATEFORMAT: 'Please enter a valid time format ({format})'
  ToggleField:
    LESS: менше
    MORE: більше
  UploadField:
    ATTACHFILE: 'Прикріпити файл'
    ATTACHFILES: 'Прикріпити файли'
    AttachFile: 'Прикріпити файл(и)'
    DELETE: 'Delete from files'
    DELETEINFO: 'Permanently delete this file from the file store'
    DOEDIT: Зберегти
    DROPFILE: 'drop a file'
    DROPFILES: 'drop files'
    Dimensions: Dimensions
    EDIT: Edit
    EDITINFO: 'Редагувати цей файл'
    FIELDNOTSET: 'File information not found'
    FROMCOMPUTER: 'From your computer'
    FROMCOMPUTERINFO: 'Select from files'
    FROMFILES: 'З файлів'
    HOTLINKINFO: 'Info: This image will be hotlinked. Please ensure you have permissions from the original site creator to do so.'
    MAXNUMBEROFFILES: 'Max number of {count} file(s) exceeded.'
    MAXNUMBEROFFILESSHORT: 'Can only upload {count} files'
    REMOVE: Remove
    REMOVEERROR: 'Помилка видалення файла'
    REMOVEINFO: 'Remove this file from here, but do not delete it from the file store'
    STARTALL: 'Start all'
    STARTALLINFO: 'Start all uploads'
    Saved: Saved
  Versioned:
    has_many_Versions: Версіїї<|MERGE_RESOLUTION|>--- conflicted
+++ resolved
@@ -507,15 +507,9 @@
     MemberListCaution: 'Caution: Removing members from this list will remove them from all groups and the database'
     NEWGROUP: 'Нова Група'
     PERMISSIONS: Дозволи
-<<<<<<< HEAD
-    ROLES: 'Ролі'
-    ROLESDESCRIPTION: 'Roles are predefined sets of permissions, and can be assigned to groups.<br />They are inherited from parent groups if required.'
-    TABROLES: 'Ролі'
-=======
     ROLES: Ролі
     ROLESDESCRIPTION: 'Roles are predefined sets of permissions, and can be assigned to groups.<br />They are inherited from parent groups if required.'
     TABROLES: Ролі
->>>>>>> d888ea5e
     Users: Користувачі
   SecurityAdmin_MemberImportForm:
     BtnImport: 'Import from CSV'
