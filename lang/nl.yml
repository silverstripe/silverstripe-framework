nl:
  AssetAdmin:
    NEWFOLDER: Nieuwe Map
    SHOWALLOWEDEXTS: 'Toon toegestane extensies'
  AssetTableField:
    CREATED: 'Eerste upload'
    DIM: Dimensies
    FILENAME: Bestandsnaam
    FOLDER: Map
    LASTEDIT: 'Laatste wijziging'
    OWNER: Eigenaar
    SIZE: 'Grootte'
    TITLE: Titel
    TYPE: 'Type'
    URL: URL
  AssetUploadField:
    ChooseFiles: 'Selecteer bestanden'
    DRAGFILESHERE: 'Sleep bestanden hier'
    DROPAREA: 'Sleep hier'
    EDITALL: 'Alle bewerken'
    EDITANDORGANIZE: 'Bewerk en beheer'
    EDITINFO: 'Bewerk alle bestanden'
    FILES: Bestanden
    FROMCOMPUTER: 'Selecteer bestand op computer'
    FROMCOMPUTERINFO: 'Uploaden vanaf uw computer'
    TOTAL: Totaal
    TOUPLOAD: 'Selecteer bestanden'
    UPLOADINPROGRESS: 'Een ogenblik geduld ... upload wordt uitgevoerd'
    UPLOADOR: OF
  BBCodeParser:
    ALIGNEMENT: Uitlijning
    ALIGNEMENTEXAMPLE: 'rechts uitgelijnd'
    BOLD: 'Vetgedrukte tekst'
    BOLDEXAMPLE: Vetgedrukt
    CODE: 'Code Blok'
    CODEDESCRIPTION: 'niet opgemaakt code blok'
    CODEEXAMPLE: 'Code Blok'
    COLORED: 'Gekleurde tekst'
    COLOREDEXAMPLE: 'blauwe tekst'
    EMAILLINK: 'Email link'
    EMAILLINKDESCRIPTION: 'Maak een koppeling naar een e-mailadres'
    IMAGE: Afbeelding
    IMAGEDESCRIPTION: 'Toon een afbeelding in uw bericht'
    ITALIC: 'Cursieve tekst'
    ITALICEXAMPLE: Cursief
    LINK: 'Website link'
    LINKDESCRIPTION: 'Link naar een andere website of URL'
    STRUCK: 'Doorgehaalde tekst'
    STRUCKEXAMPLE: Doorgehaald
    UNDERLINE: 'Onderstreepte tekst'
    UNDERLINEEXAMPLE: Onderstreept
    UNORDERED: 'Ongesorteerde lijst'
    UNORDEREDDESCRIPTION: 'Ongesorteerde lijst'
    UNORDEREDEXAMPLE1: 'ongesorteerd item 1'
  BackLink_Button_ss:
    Back: Terug
  BasicAuth:
    ENTERINFO: 'Voer een gebruikers naam en wachtwoord in.'
    ERRORNOTADMIN: 'Die gebruiker is geen beheerder.'
    ERRORNOTREC: 'De gebruikersnaam en/of wachtwoord wordt niet herkend'
  Boolean:
    ANY: Elke
  CMSLoadingScreen_ss:
    LOADING: Laden...
    REQUIREJS: 'Het CMS heeft JavaScript nodig om te werken.'
  CMSMain:
    ACCESS: 'Toegang tot het ''{title}'' gedeelte'
    ACCESSALLINTERFACES: 'Toegang tot alle CMS onderdelen'
    ACCESSALLINTERFACESHELP: 'Overstemt meer specifieke toegangsinstellingen'
    SAVE: Bewaar
  CMSPageHistoryController_versions_ss:
    PREVIEW: 'Website voorbeeld'
  CMSProfileController:
    MENUTITLE: 'Mijn Profiel'
  ChangePasswordEmail_ss:
    CHANGEPASSWORDTEXT1: 'U heeft het wachtwoord veranderd voor'
    CHANGEPASSWORDTEXT2: 'U kunt nu onderstaande gegevens gebruiken om in te loggen:'
    EMAIL: E-mail
    HELLO: Hallo
    PASSWORD: Wachtwoord
  ConfirmedPasswordField:
    ATLEAST: 'Een wachtwoord moet tenminste {min} karakters hebben.'
    BETWEEN: 'Een wachtwoord moet tussen de {min} en {max} karakters hebben'
    MAXIMUM: 'Een wachtwoord mag maximaal {max} karakters hebben.'
    SHOWONCLICKTITLE: 'Verander wachtwoord'
  ContentController:
    NOTLOGGEDIN: 'Niet ingelogd'
  CreditCardField:
    FIRST: eerste
    FOURTH: vierde
    SECOND: tweede
    THIRD: derde
  CurrencyField:
    CURRENCYSYMBOL: $
  DataObject:
    PLURALNAME: 'Gegeven Objecten'
    SINGULARNAME: 'Gegeven Object'
  Date:
    DAY: dag
    DAYS: dagen
    HOUR: uur
    HOURS: uren
    LessThanMinuteAgo: 'minder dan één minuut'
    MIN: minuut
    MINS: minuten
    MONTH: maand
    MONTHS: maanden
    SEC: second
    SECS: seconden
    TIMEDIFFAGO: '{difference} geleden'
    TIMEDIFFIN: '{difference} geleden'
    YEAR: jaar
    YEARS: jaren
  DateField:
    NOTSET: 'niet ingesteld'
    TODAY: vandaag
    VALIDDATEFORMAT2: 'Vul een geldige datumformaat in ({format})'
    VALIDDATEMAXDATE: 'De datum moet nieuwer of gelijk zijn aan de minimale datum ({date})'
    VALIDDATEMINDATE: 'De datum moet nieuwer of gelijk zijn aan de minimale datum ({date})'
  DatetimeField:
    NOTSET: 'Niet ingesteld'
  Director:
    INVALID_REQUEST: 'Fout bij verwerken'
  DropdownField:
    CHOOSE: (Kies)
    CHOOSESEARCH: '(Kies of zoek)'
  EmailField:
    VALIDATION: 'Gelieve een email adres in te voeren.'
  Enum:
    ANY: Elke
  File:
    AviType: 'AVI video bestand'
    Content: Inhoud
    CssType: 'CSS bestand'
    DmgType: 'Apple disk image'
    DocType: 'Word document'
    Filename: 'Bestandsnaam '
    GifType: 'GIF afbeelding - voor diagrammen'
    GzType: 'GZIP gecomprimeerd bestand'
    HtlType: 'HTML bestand'
    HtmlType: 'HTML bestand'
    INVALIDEXTENSION: 'Extensie is niet toegestaan (Toegestaan: {extensions})'
    INVALIDEXTENSIONSHORT: 'Extensie is niet toegestaan'
    IcoType: 'Icoon bestand'
    JpgType: 'JPG afbeelding - voor foto'
    JsType: 'Javascript bestand'
    Mp3Type: 'MP3 audio bestand'
    MpgType: 'MPEG video bestand'
    NOFILESIZE: 'Bestandsgrootte is nul bytes.'
    NOVALIDUPLOAD: 'Geen geldig bestand'
    Name: Naam
    PLURALNAME: Bestanden
    PdfType: 'Adobe Acrobat PDF bestand'
    PngType: 'PNG adbeelding - voor allerlei afbeeldingen'
    SINGULARNAME: Bestand
    TOOLARGE: 'Bestandsgrootte is te groot, maximaal {size} toegestaan'
    TOOLARGESHORT: 'Bestandsgrootte is hoger dan {size}'
    TiffType: 'Tagged beeldformaat'
    Title: 'Titel '
    WavType: 'WAV audio bestand'
    XlsType: 'Excel document'
    ZipType: 'ZIP bestand'
  Filesystem:
    SYNCRESULTS: 'Synchronisatie voltooid: {createdcount} items gemaakt, {deletedcount} items verwijderd'
  Folder:
    PLURALNAME: Mappen
    SINGULARNAME: Map
  ForgotPasswordEmail_ss:
    HELLO: Hallo
    TEXT1: 'Hier is uw'
    TEXT2: 'wachtwoord reset link'
    TEXT3: voor
  Form:
    CSRF_FAILED_MESSAGE: 'Er lijkt een technisch probleem te zijn. Klikt u op de knop terug, vernieuw uw browser, en probeer het opnieuw.'
    FIELDISREQUIRED: '{name} is verplicht'
    SubmitBtnLabel: Gaan
    VALIDATIONCREDITNUMBER: 'Gelieve uw credit card number {number} juist in te vullen'
    VALIDATIONNOTUNIQUE: 'De ingevoerde waarde is niet uniek'
    VALIDATIONPASSWORDSDONTMATCH: 'Wachtwoorden komen niet overeen'
    VALIDATIONPASSWORDSNOTEMPTY: 'Wachtwoorden mogen niet leeg zijn'
    VALIDATIONSTRONGPASSWORD: 'Wachtwoorden moeten bestaan uit minstens één cijfer en één alfanumeriek karakter.'
    VALIDATOR: Controleur
    VALIDCURRENCY: 'Vul een geldige valuta in'
  FormField:
    Example: 'e.g. %s'
    NONE: geen
  GridAction:
    DELETE_DESCRIPTION: Verwijderen
    Delete: Verwijder
    UnlinkRelation: Ontkoppelen
  GridField:
    Add: '{name} toevoegen'
    Filter: Filter
    FilterBy: 'Filteren'
    Find: Zoek
    LEVELUP: 'Niveau omhoog'
    LinkExisting: 'Bestaande link'
    NewRecord: 'Nieuw %s'
    NoItemsFound: 'Geen items gevonden.'
    PRINTEDAT: 'Geprint op'
    PRINTEDBY: 'Geprint door'
    PlaceHolder: 'Zoek {type}'
    PlaceHolderWithLabels: 'Zoek {type} op {name}'
    RelationSearch: 'Zoek relatie'
    ResetFilter: Herstellen
  GridFieldAction_Delete:
    DeletePermissionsFailure: 'Onvoldoende rechten om te verwijderen'
    EditPermissionsFailure: 'Geen permissie'
  GridFieldDetailForm:
    CancelBtn: Annuleren
    Create: Creëren
    Delete: Verwijderen
    DeletePermissionsFailure: 'Onvoldoende rechten om te verwijderen'
    Deleted: '%s %s verwijderd'
    Save: Opslaan
    Saved: '{name} {link} opgeslagen'
  GridFieldEditButton_ss:
    EDIT: Bewerken
  GridFieldItemEditView:
    Go_back: 'Ga terug'
  Group:
    AddRole: 'Voeg een rol toe aan deze groep'
    Code: 'Groep code'
    DefaultGroupTitleAdministrators: Beheerders
    DefaultGroupTitleContentAuthors: 'Inhoud Auteurs'
    Description: 'Omschrijving '
    GroupReminder: 'Als je de bovenliggende groep selecteert, neemt deze groep alle rollen over'
    Locked: 'Gesloten?'
    NoRoles: 'Geen rollen gevonden'
    PLURALNAME: Groepen
    Parent: 'Bovenliggende groep'
    RolesAddEditLink: 'Toevoegen/wijzigingen rollen'
    SINGULARNAME: Groep
    Sort: 'Sorteer-richting'
    has_many_Permissions: Rechten
    many_many_Members: Leden
  GroupImportForm:
    Help1: '<p>Importeer en of meerdere groepen in <em>CSV</em> formaat (Kommagescheiden bestandsformaat). <small><a href="#" class="toggle-advanced">Toon geavanceerd gebruik</a></small></p>'
    Help2: "<div class=\"advanced\">\n<h4>Geavanceerd gebruik</h4>\n<ul>\n<li>Toegestane kolommen: <em>%s</em></li>\n<li>Bestaande leden worden geïdentificeerd door middel van hun unieke <em>Code</em> waarde en aangepast met de nieuwe waarden van het geïmporteerde bestand</li>\n<li>Groepen kunnen toegewezen worden met de <em>Groups</em> kolom. Groepen worden geïdentificeerd met hun <em>Code</em> waarde en meerdere groepen kunnen worden gescheiden met een komma. Bestaande groep lidmaatschappen worden niet gewist.</li>\n</ul>\n</div>\n</ul>\n</div>"
    ResultCreated: '{count} groepen aangemaakt'
    ResultDeleted: '%d groepen verwijderd'
    ResultUpdated: '%d groepen aangepast'
  Hierarchy:
    InfiniteLoopNotAllowed: 'Oneindige lus gevonden in "{type}" hiërarchie. Wijzig de niveau hoger om dit op te lossen'
  HtmlEditorField:
    ADDURL: 'Voeg URL toe'
    ADJUSTDETAILSDIMENSIONS: 'Details en afmetingen'
    ANCHORVALUE: Anker
    BUTTONADDURL: 'Voeg URL toe'
    BUTTONINSERT: Invoegen
    BUTTONINSERTLINK: 'Link invoegen'
    BUTTONREMOVELINK: 'Link verwijderen'
    BUTTONUpdate: Bijwerken
    CAPTIONTEXT: 'Onderschrift'
    CSSCLASS: 'Uitlijning / stijl'
    CSSCLASSCENTER: 'Gecentreerd, op zichzelf staand.'
    CSSCLASSLEFT: 'Aan de linkerkant, met tekst eromheen.'
    CSSCLASSLEFTALONE: 'Links, op zichzelf staand.'
    CSSCLASSRIGHT: 'Aan de rechterkant, met tekst eromheen.'
    DETAILS: Details
    EMAIL: 'Emailadres'
    FILE: Bestand
    FOLDER: Map
    FROMCMS: 'Vanaf CMS'
    FROMCOMPUTER: 'Vanaf computer'
    FROMWEB: 'Vanaf een website'
    FindInFolder: 'Zoek in map'
    IMAGEALT: 'Alternatieve tekst (alt tekst) - wordt getoond als de afbeelding niet kan worden geladen'
    IMAGEALTTEXT: 'Alternatieve tekst (alt-tekst) - wordt gebruikt als de afbeelding niet geladen kan worden '
    IMAGEALTTEXTDESC: 'Voor schermlezers of als afbeelding niet weergegeven kan worden '
    IMAGEDIMENSIONS: Dimensies
    IMAGEHEIGHTPX: Hoogte
    IMAGETITLE: 'Titel tekst (tooltip) - Toon extra informatie over de afbeelding'
    IMAGETITLETEXT: 'Titel tekst (tooltip) - Toon extra informatie over de afbeelding'
    IMAGETITLETEXTDESC: 'Titel tekst (tooltip) - Toon extra informatie over de afbeelding'
    IMAGEWIDTHPX: Breedte
    INSERTMEDIA: 'Invoegen'
    LINK: 'Link'
    LINKANCHOR: 'Anker op deze pagina'
    LINKDESCR: 'Link omschrijving'
    LINKEMAIL: 'Emailadres'
    LINKEXTERNAL: 'Een andere website'
    LINKFILE: 'Een bestand downloaden'
    LINKINTERNAL: 'Pagina op deze site'
    LINKOPENNEWWIN: 'Link in een nieuw venster openen?'
    LINKTO: 'Verwijs naar'
    PAGE: Pagina
    URL: URL
    URLNOTANOEMBEDRESOURCE: '{url} kon niet worden omgezet in een media-bron.'
    UpdateMEDIA: 'Media bijwerken'
  Image:
    PLURALNAME: Bestanden
    SINGULARNAME: Bestand
  Image_Cached:
    PLURALNAME: Bestanden
    SINGULARNAME: Bestand
  Image_iframe_ss:
    TITLE: 'Afbeelding uploaden'
  LeftAndMain:
    CANT_REORGANISE: 'Je hebt geen rechten hiervoor'
    DELETED: Verwijderd.
    DropdownBatchActionsDefault: Acties
    HELP: Help
    PAGETYPE: 'Pagina type: '
    PERMAGAIN: 'U bent uitgelogd uit het CMS.  Als U weer wilt inloggen vul dan uw gebruikersnaam en wachtwoord hier beneden in.'
    PERMALREADY: 'Helaas, dat deel van het CMS is niet toegankelijk voor U. Hieronder kunt U als iemand anders inloggen.'
    PERMDEFAULT: 'Geef uw e-mailadres en wachtwoord voor toegang tot het CMS.'
    PLEASESAVE: 'Deze pagina kon niet bijgewerkt worden, omdat deze nog niet is bewaard.'
    PreviewButton: Voorbeeld
    REORGANISATIONSUCCESSFUL: 'Menu-indeling is aangepast'
    SAVEDUP: Opgeslagen
    ShowAsList: 'Laat als lijst zien'
    TooManyPages: 'Te veel pagina''s'
    ValidationError: 'Validatiefout'
    VersionUnknown: onbekend
  LeftAndMain_Menu_ss:
    Hello: Hallo
    LOGOUT: 'Uitloggen'
  LoginAttempt:
    Email: 'Email adres '
    IP: 'IP Adres'
    PLURALNAME: 'Pogingen om in te loggen'
    SINGULARNAME: 'Pogingen om in te loggen'
    Status: Status
  Member:
    ADDGROUP: 'Groep toevoegen'
    BUTTONCHANGEPASSWORD: 'Wachtwoord veranderen'
    BUTTONLOGIN: 'Inloggen'
    BUTTONLOGINOTHER: 'Als iemand anders inloggen'
    BUTTONLOSTPASSWORD: 'Ik ben mijn wachtwoord vergeten...'
    CANTEDIT: 'Je hebt geen rechten hiervoor'
    CONFIRMNEWPASSWORD: 'Bevestig het nieuwe wachtwoord'
    CONFIRMPASSWORD: 'Bevestig wachtwoord'
    DATEFORMAT: 'Datum formaat'
    DefaultAdminFirstname: 'Standaard Beheerder'
    DefaultDateTime: Standaard
    EMAIL: Email
    EMPTYNEWPASSWORD: 'Het nieuwe wachtwoord mag niet leeg zijn, probeer opnieuw'
    ENTEREMAIL: 'Typ uw e-mailadres om een link te ontvangen waarmee u uw wachtwoord kunt resetten.'
    ERRORLOCKEDOUT2: 'Uw account is tijdelijk uitgeschakeld als gevolg van te veel mislukte pogingen om in te loggen. Probeer het over {count} minuten aub.'
    ERRORNEWPASSWORD: 'Het nieuwe wachtwoord komt niet overeen met de bevestiging, probeer het nogmaals'
    ERRORPASSWORDNOTMATCH: 'Huidige wachtwoord kom niet overeen, probeer het nogmaals'
    FIRSTNAME: 'Voornaam'
    INTERFACELANG: 'Interface Taal'
    INVALIDNEWPASSWORD: 'Dit is geen goed wachtwoord: {password}'
    LOGGEDINAS: 'Je bent ingelogd als {name}.'
    NEWPASSWORD: 'Nieuw Wachtwoord'
    NoPassword: 'Er is geen wachtwoord voor deze gebruiker.'
    PASSWORD: Wachtwoord
    PLURALNAME: Leden
    REMEMBERME: 'Wachtwoord onthouden voor de volgende keer?'
    SINGULARNAME: Lid
    SUBJECTPASSWORDCHANGED: 'Uw wachtwoord is veranderd'
    SUBJECTPASSWORDRESET: 'Link om Uw wachtwoord opnieuw aan te maken'
    SURNAME: Achternaam
    TIMEFORMAT: 'Tijd formaat'
    VALIDATIONMEMBEREXISTS: 'Er bestaat al een lid met dit emailadres, %s'
    ValidationIdentifierFailed: 'Een bestaande gebruiker #{id} kan niet dezelfde unieke velden hebben ({name} = {value}))'
    WELCOMEBACK: 'Welkom terug {firstname}'
    YOUROLDPASSWORD: 'Uw oude wachtwoord'
    belongs_many_many_Groups: Groepen
    db_LastVisited: 'Datum van het laatste bezoek'
    db_Locale: 'Interface taal'
    db_LockedOutUntil: 'Gesloten tot'
    db_NumVisit: 'Aantal bezoeken'
    db_Password: Wachtwoord
    db_PasswordExpiry: 'Wachtwoord Vervaldatum'
  MemberAuthenticator:
    TITLE: 'Email &amp; Wachtwoord'
  MemberDatetimeOptionsetField:
    AMORPM: 'AM (Ante meridiem) of PM (Post meridiem)'
    Custom: Aangepast
    DATEFORMATBAD: 'Datum is niet correct opgegeven'
    DAYNOLEADING: 'Dag van de maand zonder voorloop-nul'
    DIGITSDECFRACTIONSECOND: 'Een of meer cijfers die een decimale fractie van een seconde'
    FOURDIGITYEAR: 'jaar (yyyy)'
    FULLNAMEMONTH: 'Volledige naam van de maand (Bijv. Juni)'
    HOURNOLEADING: 'Uur zonder voorloopnul'
    MINUTENOLEADING: 'Minuut zonder voorloopnul'
    MONTHNOLEADING: 'Dag van de maand zonder voorloop-nul'
    Preview: Voorbeeld
    SHORTMONTH: 'Korte naam van de maand (Bijv. Jun)'
    TWODIGITDAY: 'Dag van de maand (met voorloop-nul)'
    TWODIGITHOUR: 'Twee cijfer van het uur (00 tot 23)'
    TWODIGITMINUTE: 'Minuten met voorloop-nul (00 tot 59)'
    TWODIGITMONTH: 'Maand in twee cijfers (01 = januari, enz.)'
    TWODIGITSECOND: 'Twee cijfer van het uur (00 tot 23)'
    TWODIGITYEAR: 'Twee-cijferig jaar'
    Toggle: 'Toon opmaak hulp'
  MemberImportForm:
    Help1: '<p>Importeer leden in <em>CSV</em> formaat (Kommagescheiden bestandsformaat). <small><a href="#" class="toggle-advanced">Toon geavanceerd gebruik</a></small></p>'
    Help2: "<div class=\"advanced\">\n\t<h4>Advanced usage</h4>\n\t<ul>\n\t<li>Allowed columns: <em>%s</em></li>\n\t<li>Existing users are matched by their unique <em>Code</em> property, and updated with any new values from\n\tthe imported file.</li>\n\t<li>Groups can be assigned by the <em>Groups</em> column. Groups are identified by their <em>Code</em> property,\n\tmultiple groups can be separated by comma. Existing group memberships are not cleared.</li>\n\t</ul>\n</div>"
    ResultCreated: '{count} leden aangemaakt'
    ResultDeleted: '%d leden verwijderd'
    ResultNone: 'Geen wijzingen'
    ResultUpdated: '{count} leden bijgewerkt'
  MemberPassword:
    PLURALNAME: 'Gebruikerswachtwoorden'
    SINGULARNAME: 'Gebruikerswachtwoord'
  MemberTableField:
    APPLY_FILTER: 'Filter toepassen'
  ModelAdmin:
    DELETE: Verwijderen
    DELETEDRECORDS: '{count} records verwijderd'
    EMPTYBEFOREIMPORT: 'Vervang gegevens'
    IMPORT: 'Importeren vanuit CSV'
    IMPORTEDRECORDS: '{count} records geïmporteerd'
    NOCSVFILE: 'Selecteer een CSV bestand op uw computer om te importeren'
    NOIMPORT: 'Niks om te importeren'
    RESET: Herstel
    Title: 'Gegevens modellen'
    UPDATEDRECORDS: '{count} records bijgewerkt'
  ModelAdmin_ImportSpec_ss:
    IMPORTSPECLINK: 'Toon specificaties van %s'
    IMPORTSPECFIELDS: 'Database kolommen'
    IMPORTSPECRELATIONS: Relaties
    IMPORTSPECTITLE: 'Specificaties van %s'
  ModelAdmin_Tools_ss:
    FILTER: Filter
    IMPORT: Importeren
  ModelSidebar_ss:
    IMPORT_TAB_HEADER: Importeren
    SEARCHLISTINGS: Zoeken
  MoneyField:
    FIELDLABELAMOUNT: Aantal
    FIELDLABELCURRENCY: Valuta
  NullableField:
    IsNullLabel: 'is nul'
  NumericField:
    VALIDATION: '''{value}'' is geen getal, enkel getallen worden door dit veld geaccepteerd'
  Pagination:
    Page: Pagina
    View: Bekijk
  PasswordValidator:
    LOWCHARSTRENGTH: 'Maak a.u.b. uw wachtwoord sterker door meer van de volgende karakters te gebruiken: %s'
    PREVPASSWORD: 'U heeft dit wachtwoord in het verleden al gebruikt, kies a.u.b. een nieuw wachtwoord.'
    TOOSHORT: 'Het wachtwoord is te kort, het moet minimaal %s karakters hebben'
  Permission:
    AdminGroup: Beheerder
    CMS_ACCESS_CATEGORY: 'CMS Toegang'
    FULLADMINRIGHTS: 'Volledige admin rechten'
    FULLADMINRIGHTS_HELP: 'Impliceert en overstemt alle andere toegewezen rechten.'
    PLURALNAME: Machtigingen
    SINGULARNAME: Machtiging
  PermissionCheckboxSetField:
    AssignedTo: 'toegewezen aan "{title}"'
    FromGroup: 'geërfd van de groep "{title}"'
    FromRole: 'geërfd van de rol "{title}"'
    FromRoleOnGroup: 'geërfd van rol "%s" in groep "%s"'
  PermissionRole:
    OnlyAdminCanApply: 'Alleen admin kan doorvoeren'
    PLURALNAME: Rollen
    SINGULARNAME: Rol
    Title: Titel
  PermissionRoleCode:
    PLURALNAME: 'Machtigingen rol codes'
    SINGULARNAME: 'Machtigingen rol code'
  Permissions:
    PERMISSIONS_CATEGORY: 'Rollen en toegangsrechten'
    UserPermissionsIntro: 'Groepen aan deze gebruiker toewijzen zullen de permissies aanpassen. Zie de sectie groepen voor meer informatie over machtigingen voor afzonderlijke groepen.'
  PhoneNumberField:
    VALIDATION: 'Voer een geldig telefoonnummer in'
  Security:
    ALREADYLOGGEDIN: 'Je hebt niet de juiste rechten, om deze pagina te kunnen bekijken.  Als je een ander account met de juiste rechten hebt, kun je hier opnieuw inloggen.'
<<<<<<< HEAD
    LOSTPASSWORDHEADER: 'Wachtwoord vergeten'
=======
>>>>>>> 7ace6314
    BUTTONSEND: 'Nieuw wachtwoord aanmaken'
    CHANGEPASSWORDBELOW: 'U kunt Uw wachtwoord hier beneden veranderen.'
    CHANGEPASSWORDHEADER: 'Verander Uw wachtwoord'
    ENTERNEWPASSWORD: 'Voer een nieuw wachtwoord in.'
    ERRORPASSWORDPERMISSION: 'U moet ingelogd zijn om Uw wachtwoord te kunnen veranderen!'
    LOGGEDOUT: 'U bent uitgelogd.  Als U weer wilt inloggen kunt U Uw gegevens hier beneden invoeren.'
    LOGIN: 'Meld aan'
    NOTEPAGESECURED: 'Deze pagina is beveiligd. Voer Uw gegevens in en U wordt automatisch doorgestuurd.'
    NOTERESETLINKINVALID: '<p>De link om uw wachtwoord te kunnen wijzigen is niet meer geldig.</p><p>U kunt het <a href="{link1}">opnieuw proberen</a> of uw wachtwoord aanpassen door <a href="{link2}">in te loggen</a>.</p>'
    NOTERESETPASSWORD: 'Voer uw e-mailadres in en we sturen een link waarmee u een nieuw wachtwoord kunt instellen.'
    PASSWORDSENTHEADER: 'Wachtwoord herstel link verzonden naar {email}'
    PASSWORDSENTTEXT: 'Bedankt! Er is een link verstuurt naar {email} om uw wachtwoord te herstellen.'
  SecurityAdmin:
    ACCESS_HELP: 'Bevoegdheid voor bekijken, toevoegen en bewerken van leden, en toewijzen van rechten en rollen aan hen.'
    APPLY_ROLES: 'Pas rollen toe aan groepen'
    APPLY_ROLES_HELP: 'Bewerkingsmogelijkheid van rollen voor groepen. Heeft rechten voor "Beveiligingsectie" nodig.'
    EDITPERMISSIONS: 'Bewerk rechten en IP-adressen bij elke groep'
    EDITPERMISSIONS_HELP: 'Bewerkingsmogelijkheid van Rechten en IP adressen voor groepen. Heeft rechten voor "Beveiligingsectie" nodig.'
    GROUPNAME: 'Groep naam'
    IMPORTGROUPS: 'Importeer groepen'
    IMPORTUSERS: 'Importeer gebruikers'
    MEMBERS: Leden
    MENUTITLE: Beveiliging
    MemberListCaution: 'Let op: Verwijderen van leden van deze lijst heeft als gevolg dat deze uit alle groepen en de database worden verwijderd'
    NEWGROUP: 'Nieuwe Groep'
    PERMISSIONS: Rechten
    ROLES: Rollen
    ROLESDESCRIPTION: 'In deze sectie kan je rollen toevoegen aan deze groep. Rollen zijn logische groeperingen van rechten die in het Rollen tapblad gewijzigd kunnen worden.'
    TABROLES: Rollen
    Users: Gebruikers
  SecurityAdmin_MemberImportForm:
    BtnImport: 'Importeer'
    FileFieldLabel: 'CSV Bestand <small>(Toegestane extensies: *.csv)</small>'
  SilverStripeNavigator:
    Auto: Automatisch
    ChangeViewMode: 'Wijzig weergavemodus'
    Desktop: Desktop
    DualWindowView: 'Dubbelvenster'
    Edit: Bewerken
    EditView: 'Bewerkmodus'
    Mobile: Mobiel
    PreviewState: 'Voorbeeldstatus'
    PreviewView: 'Voorbeeldmodus'
    Responsive: Responsive
    SplitView: 'Split-modus'
    Tablet: Tablet
    ViewDeviceWidth: 'Selecteer een voorbeeldbreedte'
    Width: breedte
  SiteTree:
    TABMAIN: Hoofdgedeelte
  TableListField:
    CSVEXPORT: 'Exporteer naar CSV'
    Print: Afdrukken
  TableListField_PageControls_ss:
    OF: van
  TimeField:
    VALIDATEFORMAT: 'Vul een geldige datumformaat in ({format})'
  ToggleField:
    LESS: minder
    MORE: meer
  UploadField:
    ATTACHFILE: 'Voeg een bestand toe'
    ATTACHFILES: 'Voeg bestanden toe'
    AttachFile: 'Voeg bestand(en) toe'
    CHOOSEANOTHERFILE: 'Kies een ander bestand'
    CHOOSEANOTHERINFO: 'Vervang dit bestand met een ander uit de bestandsopslag'
    DELETE: 'Volledig verwijderen'
    DELETEINFO: 'Verwijder dit bestand uit bestandsopslag van de website.'
    DOEDIT: Opslaan
    DROPFILE: 'Bestand hiernaar toe slepen'
    DROPFILES: 'Sleep hier je bestanden'
    Dimensions: Afmeting
    EDIT: Bewerken
    EDITINFO: 'Bewerk dit bestand'
    FIELDNOTSET: 'Bestandsinformatie niet gevonden'
    FROMCOMPUTER: 'Vanaf computer'
    FROMCOMPUTERINFO: 'Kies uit bestanden'
    FROMFILES: 'Bestaande bestanden'
    HOTLINKINFO: 'Info: Deze afbeelding wordt hotlinked. Zorg ervoor dat u de machtigingen van de oorspronkelijke site maker om dit te doen.'
    MAXNUMBEROFFILES: 'Maximale aantal van {count} bestand(en) overschreden.'
    MAXNUMBEROFFILESONE: 'Kan slechts één bestand uploaden'
    MAXNUMBEROFFILESSHORT: 'Kan alleen {count} bestanden uploaden'
    OVERWRITEWARNING: 'Bestand met dezelfde naam bestaat al'
    REMOVE: Verwijder
    REMOVEINFO: 'Verwijder (ontkoppel) dit bestand, maar behoud het in bestandsopslag van de website.'
    STARTALL: 'Start alle'
    Saved: Opgeslagen
    UPLOADSINTO: 'Wordt opgeslagen in /{path}'
  Versioned:
    has_many_Versions: Versies<|MERGE_RESOLUTION|>--- conflicted
+++ resolved
@@ -462,10 +462,6 @@
     VALIDATION: 'Voer een geldig telefoonnummer in'
   Security:
     ALREADYLOGGEDIN: 'Je hebt niet de juiste rechten, om deze pagina te kunnen bekijken.  Als je een ander account met de juiste rechten hebt, kun je hier opnieuw inloggen.'
-<<<<<<< HEAD
-    LOSTPASSWORDHEADER: 'Wachtwoord vergeten'
-=======
->>>>>>> 7ace6314
     BUTTONSEND: 'Nieuw wachtwoord aanmaken'
     CHANGEPASSWORDBELOW: 'U kunt Uw wachtwoord hier beneden veranderen.'
     CHANGEPASSWORDHEADER: 'Verander Uw wachtwoord'
