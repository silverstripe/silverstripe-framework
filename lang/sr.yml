--- conflicted
+++ resolved
@@ -353,24 +353,6 @@
   MemberDatetimeOptionsetField:
     AMORPM: "AM (Ante meridiem) or PM (Post meridiem)"
     Custom: Прилагођен
-<<<<<<< HEAD
-    DATEFORMATBAD: 'Неисправан формат датума'
-    DAYNOLEADING: 'Дан у месецу без водеће нуле'
-    DIGITSDECFRACTIONSECOND: 'Једна или више цифара које предстаљају десети део секунде'
-    FOURDIGITYEAR: 'Четвороцифрена година'
-    FULLNAMEMONTH: 'Пуно име месеца (нпр. Јун)'
-    MINUTENOLEADING: 'Минуте без водеће нуле'
-    MONTHNOLEADING: 'Месец без водеће нуле'
-    Preview: Претходни преглед
-    SHORTMONTH: 'Кратко име месеца (нпр. Сепt)'
-    TWODIGITDAY: 'Двоцифрени дан месеца'
-    TWODIGITHOUR: 'Две цифре сати (00 до 23)'
-    TWODIGITMINUTE: 'Две цифре минута (00 до 59)'
-    TWODIGITMONTH: 'Двоцифрени месец (01=Јануар итд)'
-    TWODIGITSECOND: 'Две цифре секунди (00 до 59)'
-    TWODIGITYEAR: 'Двоцифрена година'
-    Toggle: 'Прикажи помоћ за форматирање'
-=======
     DATEFORMATBAD: "Неисправан формат датума"
     DAYNOLEADING: "Дан у месецу без водеће нуле"
     DIGITSDECFRACTIONSECOND: "Једна или више цифара које предстаљају десети део секунде"
@@ -387,7 +369,6 @@
     TWODIGITSECOND: "Две цифре секунди (00 до 59)"
     TWODIGITYEAR: "Двоцифрена година"
     Toggle: "Прикажи помоћ за форматирање"
->>>>>>> 179996b5
   MemberImportForm:
     Help1: "<p>Увези кориснике у <em>CSV</em> формату (зарезима раздвојене вредности). <small><a href=\"#\" class=\"toggle-advanced\">Прикажи напредно коришћење</a></small></p>"
     ResultCreated: "Креирано {count} чланова"
