--- conflicted
+++ resolved
@@ -181,15 +181,9 @@
     DELETE: 'Supprimer {type}'
     DISALLOWEDFILETYPE: 'Ce type de fichier n’est pas autorisé'
     FILE: Fichier
-<<<<<<< HEAD
-    FROMCOMPUTER: 'À partir de votre ordinateur'
-    FROMFILESTORE: 'Depuis le magasin de fichier'
-    NOSOURCE: 'Choisir un fichier à attacher'
-=======
     FROMCOMPUTER: 'Depuis votre ordinateur'
     FROMFILESTORE: 'Depuis les archives'
     NOSOURCE: 'Choisir un fichier à joindre'
->>>>>>> eeb1f8ae
     REPLACE: 'Remplacer {type}'
   FileIFrameField_iframe.ss:
     TITLE: 'Iframe de chargement d’images'
@@ -333,11 +327,7 @@
     PERMAGAIN: 'Vous avez été déconnecté du CMS. Si vous voulez vous reconnecter, entrez un nom d''utilisateur et un mot de passe ci-dessous.'
     PERMALREADY: 'Désolé, mais vous ne pouvez pas accéder à cette partie du CMS. Si vous voulez changer d''identité, faites le ci-dessous'
     PERMDEFAULT: 'Saisissez votre adresse de courriel et votre mot de passe pour accéder au CMS.'
-<<<<<<< HEAD
-    PLEASESAVE: 'Enregistez la page s''il vous plaît : Cette page ne pouvait pas être actualisée, car elle n''a pas encore été enregistrée.'
-=======
     PLEASESAVE: 'Enregistrez la page s’il vous plaît&nbsp;: elle ne pouvait pas être mise à jour car elle n’avait pas encore été sauvegardée.'
->>>>>>> eeb1f8ae
     PreviewButton: Aperçu
     REORGANISATIONSUCCESSFUL: 'L’arbre du site a été bien réorganisé.'
     SAVEDUP: Enregistré.
@@ -464,11 +454,7 @@
     AdminGroup: Administrateur
     CMS_ACCESS_CATEGORY: 'Accès au CMS'
     FULLADMINRIGHTS: 'Droits d''administration complets'
-<<<<<<< HEAD
-    FULLADMINRIGHTS_HELP: 'Implique et écrase toute les autres permissions assignées.'
-=======
     FULLADMINRIGHTS_HELP: 'Implique et prévaut sur toutes les autres autorisations assignées.'
->>>>>>> eeb1f8ae
     PLURALNAME: Autorisations
     SINGULARNAME: Autorisation
   PermissionCheckboxSetField:
@@ -543,11 +529,7 @@
     CSVEXPORT: 'Exporter vers un fichier CSV'
     PRINT: Imprimer
     Print: Imprimer
-<<<<<<< HEAD
-    SELECT: 'Sélectionner:'
-=======
     SELECT: 'Sélectionner&nbsp;:'
->>>>>>> eeb1f8ae
   TableListField.ss:
     NOITEMSFOUND: 'Aucun élément n’a été trouvé'
     SORTASC: 'Classer en ordre croissant'
@@ -555,11 +537,7 @@
   TableListField_PageControls.ss:
     DISPLAYING: 'Affichage de'
     OF: de
-<<<<<<< HEAD
-    TO: à
-=======
     TO: 'à'
->>>>>>> eeb1f8ae
     VIEWFIRST: 'Voir premier'
     VIEWLAST: 'Voir dernier'
     VIEWNEXT: 'Voir suivant'
