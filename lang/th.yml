th:
  AssetAdmin:
    ALLOWEDEXTS: 'Allowed extensions'
    NEWFOLDER: สร้างโฟลเดอร์ใหม่
  AssetTableField:
    CREATED: อัพโหลดครั้งแรก
    DIM: สัดส่วนกว้างยาว
    FILENAME: ชื่อไฟล์
    FOLDER: โฟลเดอร์
    LASTEDIT: เปลี่ยนแปลงล่าสุด
    OWNER: เจ้าของ
    SIZE: ขนาด
    TITLE: ชื่อ
    TYPE: ชนิด
    URL: URL
  AssetUploadField:
    ChooseFiles: เลือกไฟล์
    DRAGFILESHERE: ลากไฟล์มาไว้ที่นี่
    DROPAREA: พื้นที่วางข้อมูล
    EDITALL: แก้ไขทั้งหมด
    EDITANDORGANIZE: 'แก้ไข & จัดระเบียบ'
    EDITINFO: แก้ไขไฟล์
    FILES: ไฟล์
    FROMCOMPUTER: เลือกไฟล์จากคอมพิวเตอร์ของคุณ
    FROMCOMPUTERINFO: อัพโหลดจากเครื่องคอมพิวเตอร์ของคุณ
    TOTAL: รวมทั้งหมด
    TOUPLOAD: เลือกไฟล์ที่ต้องการอัพโหลด...
    UPLOADINPROGRESS: 'Please wait… upload in progress'
    UPLOADOR: หรือ
  BBCodeParser:
    ALIGNEMENT: Alignment
    ALIGNEMENTEXAMPLE: 'right aligned'
    BOLD: ข้อความตัวหนา
    BOLDEXAMPLE: ตัวหนา
    CODE: 'Code Block'
    CODEDESCRIPTION: 'Unformatted code block'
    CODEEXAMPLE: 'Code block'
    COLORED: 'Colored text'
    COLOREDEXAMPLE: 'blue text'
    EMAILLINK: ลิงก์อีเมล
    EMAILLINKDESCRIPTION: สร้างลิงค์ให้กับที่อยู่อีเมล์
<<<<<<< HEAD
    IMAGE: 'รูปภาพ'
    IMAGEDESCRIPTION: 'แสดงรูปภาพในหน้าบทความของคุณ'
=======
    IMAGE: รูปภาพ
    IMAGEDESCRIPTION: แสดงรูปภาพในหน้าบทความของคุณ
>>>>>>> d888ea5e
    ITALIC: ข้อความตัวเอียง
    ITALICEXAMPLE: ตัวเอียง
    LINK: ลิงก์เว็บไซต์
    LINKDESCRIPTION: 'ลิงก์ไปที่เว็บไซต์อื่นๆ หรือ URL อื่นๆ'
    STRUCK: ข้อความแบบขีดเส้นใต้
    STRUCKEXAMPLE: Struck-out
    UNDERLINE: 'Underlined Text'
    UNDERLINEEXAMPLE: ยังไม่ได้กำหนด
    UNORDERED: 'Unordered list'
    UNORDEREDDESCRIPTION: 'Unordered list'
    UNORDEREDEXAMPLE1: 'unordered item 1'
  BackLink_Button.ss:
    Back: ย้อนกลับ
  BasicAuth:
    ENTERINFO: กรุณากรอกชื่อผู้ใช้และรหัสผ่าน
    ERRORNOTADMIN: ผู้ใช้งานรายดังกล่าวไม่ใช่ผู้ดูแลระบบ
    ERRORNOTREC: 'That username / password isn''t recognised'
  Boolean:
    0: ไม่ตกลง
    ANY: ใดๆ
    1: ตกลง
  CMSLoadingScreen.ss:
    LOADING: กำลังโหลด...
    REQUIREJS: 'CMS ตัวนี้จำเป็นต้องมีการเปิดใช้งานจาวาสคริปต์'
  CMSMain:
    ACCESS: 'เข้าไปในส่วนของ ''{title}'''
    ACCESSALLINTERFACES: 'เข้าถึงพื้นที่ในส่วนของ CMS ทั้งหมด'
    ACCESSALLINTERFACESHELP: 'Overrules more specific access settings.'
    SAVE: บันทึก
  CMSProfileController:
    MENUTITLE: 'My Profile'
  ChangePasswordEmail.ss:
    CHANGEPASSWORDTEXT1: คุณได้เปลี่ยนรหัสผ่านสำหรับ
    CHANGEPASSWORDTEXT2: 'คุณสามารถใช้ข้อมูลส่วนตัวต่อไปนี้เพื่อเข้าสู่ระบบ:'
    EMAIL: อีเมล
    HELLO: สวัสดี
    PASSWORD: รหัสผ่าน
  CheckboxField:
    - ไม่ตกลง
    - ตกลง
  ComplexTableField:
    CLOSEPOPUP: ปิดหน้าต่างป๊อปอัพ
    SUCCESSADD2: 'เพิ่มแล้ว {name}'
    SUCCESSEDIT: 'บันทึกแล้ว %s %s %s'
  ComplexTableField.ss:
    ADDITEM: 'เพิ่ม %s'
    NOITEMSFOUND: ไม่พบรายการที่ต้องการ
    SORTASC: จัดเรียงจากน้อยมามาก
    SORTDESC: จัดเรียงจากมากไปน้อย
  ComplexTableField_popup.ss:
    NEXT: ถัดไป
    PREVIOUS: ก่อนหน้า
  ConfirmedPasswordField:
    ATLEAST: 'Passwords must be at least {min} characters long.'
    BETWEEN: 'รหัสผ่านต้องมีความยาวตัวอักษรอย่างน้อย {min} ถึง {max} ตัวอักษร'
    MAXIMUM: 'Passwords must be at most {max} characters long.'
    SHOWONCLICKTITLE: เปลี่ยนรหัสผ่าน
  CreditCardField:
    FIRST: แรก
    FOURTH: ที่สี่
    SECOND: วินาที
    THIRD: ที่สาม
  CurrencyField:
    CURRENCYSYMBOL: $
  DataObject:
    PLURALNAME: 'Data Objects'
    SINGULARNAME: 'Data Object'
  Date:
    DAY: วัน
    DAYS: วัน
    HOUR: ชั่วโมง
    HOURS: ชั่วโมง
    MIN: นาที
    MINS: นาที
    MONTH: เดือน
    MONTHS: เดือน
    SEC: วินาที
    SECS: วินาที
    TIMEDIFFAGO: '{difference} ago'
    TIMEDIFFIN: 'in {difference}'
    YEAR: ปี
    YEARS: ปี
  DateField:
    NOTSET: ไม่ต้องตั้งค่า
    TODAY: วันนี้
    VALIDDATEFORMAT2: 'Please enter a valid date format ({format})'
    VALIDDATEMAXDATE: 'Your date has to be older or matching the maximum allowed date ({date})'
    VALIDDATEMINDATE: 'Your date has to be newer or matching the minimum allowed date ({date})'
  DatetimeField:
    NOTSET: ไม่ต้องกำหนด
  Director:
    INVALID_REQUEST: การร้องขอไม่ถูกต้อง
  DropdownField:
    CHOOSE: (เลือก)
  EmailField:
    VALIDATION: กรุณากรอกที่อยู่อีเมล
  Email_BounceRecord:
    PLURALNAME: 'Email Bounce Records'
    SINGULARNAME: 'Email Bounce Record'
  Enum:
    ANY: ใดๆ
  File:
    AviType: 'ไฟล์วีดีโอ AVI'
    Content: เนื้อหา
    CssType: 'ไฟล์ CSS'
    DmgType: 'Apple disk image'
    DocType: 'เอกสาร Word'
    Filename: ชื่อไฟล์
    GifType: 'รูปภาพ GIF - ดีสำหรับแผนผังหรือไดอะแกรม'
    GzType: 'ไฟล์บีบอัดข้อมูล GZIP'
    HtlType: 'ไฟล์ HTML'
    HtmlType: 'ไฟล์ HTML'
    INVALIDEXTENSION: 'Extension is not allowed (valid: {extensions})'
    INVALIDEXTENSIONSHORT: ส่วนเสริมไม่ได้รับอนุญาตให้ใช้งาน
    IcoType: รูปไอคอน
    JpgType: 'รูปภาพ JPEG - ดีสำหรับภาพถ่าย'
    JsType: ไฟล์จาวาสคริปต์
    Mp3Type: 'ไฟล์เสียง MP3'
    MpgType: 'ไฟล์วีดีโอ MPEG'
    NOFILESIZE: ขนาดไฟล์มีขนาดเป็นศูนย์
    NOVALIDUPLOAD: 'File is not a valid upload'
    Name: ชื่อ
    PLURALNAME: ไฟล์
    PdfType: 'ไฟล์ Adobe Acrobat PDF'
    PngType: 'รูปภาพ PNG - ดีสำหรับรูปแบบที่มีเป้าหมายสำหรับใช้งานทั่วไป'
    SINGULARNAME: ไฟล์
    TOOLARGE: 'Filesize is too large, maximum {size} allowed'
    TOOLARGESHORT: 'ขนาดไฟล์เกินจำนวนที่จำกัดไว้ {size}'
    TiffType: 'ไฟล์รูปภาพ TIF'
    Title: ชื่อ
    WavType: 'ไฟล์เสียง WAV'
    XlsType: 'สเปรดชีท Excel'
    ZipType: 'ไฟล์บีบอัดข้อมูล ZIP'
  FileIFrameField:
    ATTACH: 'แนบ {type}'
    ATTACHONCESAVED: '{type}s can be attached once you have saved the record for the first time.'
    ATTACHONCESAVED2: 'Files can be attached once you have saved the record for the first time.'
    DELETE: 'ลบ {type}'
    DISALLOWEDFILETYPE: 'This filetype is not allowed to be uploaded'
    FILE: ไฟล์
    FROMCOMPUTER: จากเครื่องคอมพิวเตอร์ของคุณ
    FROMFILESTORE: จากพื้นที่จัดเก็บไฟล์
    NOSOURCE: กรุณาเลือกไฟล์แหล่งข้อมูลที่ต้องการแนบไฟล์
    REPLACE: 'แทนที่ {type}'
  FileIFrameField_iframe.ss:
    TITLE: 'Image Uploading Iframe'
  Filesystem:
    SYNCRESULTS: 'Sync complete: {createdcount} items created, {deletedcount} items deleted'
  Folder:
    PLURALNAME: โฟลเดอร์
    SINGULARNAME: โฟลเดอร์
  ForgotPasswordEmail.ss:
    HELLO: สวัสดี
    TEXT1: นี่คือ
    TEXT2: ลิงค์รีเซ็ตรหัสผ่าน
    TEXT3: สำหรับ
  Form:
    FIELDISREQUIRED: '%s เป็นข้อมูลที่จำเป็น'
    SubmitBtnLabel: ไป
    VALIDATIONCREDITNUMBER: 'Please ensure you have entered the {number} credit card number correctly'
    VALIDATIONNOTUNIQUE: 'The value entered is not unique'
    VALIDATIONPASSWORDSDONTMATCH: รหัสผ่านไม่ตรงกัน
    VALIDATIONPASSWORDSNOTEMPTY: รหัสผ่านไม่สามารถเว้นว่างได้
    VALIDATIONSTRONGPASSWORD: 'Passwords must have at least one digit and one alphanumeric character'
    VALIDATOR: Validator
    VALIDCURRENCY: กรุณากรอกสกุลเงินที่ถูกต้อง
  FormField:
    NONE: ไม่มี
  GridAction:
    DELETE_DESCRIPTION: ลบ
    Delete: ลบ
    UnlinkRelation: ยกเลิกการลิงก์
  GridField:
    Add: 'เพิ่ม {name}'
    Filter: ตัวกรองข้อมูล
    FilterBy: กรองข้อมูลจาก
    Find: ค้นหา
    LEVELUP: 'Level up'
    LinkExisting: ลิงก์ที่มีอยู่
    NewRecord: 'ใหม่ %s'
    NoItemsFound: ไม่พบรายการที่ต้องการ
    PRINTEDAT: ถูกสั่งพิมพ์ที่
    PRINTEDBY: พิมพ์โดย
    PlaceHolder: 'ค้นหา {type}'
    PlaceHolderWithLabels: 'Find {type} by {name}'
    RelationSearch: 'Relation search'
    ResetFilter: รีเซ็ต
  GridFieldAction_Delete:
    DeletePermissionsFailure: ไม่ได้รับสิทธิ์ให้ลบได้
  GridFieldDetailForm:
    CancelBtn: ยกเลิก
    Create: สร้าง
    Delete: ลบ
    DeletePermissionsFailure: 'No delete permissions'
    Deleted: 'ลบ %s %s แล้ว'
    Save: บันทึก
    Saved: 'บันทึกแล้ว %s %s'
  GridFieldItemEditView.ss: null
  Group:
    AddRole: เพิ่มบทบาทให้กับกลุ่มนี้
    Code: รหัสกลุ่ม
    DefaultGroupTitleAdministrators: ผู้ดูและระบบ
    DefaultGroupTitleContentAuthors: ผู้แต่งเนื้อหา
    Description: คำอธิบาย
    GroupReminder: 'หากคุณเลือกกลุ่มแม่, กลุ่มดังกล่าวนี้จะถึงบทบาททั้งหมดของกลุ่มแม่มา'
    Locked: 'ล็อค?'
    NoRoles: ไม่พบบทบาทที่ต้องการ
    PLURALNAME: กลุ่ม
    Parent: กลุ่มหลักต้นทาง
    RolesAddEditLink: เพิ่ม/แก้ไขบทบาท
    SINGULARNAME: กลุ่ม
    Sort: จัดลำดับ
    has_many_Permissions: สิทธิ์
    many_many_Members: สมาชิก
  GroupImportForm:
    Help1: '<p>Import one or more groups in <em>CSV</em> format (comma-separated values). <small><a href="#" class="toggle-advanced">Show advanced usage</a></small></p>'
    Help2: '<div class="advanced">	<h4>Advanced usage</h4>	<ul>	<li>Allowed columns: <em>%s</em></li>	<li>Existing groups are matched by their unique <em>Code</em> value, and updated with any new values from the 	imported file</li>	<li>Group hierarchies can be created by using a <em>ParentCode</em> column.</li>	<li>Permission codes can be assigned by the <em>PermissionCode</em> column. Existing permission codes are not	cleared.</li>	</ul></div>'
    ResultCreated: 'สร้างกลุ่มแล้ว {count} กลุ่ม'
    ResultDeleted: 'ลบกลุ่มแล้ว %d กลุ่ม'
    ResultUpdated: 'อัพเดทแล้ว %d กลุ่ม'
  Hierarchy:
    InfiniteLoopNotAllowed: 'Infinite loop found within the "{type}" hierarchy. Please change the parent to resolve this'
  HtmlEditorField:
    ADDURL: 'เพิ่ม URL'
    ADJUSTDETAILSDIMENSIONS: 'รายละเอียด &amp; ขนาดสัดส่วน'
    ANCHORVALUE: Anchor
    BUTTONINSERT: แทรก
    BUTTONINSERTLINK: แทรกลิงค์
    BUTTONREMOVELINK: ลบลิงค์
    BUTTONUpdate: อัพเดท
<<<<<<< HEAD
    CAPTIONTEXT: 'ข้อความคำอธิบายใต้ภาพ'
=======
    CAPTIONTEXT: ข้อความคำอธิบายใต้ภาพ
>>>>>>> d888ea5e
    CSSCLASS: 'การจัดวาง / รูปแบบ'
    CSSCLASSCENTER: 'Centered, on its own.'
    CSSCLASSLEFT: 'On the left, with text wrapping around.'
    CSSCLASSLEFTALONE: 'On the left, on its own.'
    CSSCLASSRIGHT: 'On the right, with text wrapping around.'
    DETAILS: รายละเอียด
    EMAIL: ที่อยู่อีเมล
    FILE: ไฟล์
    FOLDER: โฟลเดอร์
    FROMCMS: 'จาก CMS'
    FROMCOMPUTER: จากคอมพิวเตอร์ของคุณ
    FROMWEB: จากเว็บไซต์
    FindInFolder: ค้นหาในโฟลเดอร์
    IMAGEALT: 'Alternative text (alt)'
    IMAGEALTTEXT: 'Alternative text (alt) - shown if image cannot be displayed'
    IMAGEALTTEXTDESC: 'Shown to screen readers or if image can not be displayed'
    IMAGEDIMENSIONS: ขนาดสัดส่วน
    IMAGEHEIGHTPX: ส่วนสูง
    IMAGETITLE: 'Title text (tooltip) - for additional information about the image'
    IMAGETITLETEXT: 'ข้อความหัวเรื่อง (tooltip)'
    IMAGETITLETEXTDESC: 'For additional information about the image'
    IMAGEWIDTHPX: ความกว้าง
    INSERTMEDIA: แทรกมีเดีย
    LINK: ลิงก์
    LINKANCHOR: 'Anchor on this page'
    LINKDESCR: คำอธิบายลิงค์
    LINKEMAIL: ที่อยู่อีเมล
    LINKEXTERNAL: เว็บไซต์อื่นๆ
    LINKFILE: ดาวน์โหลดไฟล์
    LINKINTERNAL: หน้าเว็บบนเว็บไซต์
    LINKOPENNEWWIN: เปิดลิงค์ในหน้าต่างใหม่
    LINKTO: ลิงค์ไปที่
    PAGE: หน้าเว็บ
    URL: URL
    URLNOTANOEMBEDRESOURCE: 'The URL ''{url}'' could not be turned into a media resource.'
    UpdateMEDIA: อัพเดทมีเดีย
  Image:
    PLURALNAME: ไฟล์
    SINGULARNAME: ไฟล์
  ImageField:
<<<<<<< HEAD
    IMAGE: 'รูปภาพ'
=======
    IMAGE: รูปภาพ
>>>>>>> d888ea5e
  Image_Cached:
    PLURALNAME: ไฟล์
    SINGULARNAME: ไฟล์
  Image_iframe.ss:
    TITLE: 'หน้าต่าง iframe สำหรับอัพโหลดรูปภาพ'
  LeftAndMain:
    CANT_REORGANISE: 'You do not have permission to alter Top level pages. Your change was not saved.'
    DELETED: ลบแล้ว
    DropdownBatchActionsDefault: การกระทำ
    HELP: ช่วยเหลือ
    PAGETYPE: 'ชนิดหน้าเว็บ:'
    PERMAGAIN: 'คุณได้ออกจากระบบของ CMS แล้ว หากคุณต้องการเข้าสู่ระบบอีกครั้ง กรุณากรอกชื่อผู้ใช้งานและรหัสผ่านของคุณด้านล่าง'
    PERMALREADY: 'ขออภัย, คุณไม่สามารถเข้าใช้งานในส่วนนี้ของ CMS ได้ หากคุณต้องการเข้าสู่ระบบในชื่ออื่นได้จากด้านล่าง'
    PERMDEFAULT: 'กรุณาเลือกวิธีการยืนยันตัวบุคคลและกรอกข้อมูลประจำตัวเพื่อเข้าใช้งาน CMS'
    PLEASESAVE: 'กรุณาบันทึกหน้าเว็บ หน้าเว็บนี้ยังไม่สามรถอัพเดทข้อมูลได้ เนื่องจากยังไม่ได้ถูกบันทึกข้อมูล'
    PreviewButton: ดูตัวอย่าง
    REORGANISATIONSUCCESSFUL: 'Reorganised the site tree successfully.'
    SAVEDUP: บันทึกแล้ว
    VersionUnknown: ไม่ทราบ
  LeftAndMain_Menu.ss:
    Hello: สวัสดีค่ะ
    LOGOUT: ออกจากระบบ
  LoginAttempt:
    Email: ที่อยู่อีเมล
    IP: ไอพีเครื่อง
    PLURALNAME: จำนวนครั้งการเข้าสู่ระบบ
    SINGULARNAME: จำนวนครั้งการเข้าสู่ระบบ
    Status: สถานะ
  Member:
    ADDGROUP: เพิ่มกลุ่ม
    BUTTONCHANGEPASSWORD: เปลี่ยนรหัสผ่าน
    BUTTONLOGIN: เข้าสู่ระบบ
    BUTTONLOGINOTHER: 'Log in as someone else'
    BUTTONLOSTPASSWORD: ฉันลืมรหัสผ่านของฉัน
    CANTEDIT: 'You don''t have permission to do that'
    CONFIRMNEWPASSWORD: ยืนยันรหัสผ่านใหม่
    CONFIRMPASSWORD: ยืนยันรหัสผ่าน
    DATEFORMAT: รูปแบบวันที่
    DefaultAdminFirstname: ผู้ดูแลที่กำหนดไว้เริ่มต้น
    DefaultDateTime: ค่าเริ่มต้น
    EMAIL: อีเมล
    EMPTYNEWPASSWORD: 'The new password can''t be empty, please try again'
    ENTEREMAIL: กรุณากรอกที่อยู่อีเมลเพื่อขอรับลิงก์สำหรับรีเซ็ตรหัสผ่านใหม่
    ERRORLOCKEDOUT: 'Your account has been temporarily disabled because of too many failed attempts at logging in. Please try again in 20 minutes.'
    ERRORNEWPASSWORD: 'You have entered your new password differently, try again'
    ERRORPASSWORDNOTMATCH: 'รหัสผ่านไม่ตรงกัน กรุณาลองใหม่อีกครั้ง'
    ERRORWRONGCRED: 'That doesn''t seem to be the right e-mail address or password. Please try again.'
    FIRSTNAME: ชื่อจริง
    INTERFACELANG: ภาษาสำหรับหน้าจอติดต่อผู้ใช้
    INVALIDNEWPASSWORD: 'We couldn''t accept that password: {password}'
    LOGGEDINAS: 'You''re logged in as {name}.'
    NEWPASSWORD: รหัสผ่านใหม่
    PASSWORD: รหัสผ่าน
    PLURALNAME: สมาชิก
    REMEMBERME: 'จำรหัสผ่านไว้สำหรับครั้งต่อไป?'
    SINGULARNAME: สมาชิก
    SUBJECTPASSWORDCHANGED: รหัสผ่านได้รับการเปลี่ยนแปลงแล้ว
    SUBJECTPASSWORDRESET: ลิงค์สำหรับรีเซ็ตรหัสผ่านใหม่ของคุณ
    SURNAME: นามสกุล
    TIMEFORMAT: รูปแบบเวลา
    VALIDATIONMEMBEREXISTS: 'A member already exists with the same %s'
    ValidationIdentifierFailed: 'Can''t overwrite existing member #{id} with identical identifier ({name} = {value}))'
    WELCOMEBACK: 'Welcome Back, {firstname}'
    YOUROLDPASSWORD: รหัสผ่านเก่าของคุณ
    belongs_many_many_Groups: กลุ่ม
    db_LastVisited: วันที่เยี่ยมชมล่าสุด
<<<<<<< HEAD
    db_Locale: 'ภาษาสำหรับส่วนอินเทอร์เฟซ'
=======
    db_Locale: ภาษาสำหรับส่วนอินเทอร์เฟซ
>>>>>>> d888ea5e
    db_LockedOutUntil: ออกจากระบบจนกว่า
    db_NumVisit: จำนวนการเข้าชม
    db_Password: รหัสผ่าน
    db_PasswordExpiry: วันที่รหัสผ่านหมดอายุ
  MemberAuthenticator:
    TITLE: 'อีเมล &amp; รหัสผ่าน'
  MemberDatetimeOptionsetField:
    AMORPM: 'AM (Ante meridiem) or PM (Post meridiem)'
    'APPLY FILTER': ประยุกต์ใช้ตัวกรองข้อมูล
    Custom: Custom
    DATEFORMATBAD: รูปแบบวันที่ไม่ถูกต้อง
    DAYNOLEADING: 'Day of month without leading zero'
    DIGITSDECFRACTIONSECOND: 'One or more digits representing a decimal fraction of a second'
    FOURDIGITYEAR: 'Four-digit year'
    FULLNAMEMONTH: 'Full name of month (e.g. June)'
    HOURNOLEADING: 'Hour without leading zero'
    MINUTENOLEADING: 'Minute without leading zero'
    MONTHNOLEADING: 'Month digit without leading zero'
    Preview: ดูตัวอย่าง
    SHORTMONTH: 'Short name of month (e.g. Jun)'
    TOGGLEHELP: 'Toggle formatting help'
    TWODIGITDAY: 'Two-digit day of month'
    TWODIGITHOUR: 'Two digits of hour (00 through 23)'
    TWODIGITMINUTE: 'Two digits of minute (00 through 59)'
    TWODIGITMONTH: 'Two-digit month (01=January, etc.)'
    TWODIGITSECOND: 'Two digits of second (00 through 59)'
    TWODIGITYEAR: 'Two-digit year'
  MemberImportForm:
    Help1: '<p>Import users in <em>CSV format</em> (comma-separated values). <small><a href="#" class="toggle-advanced">Show advanced usage</a></small></p>'
    Help2: '<div class="advanced">	<h4>Advanced usage</h4>	<ul>	<li>Allowed columns: <em>%s</em></li>	<li>Existing users are matched by their unique <em>Code</em> property, and updated with any new values from	the imported file.</li>	<li>Groups can be assigned by the <em>Groups</em> column. Groups are identified by their <em>Code</em> property,	multiple groups can be separated by comma. Existing group memberships are not cleared.</li>	</ul></div>'
    ResultCreated: 'Created {count} members'
    ResultDeleted: 'ลบสมาชิกแล้ว %d สมาชิก'
    ResultNone: ยังไม่มีการเปลี่ยนแปลง
    ResultUpdated: 'Updated {count} members'
  MemberPassword:
    PLURALNAME: รหัสผ่านสมาชิก
    SINGULARNAME: รหัสผ่านสมาชิก
  MemberTableField: null
  ModelAdmin:
    DELETE: ลบ
    DELETEDRECORDS: 'ลบแล้ว {count} รายการ'
    EMPTYBEFOREIMPORT: 'Clear Database before import'
    IMPORT: 'นำเข้าจากไฟล์ CSV'
    IMPORTEDRECORDS: 'นำเข้าแล้ว {count} รายการ'
    NOCSVFILE: 'กรุณาเปิดดูเพื่อเลือกไฟล์ CSV สำหรับนำเข้าข้อมูล'
    NOIMPORT: ไม่มีข้อมูลให้นำเข้า
    RESET: รีเซ็ต
    Title: 'Data Models'
    UPDATEDRECORDS: 'อัพเดทแล้ว {count} รายการ'
  ModelAdmin_ImportSpec.ss:
    IMPORTSPECFIELDS: 'Database columns'
    IMPORTSPECLINK: 'Show Specification for %s'
    IMPORTSPECRELATIONS: Relations
    IMPORTSPECTITLE: 'Specification for %s'
  ModelAdmin_Tools.ss:
    FILTER: กรองข้อมูล
    IMPORT: นำเข้า
  ModelSidebar.ss:
    IMPORT_TAB_HEADER: นำเข้า
    SEARCHLISTINGS: ค้นหา
  MoneyField:
    FIELDLABELAMOUNT: จำนวน
    FIELDLABELCURRENCY: สกุลเงิน
  NullableField:
    IsNullLabel: 'Is Null'
  NumericField:
    VALIDATION: '''{value}'' is not a number, only numbers can be accepted for this field'
  Pagination:
    Page: หน้า
    View: เปิดดู
  Permission:
    AdminGroup: ผู้ดูแลระบบ
    CMS_ACCESS_CATEGORY: 'การเข้าถึง CMS'
    FULLADMINRIGHTS: 'Full administrative rights'
    FULLADMINRIGHTS_HELP: 'Implies and overrules all other assigned permissions.'
    PLURALNAME: สิทธิ์อนุญาต
    SINGULARNAME: สิทธิ์อนุญาต
  PermissionCheckboxSetField:
    AssignedTo: 'assigned to "{title}"'
    FromGroup: 'inherited from group "{title}"'
    FromRole: 'inherited from role "{title}"'
    FromRoleOnGroup: 'inherited from role "%s" on group "%s"'
  PermissionRole:
    OnlyAdminCanApply: เฉพาะผู้ดูแลเท่านั้นที่สามารถนำไปใช้ได้
    PLURALNAME: บทบาท
    SINGULARNAME: บทบาท
    Title: หัวเรื่อง
  PermissionRoleCode:
    PLURALNAME: 'Permission Role Cods'
    SINGULARNAME: 'Permission Role Code'
  Permissions:
    PERMISSIONS_CATEGORY: บทบาทและสิทธิ์การเข้าใช้งาน
    UserPermissionsIntro: 'Assigning groups to this user will adjust the permissions they have. See the groups section for details of permissions on individual groups.'
  PhoneNumberField:
    VALIDATION: กรุณากรอกหมายเลขโทรศัพท์ที่ถูกต้อง
  RelationComplexTableField.ss:
    ADD: เพิ่ม
    CSVEXPORT: 'ส่งออกเป็นไฟล์ CSV'
    NOTFOUND: ไม่พบรายการที่ต้องการ
  Security:
    ALREADYLOGGEDIN: 'คุณไม่จำเป็นต้องเข้ามาที่หน้าเว็บนี้. หากคุณมีบัญชีอื่นๆที่สามารถเข้าถึงหน้าเว็บนี้ได้อยู่แล้ว คุณสามารถ <a href="%s">เข้าสู่ระบบอีกครั้ง</a>'
    BUTTONSEND: ส่งลิงค์รีเซ็ตรหัสผ่านให้กับฉัน
    CHANGEPASSWORDBELOW: คุณสามารถเปลี่ยนรหัสผ่านของคุณได้จากด้านล่าง
    CHANGEPASSWORDHEADER: 'Change your password'
    ENTERNEWPASSWORD: กรุณากรอกรหัสผ่านใหม่ของคุณ
    ERRORPASSWORDPERMISSION: 'คุณต้องเข้าสู่ระบบก่อน จึงจะสามารถเปลี่ยนรหัสผ่านของคุณได้'
    LOGGEDOUT: 'You have been logged out.  If you would like to log in again, enter your credentials below.'
    LOGIN: เข้าสู่ระบบ
    NOTEPAGESECURED: 'That page is secured. Enter your credentials below and we will send you right along.'
    NOTERESETLINKINVALID: '<p>The password reset link is invalid or expired.</p><p>You can request a new one <a href="{link1}">here</a> or change your password after you <a href="{link2}">logged in</a>.</p>'
    NOTERESETPASSWORD: 'Enter your e-mail address and we will send you a link with which you can reset your password'
    PASSWORDSENTHEADER: 'Password reset link sent to ''{email}'''
    PASSWORDSENTTEXT: 'Thank you! A reset link has been sent to ''{email}'', provided an account exists for this email address.'
  SecurityAdmin:
    ACCESS_HELP: 'Allow viewing, adding and editing users, as well as assigning permissions and roles to them.'
    APPLY_ROLES: กำหนดบทบาทให้กลุ่ม
    APPLY_ROLES_HELP: 'Ability to edit the roles assigned to a group. Requires the "Access to ''Users'' section" permission.'
    EDITPERMISSIONS: บริหารการสิทธิ์การเข้าใช้งานสำหรับกลุ่ม
    EDITPERMISSIONS_HELP: 'Ability to edit Permissions and IP Addresses for a group. Requires the "Access to ''Security'' section" permission.'
    GROUPNAME: ชื่อกลุ่มสมาชิก
    IMPORTGROUPS: นำเข้ากลุ่ม
    IMPORTUSERS: นำเข้าผู้ใช้งาน
    MEMBERS: สมาชิก
<<<<<<< HEAD
    MENUTITLE: 'ความปลอดภัย'
=======
    MENUTITLE: ความปลอดภัย
>>>>>>> d888ea5e
    MemberListCaution: 'Caution: Removing members from this list will remove them from all groups and the database'
    NEWGROUP: สร้างกลุ่มใหม่
    PERMISSIONS: สิทธิ์อนุญาต
    ROLES: บทบาท
    ROLESDESCRIPTION: 'Roles are predefined sets of permissions, and can be assigned to groups.<br />They are inherited from parent groups if required.'
    TABROLES: บทบาท
    Users: ผู้ใช้งาน
  SecurityAdmin_MemberImportForm:
    BtnImport: นำเข้า
    FileFieldLabel: 'CSV File <small>(Allowed extensions: *.csv)</small>'
  SilverStripeNavigator:
    Edit: แก้ไข
  SimpleImageField:
    NOUPLOAD: ยังไม่มีรูปภาพที่ถูกอัพโหลด
  SiteTree:
    TABMAIN: หลัก
  TableField:
    ISREQUIRED: 'In %s ''%s'' is required'
  TableField.ss:
    ADD: เพิ่มแถวใหม่
    ADDITEM: 'เพิ่ม %s'
  TableListField:
    CSVEXPORT: 'ส่งข้อมูลออกเป็น CSV'
    PRINT: สั่งพิมพ์
    Print: พิมพ์
    SELECT: เลือก
  TableListField.ss:
    NOITEMSFOUND: ไม่พบรายการที่ต้องการ
    SORTASC: จัดเรียงลำดับจากน้อยมามาก
    SORTDESC: จัดเรียงลำดับจากมากมาน้อย
  TableListField_PageControls.ss:
    DISPLAYING: แสดง
    OF: จาก
    TO: ถึง
    VIEWFIRST: ดูหน้าแรก
    VIEWLAST: เปิดดูหน้าสุดท้าย
    VIEWNEXT: เปิดดูหน้าเว็บถัดไป
    VIEWPREVIOUS: เปิดดูหน้าเว็บก่อนหน้า
  TimeField:
    VALIDATEFORMAT: 'Please enter a valid time format ({format})'
  ToggleField:
    LESS: less
    MORE: เพิ่มเติม
  UploadField:
    ATTACHFILE: แนบไฟล์
    ATTACHFILES: แนบไฟล์
    AttachFile: แนบไฟล์
    DELETE: ลบจากไฟล์
    DELETEINFO: ลบไฟล์นี้ออกจากพื้นที่จัดเก็บไฟล์อย่างถาวร
    DOEDIT: บันทึก
    DROPFILE: ลบไฟล์
    DROPFILES: ลบไฟล์
    Dimensions: ขนาดสัดส่วน
    EDIT: แก้ไข
    EDITINFO: แก้ไขไฟล์นี้
    FIELDNOTSET: ไม่พบข้อมูลเกี่ยวกับไฟล์
    FROMCOMPUTER: จากคอมพิวเตอร์ของคุณ
    FROMCOMPUTERINFO: เลือกจากไฟล์
    FROMFILES: จากไฟล์
    HOTLINKINFO: 'Info: This image will be hotlinked. Please ensure you have permissions from the original site creator to do so.'
    MAXNUMBEROFFILES: 'Max number of {count} file(s) exceeded.'
    MAXNUMBEROFFILESSHORT: 'Can only upload {count} files'
    REMOVE: ลบออก
    REMOVEERROR: พบข้อผิดพลาดในระหว่างการลบไฟล์
    REMOVEINFO: 'ลบไฟล์นี้จากที่นี่ แต่ไม่ต้องลบไฟล์ดังกล่าวจากพื้นที่จัดเก็บไฟล์'
    STARTALL: เริ่มทั้งหมด
    STARTALLINFO: เริ่มการอัพโหลดทั้งหมด
    Saved: บันทึกแล้ว
  Versioned:
    has_many_Versions: เวอร์ชั่น<|MERGE_RESOLUTION|>--- conflicted
+++ resolved
@@ -39,13 +39,8 @@
     COLOREDEXAMPLE: 'blue text'
     EMAILLINK: ลิงก์อีเมล
     EMAILLINKDESCRIPTION: สร้างลิงค์ให้กับที่อยู่อีเมล์
-<<<<<<< HEAD
-    IMAGE: 'รูปภาพ'
-    IMAGEDESCRIPTION: 'แสดงรูปภาพในหน้าบทความของคุณ'
-=======
     IMAGE: รูปภาพ
     IMAGEDESCRIPTION: แสดงรูปภาพในหน้าบทความของคุณ
->>>>>>> d888ea5e
     ITALIC: ข้อความตัวเอียง
     ITALICEXAMPLE: ตัวเอียง
     LINK: ลิงก์เว็บไซต์
@@ -276,11 +271,7 @@
     BUTTONINSERTLINK: แทรกลิงค์
     BUTTONREMOVELINK: ลบลิงค์
     BUTTONUpdate: อัพเดท
-<<<<<<< HEAD
-    CAPTIONTEXT: 'ข้อความคำอธิบายใต้ภาพ'
-=======
     CAPTIONTEXT: ข้อความคำอธิบายใต้ภาพ
->>>>>>> d888ea5e
     CSSCLASS: 'การจัดวาง / รูปแบบ'
     CSSCLASSCENTER: 'Centered, on its own.'
     CSSCLASSLEFT: 'On the left, with text wrapping around.'
@@ -321,11 +312,7 @@
     PLURALNAME: ไฟล์
     SINGULARNAME: ไฟล์
   ImageField:
-<<<<<<< HEAD
-    IMAGE: 'รูปภาพ'
-=======
     IMAGE: รูปภาพ
->>>>>>> d888ea5e
   Image_Cached:
     PLURALNAME: ไฟล์
     SINGULARNAME: ไฟล์
@@ -392,11 +379,7 @@
     YOUROLDPASSWORD: รหัสผ่านเก่าของคุณ
     belongs_many_many_Groups: กลุ่ม
     db_LastVisited: วันที่เยี่ยมชมล่าสุด
-<<<<<<< HEAD
-    db_Locale: 'ภาษาสำหรับส่วนอินเทอร์เฟซ'
-=======
     db_Locale: ภาษาสำหรับส่วนอินเทอร์เฟซ
->>>>>>> d888ea5e
     db_LockedOutUntil: ออกจากระบบจนกว่า
     db_NumVisit: จำนวนการเข้าชม
     db_Password: รหัสผ่าน
@@ -520,11 +503,7 @@
     IMPORTGROUPS: นำเข้ากลุ่ม
     IMPORTUSERS: นำเข้าผู้ใช้งาน
     MEMBERS: สมาชิก
-<<<<<<< HEAD
-    MENUTITLE: 'ความปลอดภัย'
-=======
     MENUTITLE: ความปลอดภัย
->>>>>>> d888ea5e
     MemberListCaution: 'Caution: Removing members from this list will remove them from all groups and the database'
     NEWGROUP: สร้างกลุ่มใหม่
     PERMISSIONS: สิทธิ์อนุญาต
