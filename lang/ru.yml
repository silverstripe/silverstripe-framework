--- conflicted
+++ resolved
@@ -69,11 +69,7 @@
     ACCESS: 'Доступ к разделу ''{title}'''
     ACCESSALLINTERFACES: 'Доступ ко всему интерфейсу CMS'
     ACCESSALLINTERFACESHELP: 'Отменяет индивидуальные настройки прав доступа.'
-<<<<<<< HEAD
-    SAVE: Сохранить
-=======
     SAVE: 'Сохранить'
->>>>>>> eeb1f8ae
   CMSProfileController:
     MENUTITLE: 'Мой профиль'
   ChangePasswordEmail.ss:
@@ -468,13 +464,8 @@
     FromRoleOnGroup: 'перенято из роли "%s" для группы "%s"'
   PermissionRole:
     OnlyAdminCanApply: 'Может применяться только администратором'
-<<<<<<< HEAD
-    PLURALNAME: Роли
-    SINGULARNAME: Роль
-=======
     PLURALNAME: 'Роли'
     SINGULARNAME: 'Роль'
->>>>>>> eeb1f8ae
     Title: Название
   PermissionRoleCode:
     PLURALNAME: 'Коды ролей доступа'
@@ -516,15 +507,9 @@
     MemberListCaution: 'Внимание: при удалении участников из этого списка они будут удалены из всех групп и из базы данных '
     NEWGROUP: 'Новая группа'
     PERMISSIONS: 'Права доступа'
-<<<<<<< HEAD
-    ROLES: Роли
-    ROLESDESCRIPTION: 'Роли представляют собой сочетания различных прав доступа, которые могут быть присвоены группам.<br />При необходимости они наследуются от групп более высокого уровня.'
-    TABROLES: Роли
-=======
     ROLES: 'Роли'
     ROLESDESCRIPTION: 'Роли представляют собой сочетания различных прав доступа, которые могут быть присвоены группам.<br />При необходимости они наследуются от групп более высокого уровня.'
     TABROLES: 'Роли'
->>>>>>> eeb1f8ae
     Users: Пользователи
   SecurityAdmin_MemberImportForm:
     BtnImport: 'Импорт из CSV'
@@ -568,19 +553,11 @@
     AttachFile: 'Прикрепить файл(ы)'
     DELETE: 'Удалить из файлов'
     DELETEINFO: 'Окончательно удалить этот файл с сервера'
-<<<<<<< HEAD
-    DOEDIT: Сохранить
-    DROPFILE: 'перетащите файл сюда'
-    DROPFILES: 'перетащить файлы'
-    Dimensions: Размеры
-    EDIT: Редактировать
-=======
     DOEDIT: 'Сохранить'
     DROPFILE: 'перетащите файл сюда'
     DROPFILES: 'перетащить файлы'
     Dimensions: 'Размеры'
     EDIT: 'Редактировать'
->>>>>>> eeb1f8ae
     EDITINFO: 'Редактировать этот файл'
     FIELDNOTSET: 'Информация о файле не найдена'
     FROMCOMPUTER: 'С диска'
