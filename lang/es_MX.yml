es_MX:
  AssetAdmin:
    NEWFOLDER: "Nueva Carpeta"
  AssetTableField:
    CREATED: "Agregado por primera vez"
    DIM: Dimensiones
    FILENAME: "Nombre del archivo"
    FOLDER: Carpeta
    LASTEDIT: "Modificado por última vez"
    OWNER: Propietario
    SIZE: Tamaño
    TITLE: Título
    TYPE: Tipo
  AssetUploadField:
    ChooseFiles: "Seleccionar archivos"
    DRAGFILESHERE: "Arrastrar archivos acá"
    DROPAREA: "Área de arrastre"
    EDITALL: "Editar todos"
    EDITANDORGANIZE: "Editar y organizar"
    FILES: Archivos
    UPLOADINPROGRESS: "Por favor espera, subida de archivos en progreso"
    UPLOADOR: o
  BBCodeParser:
    ALIGNEMENT: Alineación
    ALIGNEMENTEXAMPLE: "alineado a la derecha"
    BOLD: "Texto en negrita"
    BOLDEXAMPLE: Negrita
    CODE: "Bloque de Código"
    CODEDESCRIPTION: "Bloque de código sin formato"
    CODEEXAMPLE: "Bloque de código"
    COLORED: "Texto coloreado"
    COLOREDEXAMPLE: "texto azul"
    EMAILLINK: "Vínculo a correo-e"
    EMAILLINKDESCRIPTION: "Crea un vínculo a una dirección de correo-e"
    IMAGE: Imagen
    IMAGEDESCRIPTION: "Mostrar imagen en tu mensaje"
    ITALIC: "Texto en itálica"
    ITALICEXAMPLE: itálicas
    LINK: "Vínculo a sitio ewb"
    LINKDESCRIPTION: "Vínculo a otra URL o sitio web"
    STRUCK: "Texto tachado"
    STRUCKEXAMPLE: Tachado
    UNDERLINE: "Texto subrayado"
    UNDERLINEEXAMPLE: "Texto simple"
    UNORDERED: "Lista desordenada"
    UNORDEREDDESCRIPTION: "Lista desordenada"
    UNORDEREDEXAMPLE1: "elemento 1 desordenado"
  BackLink_Button_ss:
    Back: Volver
  BasicAuth:
    ENTERINFO: "Por favor ingresa tu nombre de usuario y contraseña."
    ERRORNOTADMIN: "El usuario no es administrador."
    ERRORNOTREC: "No se reconoce el nombre de usuario / contraseña"
  Boolean:
    ANY: Cualquiera
  CMSLoadingScreen_ss:
    LOADING: Cargando...
  CMSMain:
    ACCESSALLINTERFACES: "Acceder a todas las secciones del CMS"
    ACCESSALLINTERFACESHELP: "Anula la configuració de acceso más específica."
    SAVE: Guardar
  ChangePasswordEmail_ss:
    CHANGEPASSWORDTEXT1: "Usted ha cambiado su contraseña"
    CHANGEPASSWORDTEXT2: "Ahora puedes utilizar las siguientes credenciales para ingresar:"
    EMAIL: "Correo Electrónico"
    HELLO: Hey
    PASSWORD: Contraseña
  ConfirmedPasswordField:
    SHOWONCLICKTITLE: "Cambiar contraseña"
  CreditCardField:
    FIRST: primero
    FOURTH: cuarto
    SECOND: segundo
    THIRD: tercero
  DataObject:
    PLURALNAME: "Datos de objetos"
    SINGULARNAME: "Datos del objeto"
  Date:
    TIMEDIFFAGO: "{difference} atrás"
    TIMEDIFFIN: "en {difference}"
  DateField:
    NOTSET: "no especificada"
    TODAY: ahora
    VALIDDATEFORMAT2: "Por favor ingresar un formato válido de fecha ({format})"
    VALIDDATEMAXDATE: "Tu fecha tiene que ser más antigua o al menos coincidir con la fecha mínima permitida ({date})"
    VALIDDATEMINDATE: "Tu fecha tiene que ser nueva o al menos coincidir con la fecha mínima permitida ({date})"
  Director:
    INVALID_REQUEST: "Solicitud no válida"
  DropdownField:
    CHOOSE: (Seleccione)
  Enum:
    ANY: Cualquiera
  File:
    Content: Contenido
    Filename: "Nombre del archivo"
    NOVALIDUPLOAD: "No es un archivo válido"
    Name: Nombre
    PLURALNAME: Archivos
    SINGULARNAME: Archivo
    Title: Título
  ForgotPasswordEmail_ss:
    HELLO: Hey
    TEXT1: "Estás aquí"
    TEXT2: "vínculo para restablecer la contraseña"
    TEXT3: para
  Form:
    VALIDATIONNOTUNIQUE: "El valor ingresado no es único"
    VALIDATIONPASSWORDSDONTMATCH: "Las contraeñas no son iguales"
    VALIDATIONPASSWORDSNOTEMPTY: "Las contraseñas no pueden estar vacías"
    VALIDATOR: Verificador
  FormField:
    NONE: Ninguno
  GridAction:
    Delete: Eliminar
    UnlinkRelation: Desvincular
  GridField:
    Add: "Agregar {name}"
    Filter: Filtro
    FilterBy: "Filtrar por"
    Find: Buscar
    LEVELUP: "Subir de nivel"
    LinkExisting: "Enlazar existente"
    NewRecord: "Nuevo %s"
    NoItemsFound: "No hay ítems encontrados"
    PRINTEDAT: "Impreso en"
    PRINTEDBY: "Imprimir por"
    PlaceHolder: "Buscar {type}"
    PlaceHolderWithLabels: "Buscar {type} por {name}"
    RelationSearch: "Buscar relación"
    ResetFilter: Resetear
  GridFieldAction_Delete:
    DeletePermissionsFailure: "No borrar permisos"
  Group:
    Code: "Código del grupo"
    DefaultGroupTitleAdministrators: Administradores
    DefaultGroupTitleContentAuthors: "Autores de Contenido"
    Description: Descripción
    Locked: ¿Bloqueado?
    NoRoles: "No se encontraron roles"
    Parent: "Grupo ascendente"
    RolesAddEditLink: "Agregar/modificar roles"
    Sort: "Orden de Clasificación"
    has_many_Permissions: Permisos
    many_many_Members: Miembros
  GroupImportForm:
    Help1: "<p>Importar usuarios en <em>formato CSV</em> (valores separados por comas). <small><a href=\"#\" class=\"toggle-advanced\">Mostrar uso avanzado</a></small></p>\n"
    ResultDeleted: "%d grupos eliminados"
    ResultUpdated: "%d grupos actualizados"
  HtmlEditorField:
    ANCHORVALUE: Anclar
    BUTTONINSERT: Insertar
    BUTTONINSERTLINK: "Insertar enlace"
    BUTTONREMOVELINK: "Quitar enlace"
    CAPTIONTEXT: "Texto de la leyenda"
    CSSCLASS: "Alineación / estilo"
    CSSCLASSCENTER: Centrado
    CSSCLASSLEFT: "A la izquierda, justificando texto."
    CSSCLASSLEFTALONE: "A la izquierda, en él mismo."
    CSSCLASSRIGHT: "A la derecha, justificando texto."
    DETAILS: Detalles
    EMAIL: "Dirección de correo-e"
    FILE: Archivo
    FOLDER: Carpeta
    FROMCMS: "Desde el CMS"
    FROMCOMPUTER: "Desde tu computador"
    IMAGEDIMENSIONS: Dimensiones
    IMAGEHEIGHTPX: Alto
    IMAGETITLE: "Título del tooltip - para información adicional acerca de la imagen"
    IMAGEWIDTHPX: Ancho
    LINK: Enlace
    LINKANCHOR: "Anclar en ésta página"
    LINKDESCR: "Descripción del enlace"
    LINKEMAIL: "Dirección de correo-e"
    LINKEXTERNAL: "Otro sitio web"
    LINKFILE: "Descargar archivo"
    LINKINTERNAL: "Página en el sitio"
    LINKOPENNEWWIN: "¿Abrir enlace en una nueva ventana?"
    LINKTO: "Enlazar a"
    PAGE: Página
  Image_iframe_ss:
    TITLE: "Subiendo Imagen Iframe"
  LeftAndMain:
    HELP: Ayuda
    PERMAGAIN: "Usted ha sido desconectado del CMS. Si quiere volver a entrar, introduzca su nombre de usuario y contraseña."
  LoginAttempt:
    Email: "Dirección de Correo Electrónico"
    IP: "Dirección IP"
    Status: Estado
  Member:
    ADDGROUP: "Agregar grupo"
    BUTTONCHANGEPASSWORD: "Cambiar Contraseña"
    BUTTONLOGIN: Ingresar
    BUTTONLOGINOTHER: "Ingresar como alguien más"
    BUTTONLOSTPASSWORD: "Olvidé mi contraseña"
    CONFIRMNEWPASSWORD: "Confirmar Nueva Contraseña"
    CONFIRMPASSWORD: "Confirmar contraseña"
    DefaultAdminFirstname: "Administrador Predeterminado"
    EMAIL: "Correo electrónico"
    EMPTYNEWPASSWORD: "La nueva contraseña no puede estar vacía, por favor, inténtelo de nuevo"
    ENTEREMAIL: "Por favor ingresa una dirección de correo electrónico para conseguir una contraseña y reiniciar el enlace."
    ERRORNEWPASSWORD: "Usted ha ingresado su nueva contraseña diferentemente, intenta de nuevo"
    ERRORPASSWORDNOTMATCH: "Tu contraseña actual no encaja, por favor inténtalo de nuevo"
    FIRSTNAME: "Primer Nombre"
    INTERFACELANG: "Lenguaje de la interfaz"
    INVALIDNEWPASSWORD: "No podemos acceptar see pasword: {password}"
    LOGGEDINAS: "Conectado como {name}."
    NEWPASSWORD: "Nueva contraseña"
    PASSWORD: Contraseña
    PLURALNAME: Miembros
    SINGULARNAME: Miembro
    SUBJECTPASSWORDCHANGED: "Su contraseña se ha cambiado"
    SUBJECTPASSWORDRESET: "Enlace para reasignar su contraseña"
    SURNAME: Apellido
    ValidationIdentifierFailed: "No se puede sobreescribir el miembro existente  #{id} con el identificador idéntico ({name} = {value}))"
    WELCOMEBACK: "Bienvenido nuevamente, {firstname}"
    YOUROLDPASSWORD: "Contraseña anterior"
    belongs_many_many_Groups: Grupos
    db_LastVisited: "Fecha de Última Visita"
    db_Locale: "Interfaz Local"
    db_LockedOutUntil: "Bloqueado hasta"
    db_NumVisit: "Número de Visitas"
    db_Password: Contraseña
    db_PasswordExpiry: "Fecha en que expira la contraseña"
  MemberAuthenticator:
    TITLE: "Correo-e y Contraseña"
  MemberDatetimeOptionsetField:
<<<<<<< HEAD
    AMORPM: 'AM (ante meridian) o PM (post meridiano)'
    Custom: A medida
    DATEFORMATBAD: 'El formato de fecha es invalido'
    DAYNOLEADING: 'Dia del mes sin cero a la izquierda'
    DIGITSDECFRACTIONSECOND: 'Uno o más dígitos representando una fracción decimal de un segundo'
    FOURDIGITYEAR: 'Año de 4 dígitos'
    FULLNAMEMONTH: 'Nombre completo del mes (ej: Junio)'
    MINUTENOLEADING: 'Minuto sin cero a la izquierda'
    MONTHNOLEADING: 'Dígito del mes  sin cero'
=======
    AMORPM: "AM (ante meridian) o PM (post meridiano)"
    Custom: "A medida"
    DATEFORMATBAD: "El formato de fecha es invalido"
    DAYNOLEADING: "Dia del mes sin cero a la izquierda"
    DIGITSDECFRACTIONSECOND: "Uno o más dígitos representando una fracción decimal de un segundo"
    FOURDIGITYEAR: "Año de 4 dígitos"
    FULLNAMEMONTH: "Nombre completo del mes (ej: Junio)"
    MINUTENOLEADING: "Minuto sin cero a la izquierda"
    MONTHNOLEADING: "Dígito del mes  sin cero"
>>>>>>> 179996b5
    Preview: Previo
    SHORTMONTH: "Nombre corto del mes (ej: Jun)"
    TWODIGITDAY: "Dia del mes de dos dígitos"
    TWODIGITHOUR: "Dos dígitos de la hora (00 a 23)"
    TWODIGITMINUTE: "Dos dígitos de los minutos (00 a 59)"
    TWODIGITMONTH: "Mes de 2 dígitos (01=Enero, etc.)"
    TWODIGITSECOND: "Dos dígitos de los segundos (00 a 59)"
    TWODIGITYEAR: "Año en 2 dígitos"
  MemberImportForm:
    Help1: "<p>Importar usurious en <em>format CSV</em> (valores separados por comas). <small><a href=\"#\" class=\"toggle-advanced\">Mostrar uso avanzado</a></small></p>\n"
    ResultDeleted: "%d miembros eliminados"
    ResultNone: "Sin cambios"
  MemberTableField:
    APPLY_FILTER: Filtro
  ModelAdmin:
    DELETE: Eliminar
    DELETEDRECORDS: "Borrados {count} registros"
    IMPORT: "Importar desde CSV"
    IMPORTEDRECORDS: "Importados {count} registros"
    NOCSVFILE: "Por favor navegue hasta el archivo CSV a importar"
    NOIMPORT: "Nada por Importar"
    RESET: Reiniciar
    Title: "Modelo de datos"
    UPDATEDRECORDS: "Actualizados {count} registros"
  MoneyField:
    FIELDLABELAMOUNT: Importe
    FIELDLABELCURRENCY: Moneda
  NullableField:
    IsNullLabel: "Es Nulo"
  NumericField:
    VALIDATION: "'{value}' no es un número, solo números son aceptados por este campo"
  Permission:
    AdminGroup: Administrador
    CMS_ACCESS_CATEGORY: "Acceder al CMS"
    FULLADMINRIGHTS: "Privilegios administrativos completos"
    FULLADMINRIGHTS_HELP: "Implica y anula todos los demás permisos asignados."
  PermissionCheckboxSetField:
    FromRoleOnGroup: "heredado del rol \"%s\" en el grupo \"%s\""
  Permissions:
    PERMISSIONS_CATEGORY: "Roles y permisos de acceso"
  PhoneNumberField:
    VALIDATION: "Por favor ingresa un número telefónico válido"
  Security:
    ALREADYLOGGEDIN: "Usted no tiene acceso a esta página. Si tiene otra cuenta que pueda tener acceso a ésta página, puede abrir una sesión abajo."
    BUTTONSEND: "Envíame enlace para restablecer contraseña"
    CHANGEPASSWORDBELOW: "Puedes cambiar tu contraseña abajo."
    CHANGEPASSWORDHEADER: "Cambia tu contraseña"
    ENTERNEWPASSWORD: "Por favor incorpora la nueva contraseña"
    ERRORPASSWORDPERMISSION: "¡Debes haber firmado para cambiar la contraseña!"
    LOGGEDOUT: "Usted ha cerrado su sesión. Si desea ingresar de nuevo, introduzca sus credenciales abajo."
    LOGIN: Ingresar
    NOTEPAGESECURED: "Se ha asegurado la página. Ingresa tus credenciales abajo y en seguida enviaremos tu autorización."
    NOTERESETPASSWORD: "Ingresa tu dirección de correo-e y te enviaremos un enlace con el cual podrás restablecer la contraseña"
  SecurityAdmin:
    APPLY_ROLES: "Aplicar roles a grupos"
    EDITPERMISSIONS: "Editar permisos para grupos"
    EDITPERMISSIONS_HELP: "Habilidad para modificar Permisos y Direcciones IP para un grupo. Requiere permiso para \"Acceder a la sección de 'Seguridad´\"."
    GROUPNAME: "Nombre de grupo"
    MEMBERS: Miembros
    MENUTITLE: Seguridad
    MemberListCaution: "Precaución: Al remover miembros de esta lista, debe eliminarlos de todos los grupos y de la base de datos."
    NEWGROUP: "Nuevo grupo"
    PERMISSIONS: Permisos
  SecurityAdmin_MemberImportForm:
    BtnImport: Importar
    FileFieldLabel: "Archivo CSV <small>(Extensiones permitidas: *.csv)"
  SiteTree:
    TABMAIN: Principal
  TableListField:
    CSVEXPORT: "Exportar a CSV"
  TimeField:
    VALIDATEFORMAT: "Por favor ingresar un formato válido de fecha ({format})"
  ToggleField:
    LESS: menos
    MORE: más
  UploadField:
    ATTACHFILE: "Adjuntar un archivo"
    ATTACHFILES: "Adjuntar archivos"
    AttachFile: "Adjuntar archivo(s)"
    DELETEINFO: "Eliminar permanentemente este archivo desde el almacén"
    DOEDIT: Guardar
    DROPFILE: "Arrastrar un archivo"
    DROPFILES: "arrastrar archivo aquí"
    Dimensions: Dimensiones
    EDITINFO: "Editar este archivo"
    FIELDNOTSET: "Información acerca del archivo no encontrada"
    FROMCOMPUTER: "Desde tu computador"
    FROMFILES: "Desde archivos"
    MAXNUMBEROFFILES: "Máximo número {count} de archivos sobrepasado"
    MAXNUMBEROFFILESSHORT: "Solo puedes subir {count} archivos"
    REMOVE: Remover
    REMOVEINFO: "Remover este archivo de aquí, pero no borrarlo del almacén de archivos"
    STARTALL: "Comenzar todas"
    Saved: Guardado
  Versioned:
    has_many_Versions: Versiones<|MERGE_RESOLUTION|>--- conflicted
+++ resolved
@@ -224,17 +224,6 @@
   MemberAuthenticator:
     TITLE: "Correo-e y Contraseña"
   MemberDatetimeOptionsetField:
-<<<<<<< HEAD
-    AMORPM: 'AM (ante meridian) o PM (post meridiano)'
-    Custom: A medida
-    DATEFORMATBAD: 'El formato de fecha es invalido'
-    DAYNOLEADING: 'Dia del mes sin cero a la izquierda'
-    DIGITSDECFRACTIONSECOND: 'Uno o más dígitos representando una fracción decimal de un segundo'
-    FOURDIGITYEAR: 'Año de 4 dígitos'
-    FULLNAMEMONTH: 'Nombre completo del mes (ej: Junio)'
-    MINUTENOLEADING: 'Minuto sin cero a la izquierda'
-    MONTHNOLEADING: 'Dígito del mes  sin cero'
-=======
     AMORPM: "AM (ante meridian) o PM (post meridiano)"
     Custom: "A medida"
     DATEFORMATBAD: "El formato de fecha es invalido"
@@ -244,7 +233,6 @@
     FULLNAMEMONTH: "Nombre completo del mes (ej: Junio)"
     MINUTENOLEADING: "Minuto sin cero a la izquierda"
     MONTHNOLEADING: "Dígito del mes  sin cero"
->>>>>>> 179996b5
     Preview: Previo
     SHORTMONTH: "Nombre corto del mes (ej: Jun)"
     TWODIGITDAY: "Dia del mes de dos dígitos"
