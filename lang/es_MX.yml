--- conflicted
+++ resolved
@@ -59,15 +59,9 @@
     ERRORNOTADMIN: 'El usuario no es administrador.'
     ERRORNOTREC: 'No se reconoce el nombre de usuario / contraseña'
   Boolean:
-<<<<<<< HEAD
-    0: No
-    ANY: Cualquiera
-    1: Sí
-=======
     0: Falso
     ANY: Cualquiera
     1: Verdadero
->>>>>>> eeb1f8ae
   CMSLoadingScreen.ss:
     LOADING: Cargando...
     REQUIREJS: 'The CMS requires that you have JavaScript enabled.'
@@ -85,13 +79,8 @@
     HELLO: Hey
     PASSWORD: Contraseña
   CheckboxField:
-<<<<<<< HEAD
-    - No
-    - Sí
-=======
     - Falso
     - Verdadero
->>>>>>> eeb1f8ae
   ComplexTableField:
     CLOSEPOPUP: 'Cerrar Mensaje Emergente'
     SUCCESSADD2: 'Added {name}'
