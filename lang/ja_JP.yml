ja_JP:
  AssetAdmin:
    ALLOWEDEXTS: 'Allowed extensions'
    NEWFOLDER: 新しいフォルダ
  AssetTableField:
    CREATED: 初回アップロード日時
    DIM: Dimensions
    FILENAME: ファイル名
    FOLDER: フォルダ
    LASTEDIT: 最終更新日
    OWNER: '所有者'
    SIZE: ファイルサイズ
    TITLE: タイトル
    TYPE: ファイルの種類
    URL: URL
  AssetUploadField:
    ChooseFiles: ファイルを選択
    DRAGFILESHERE: ここにファイルをドラッグ
    DROPAREA: 'ドロップ領域'
    EDITALL: すべて編集
    EDITANDORGANIZE: 編集と管理
    EDITINFO: ファイルを編集
    FILES: ファイル
    FROMCOMPUTER: 'Choose files from your computer'
    FROMCOMPUTERINFO: コンピュータからアップロード
    TOTAL: 合計
    TOUPLOAD: 'Choose files to upload...'
    UPLOADINPROGRESS: 'しばらくお待ちください...アップロードは進行中です'
    UPLOADOR: もしくは
  BBCodeParser:
    ALIGNEMENT: 整列
    ALIGNEMENTEXAMPLE: 右寄せ
    BOLD: テキストを強調する
    BOLDEXAMPLE: 強調
    CODE: コードブロック
    CODEDESCRIPTION: 未フォーマットのコードブロックです
    CODEEXAMPLE: コードブロック
    COLORED: テキストに色をつける
    COLOREDEXAMPLE: 青色のテキスト
    EMAILLINK: 'メールアドレス リンク'
    EMAILLINKDESCRIPTION: メールアドレスのリンクを作成
    IMAGE: 画像e
    IMAGEDESCRIPTION: 投函した画像を閲覧
    ITALIC: テキストを斜体にする
    ITALICEXAMPLE: 斜体
    LINK: ウェブサイトのリンク
    LINKDESCRIPTION: '別のウェブサイトかURLにリンクしてください'
    STRUCK: テキストに取り消し線を引く
    STRUCKEXAMPLE: 取り消し線
    UNDERLINE: テキストに下線を引く
    UNDERLINEEXAMPLE: 下線
    UNORDERED: 不規則なリストです
    UNORDEREDDESCRIPTION: 不規則なリストです
    UNORDEREDEXAMPLE1: '不規則なアイテム 1'
  BackLink_Button.ss:
    Back: 戻る
  BasicAuth:
    ENTERINFO: 'ユーザー名とパスワードを入力してください'
    ERRORNOTADMIN: 'このユーザーは管理者（アドミニストレーター）ではありません'
    ERRORNOTREC: 'ユーザー名 / パスワードは認識されませんでした'
  Boolean:
    0: 偽
    ANY: 何でも
    1: 真
  CMSLoadingScreen.ss:
    LOADING: 読み込み中...
<<<<<<< HEAD
    REQUIREJS: CMSを利用するにはJavascriptが有効化されている必要があります。
=======
    REQUIREJS: 'CMSを利用するにはJavascriptが有効化されている必要があります。'
>>>>>>> eeb1f8ae
  CMSMain:
    ACCESS: 'Access to ''{title}'' section'
    ACCESSALLINTERFACES: すべてのCMSのセクションへアクセス
    ACCESSALLINTERFACESHELP: 'Overrules more specific access settings.'
    SAVE: 保存
  CMSProfileController:
    MENUTITLE: 'My Profile'
  ChangePasswordEmail.ss:
    CHANGEPASSWORDTEXT1: このサイトのパスワードが変更されました。
    CHANGEPASSWORDTEXT2: '貴方は現在以下の証明書を使ってログインしています:'
    EMAIL: メールアドレス
    HELLO: こんにちわ！
    PASSWORD: パスワード
  CheckboxField:
    - いいえ
    - はい
  ComplexTableField:
    CLOSEPOPUP: ポップアップを閉じる
    SUCCESSADD2: '{name}を追加しました'
    SUCCESSEDIT: '更新日時 %s %s %s'
  ComplexTableField.ss:
<<<<<<< HEAD
    ADDITEM: '%sを追加'
    NOITEMSFOUND: 項目が見つかりませんでした
    SORTASC: 昇順
    SORTDESC: ソート（下順）
=======
    ADDITEM: '%sを追加する'
    NOITEMSFOUND: '項目が見つかりませんでした'
    SORTASC: '昇順'
    SORTDESC: 'ソート（下順）'
>>>>>>> eeb1f8ae
  ComplexTableField_popup.ss:
    NEXT: 次へ
    PREVIOUS: 前へ
  ConfirmedPasswordField:
    ATLEAST: 'Passwords must be at least {min} characters long.'
    BETWEEN: 'Passwords must be {min} to {max} characters long.'
    MAXIMUM: 'Passwords must be at most {max} characters long.'
    SHOWONCLICKTITLE: パスワード変更
  CreditCardField:
    FIRST: 一番目
    FOURTH: 四番目
    SECOND: 二番目
    THIRD: 三番目
  CurrencyField:
    CURRENCYSYMBOL: $
  DataObject:
    PLURALNAME: データオブジェクト
    SINGULARNAME: データオブジェクト
  Date:
    DAY: ' 日'
    DAYS: 日
    HOUR: 時
    HOURS: 時
    MIN: 分
    MINS: 分
    MONTH: ' 月'
    MONTHS: ' 月'
    SEC: 秒
    SECS: 秒
    TIMEDIFFAGO: '{difference}前'
    TIMEDIFFIN: '{difference}以内'
    YEAR: 年
    YEARS: 年
  DateField:
    NOTSET: セットされていません
    TODAY: 今日
    VALIDDATEFORMAT2: '{{format}}日付フォーマットの正しい日付を入力してください。'
    VALIDDATEMAXDATE: '許可されている最も新しい日付{{date}}より古い日付か同じ日付である必要があります。'
    VALIDDATEMINDATE: '許可されている最も古い日付{{date}}より新しい日付か同じ日付である必要があります'
  DatetimeField:
    NOTSET: 'Not set'
  Director:
    INVALID_REQUEST: 不正なリクエスト
  DropdownField:
    CHOOSE: (選択)
  EmailField:
    VALIDATION: 'メールアドレスを入力してください'
  Email_BounceRecord:
    PLURALNAME: 'Eメール 反応記録'
    SINGULARNAME: 'Eメール 反応記録'
  Enum:
    ANY: 何でも
  File:
    AviType: 'AVI video file'
    Content: '内容'
    CssType: 'CSS file'
    DmgType: 'Apple disk image'
    DocType: 'Word document'
    Filename: ファイル名
    GifType: 'GIF image - good for diagrams'
    GzType: 'GZIP compressed file'
    HtlType: 'HTML file'
    HtmlType: 'HTML file'
    INVALIDEXTENSION: 'Extension is not allowed (valid: {extensions})'
    INVALIDEXTENSIONSHORT: 'Extension is not allowed'
    IcoType: 'Icon image'
    JpgType: 'JPEG image - good for photos'
    JsType: 'Javascript file'
    Mp3Type: 'MP3 audio file'
    MpgType: 'MPEG video file'
    NOFILESIZE: ファイルサイズが0バイトです。
    NOVALIDUPLOAD: 'File is not a valid upload'
    Name: 名前
    PLURALNAME: ファイル
    PdfType: 'Adobe Acrobat PDF file'
    PngType: 'PNG image - good general-purpose format'
    SINGULARNAME: ファイル
    TOOLARGE: 'ファイルサイズが大きすぎます。許可されている最大サイズは{size}です。'
    TOOLARGESHORT: '{size}をファイルサイズは超えました'
    TiffType: 'Tagged image format'
    Title: タイトル
    WavType: 'WAV audo file'
    XlsType: 'Excel spreadsheet'
    ZipType: 'ZIP compressed file'
  FileIFrameField:
    ATTACH: 'Attach {type}'
    ATTACHONCESAVED: '{type}s can be attached once you have saved the record for the first time.'
    ATTACHONCESAVED2: 'Files can be attached once you have saved the record for the first time.'
    DELETE: 'Delete {type}'
    DISALLOWEDFILETYPE: このファイルの種類はアップロードすることを許可されていません
    FILE: ファイル
    FROMCOMPUTER: コンピューターから
    FROMFILESTORE: ファイルストレージから
    NOSOURCE: 'Please select a source file to attach'
    REPLACE: 'Replace {type}'
  FileIFrameField_iframe.ss:
    TITLE: イメージアップロード（Iframe）
  Filesystem:
    SYNCRESULTS: '同期が完了しました: {createdcount}項目が作成され、{deletedcount}項目が削除されました。'
  Folder:
    PLURALNAME: Folders
    SINGULARNAME: Folder
  ForgotPasswordEmail.ss:
    HELLO: こんにちわ！
    TEXT1: 'ここ''貴方の'
    TEXT2: パスワードリセットのリンク
    TEXT3: は
  Form:
    FIELDISREQUIRED: '%s が必要です'
    SubmitBtnLabel: Go
    VALIDATIONCREDITNUMBER: 'Please ensure you have entered the {number} credit card number correctly'
    VALIDATIONNOTUNIQUE: '入力された値はユニークではありません'
    VALIDATIONPASSWORDSDONTMATCH: パスワードが一致しません
    VALIDATIONPASSWORDSNOTEMPTY: パスワードが空欄です
    VALIDATIONSTRONGPASSWORD: 'Passwords must have at least one digit and one alphanumeric character'
    VALIDATOR: 検証
    VALIDCURRENCY: 'Please enter a valid currency'
  FormField:
    NONE: 何もありません
  GridAction:
    DELETE_DESCRIPTION: Delete
    Delete: 削除
    UnlinkRelation: リンク解除
  GridField:
    Add: '{name}を追加'
    Filter: フィルタ
    FilterBy: 'Filter by '
    Find: 探す
    LEVELUP: 'Level up'
    LinkExisting: 'Link Existing'
    NewRecord: 新しい%s
    NoItemsFound: '項目が見つかりませんでした'
    PRINTEDAT: 'Printed at'
    PRINTEDBY: 'Printed by'
    PlaceHolder: '{type}を探す'
    PlaceHolderWithLabels: 'Find {type} by {name}'
    RelationSearch: 'Relation search'
    ResetFilter: リセット
  GridFieldAction_Delete:
    DeletePermissionsFailure: 削除権限がありません
  GridFieldDetailForm:
    CancelBtn: Cancel
    Create: 作成
    Delete: 削除
    DeletePermissionsFailure: 削除権限がありません
    Deleted: '削除済み %s %s'
    Save: 保存
    Saved: '保存済み %s %s'
  GridFieldItemEditView.ss: null
  Group:
    AddRole: 'このグループに役割を追加する'
    Code: グループコード
    DefaultGroupTitleAdministrators: '管理者'
    DefaultGroupTitleContentAuthors: 'コンテンツの著者'
    Description: 説明文
    GroupReminder: '元グループを選択された場合、このグループはその役割をすべて受け継ぎます。'
    Locked: ロックしますか？
    NoRoles: 役割が見つかりませんでした
    PLURALNAME: Groups
    Parent: '元グループ'
    RolesAddEditLink: 役割の管理
    SINGULARNAME: Group
    Sort: '並び順'
    has_many_Permissions: 承認
    many_many_Members: メンバー
  GroupImportForm:
    Help1: '<p><em>CSV</em>フォーマット(カンマ区切り)から一つ以上のグループを取り込みます。<small><a href="#" class="toggle-advanced">高度な利用法について表示</a></small></p>'
    Help2: '<div class="advanced">	<h4>Advanced usage</h4>	<ul>	<li>Allowed columns: <em>%s</em></li>	<li>Existing groups are matched by their unique <em>Code</em> value, and updated with any new values from the 	imported file</li>	<li>Group hierarchies can be created by using a <em>ParentCode</em> column.</li>	<li>Permission codes can be assigned by the <em>PermissionCode</em> column. Existing permission codes are not	cleared.</li>	</ul></div>'
    ResultCreated: 'Created {count} groups'
    ResultDeleted: '%dグループを削除しました'
    ResultUpdated: '%dグループを更新しました'
  Hierarchy:
    InfiniteLoopNotAllowed: 'Infinite loop found within the "{type}" hierarchy. Please change the parent to resolve this'
  HtmlEditorField:
    ADDURL: 'URLを追加'
    ADJUSTDETAILSDIMENSIONS: 'Details &amp; dimensions'
    ANCHORVALUE: アンカー
    BUTTONINSERT: '追加'
    BUTTONINSERTLINK: 'リンクを追加'
    BUTTONREMOVELINK: リンクを削除
    BUTTONUpdate: 更新
    CAPTIONTEXT: タイトル
    CSSCLASS: '調整 / スタイル'
    CSSCLASSCENTER: 中央はテキストのみ
    CSSCLASSLEFT: '左側にテキストと一緒に処理してください'
    CSSCLASSLEFTALONE: 中央はテキストのみ
    CSSCLASSRIGHT: '右側にテキストと一緒に処理してください'
    DETAILS: 詳細
    EMAIL: メールアドレス
    FILE: ファイル
    FOLDER: フォルダ
    FROMCMS: CMSから
    FROMCOMPUTER: コンピュータから
    FROMWEB: Webから
    FindInFolder: 'フォルダ内を探す'
    IMAGEALT: 代替テキスト(Alt)
    IMAGEALTTEXT: '代替(Alt)テキスト - 画像が表示されなかった場合に表示されます'
    IMAGEALTTEXTDESC: 'スクリーンリーダー利用者やイメージが表示されなかった場合に表示されます'
    IMAGEDIMENSIONS: サイズ
    IMAGEHEIGHTPX: Height
    IMAGETITLE: 'タイトル(ツールチップ)テキスト - 画像に対する追加的情報'
    IMAGETITLETEXT: タイトルテキスト(ツールチップ)
    IMAGETITLETEXTDESC: '画像に関する追加情報'
    IMAGEWIDTHPX: Width
    INSERTMEDIA: 'メディアを追加'
    LINK: 'ハイライトテキストへのリンクの挿入/削除'
    LINKANCHOR: このページにアンカーを置く
    LINKDESCR: リンクの説明
    LINKEMAIL: メールアドレス
    LINKEXTERNAL: 他のウェブサイト
    LINKFILE: ファイルをダウンロード
    LINKINTERNAL: サイトのページ
    LINKOPENNEWWIN: リンクを新しい新規ウインドウで開く
    LINKTO: リンクする
    PAGE: ページ
    URL: URL
    URLNOTANOEMBEDRESOURCE: 'URL''{url}''はメディアリソースとして扱うことができませんでした。'
    UpdateMEDIA: メディアを更新
  Image:
    PLURALNAME: Files
    SINGULARNAME: File
  ImageField:
    IMAGE: 画像
  Image_Cached:
    PLURALNAME: Files
    SINGULARNAME: File
  Image_iframe.ss:
    TITLE: イメージアップロード（Iframe）
  LeftAndMain:
    CANT_REORGANISE: 最上層のページを変更する権限がありません。あなたの変更は保存されませんでした。
    DELETED: 削除しました。
    DropdownBatchActionsDefault: アクション
    HELP: ヘルプ
    PAGETYPE: 'ページの種類:'
    PERMAGAIN: 'ログアウトしました。再度ログインする場合は下にユーザー名とパスワードを入力してください。'
    PERMALREADY: '申し訳ございません。ご指定になられたCMSの箇所にはアクセスいただけません。別ユーザーとしてログインをされたい場合は、下記より行えます。'
    PERMDEFAULT: '認証方法を選択し、CMSにアクセスするために利用する認証情報を入力してください。'
    PLEASESAVE: '保存してください: 保存してないため更新できません。'
    PreviewButton: プレビュー
    REORGANISATIONSUCCESSFUL: サイトツリーの再編集に成功しました。
    SAVEDUP: 保存済み
    VersionUnknown: 不明
  LeftAndMain_Menu.ss:
    Hello: こんにちは！
    LOGOUT: ログアウト
  LoginAttempt:
    Email: メールアドレス
    IP: IPアドレス
    PLURALNAME: 'Login Attempts'
    SINGULARNAME: 'Login Attempt'
    Status: ステータス
  Member:
    ADDGROUP: 'グループを追加'
    BUTTONCHANGEPASSWORD: パスワードの変更
    BUTTONLOGIN: ログイン
    BUTTONLOGINOTHER: 他の誰かとしてログイン
    BUTTONLOSTPASSWORD: パスワードを紛失
    CANTEDIT: 'You don''t have permission to do that'
    CONFIRMNEWPASSWORD: 新しいパスワードを確認します
    CONFIRMPASSWORD: パスワード（確認のためもう一度）
    DATEFORMAT: 'Date format'
    DefaultAdminFirstname: '初期管理者'
    DefaultDateTime: 初期設定
    EMAIL: メールアドレス
    EMPTYNEWPASSWORD: 'パスワードが空です。もう一度入力して下さい。'
    ENTEREMAIL: 'パスワードをリセットするためにメールアドレスを入力してください。'
    ERRORLOCKEDOUT: 'あなたのアカウントは何度もログインに失敗したため一時的に利用できなくなっています。20分後に試してください。'
    ERRORNEWPASSWORD: '入力されたパスワードが一致しません。再度お試しください'
    ERRORPASSWORDNOTMATCH: '登録されているパスワードと一致しません、もう一度入力し直してください'
    ERRORWRONGCRED: 'メールアドレスまたはパスワードが正しくありません、もう一度入力し直してください'
    FIRSTNAME: 名
    INTERFACELANG: 画面言語
    INVALIDNEWPASSWORD: '次のパスワードは受け付けることができません: {password}'
    LOGGEDINAS: '{name}としてログインしています。'
    NEWPASSWORD: 新しいパスワード
    PASSWORD: パスワード
    PLURALNAME: メンバー
    REMEMBERME: パスワードを記憶？
    SINGULARNAME: メンバー
    SUBJECTPASSWORDCHANGED: パスワードが変わりました。
    SUBJECTPASSWORDRESET: パスワード再発行
    SURNAME: 姓
    TIMEFORMAT: 'Time format'
    VALIDATIONMEMBEREXISTS: '入力したメールアドレス（%s）は、他のメンバーにすでに使用されています。'
    ValidationIdentifierFailed: 'Can''t overwrite existing member #{id} with identical identifier ({name} = {value}))'
    WELCOMEBACK: '{firstname}さん、おかえりなさい'
    YOUROLDPASSWORD: 古いパスワード
    belongs_many_many_Groups: グループ
    db_LastVisited: 最終訪問日
    db_Locale: インターフェースの言語地域
    db_LockedOutUntil: DBロックがされています。
    db_NumVisit: '訪問者数'
    db_Password: パスワード
    db_PasswordExpiry: パスワードの有効期限
  MemberAuthenticator:
    TITLE: メールアドレスとパスワード
  MemberDatetimeOptionsetField:
    AMORPM: 'AM (Ante meridiem) or PM (Post meridiem)'
    'APPLY FILTER': フィルタを適用
    Custom: Custom
    DATEFORMATBAD: 日付フォーマットが不正です
    DAYNOLEADING: 'Day of month without leading zero'
    DIGITSDECFRACTIONSECOND: 'One or more digits representing a decimal fraction of a second'
    FOURDIGITYEAR: 'Four-digit year'
    FULLNAMEMONTH: 'Full name of month (e.g. June)'
    HOURNOLEADING: 'Hour without leading zero'
    MINUTENOLEADING: 'Minute without leading zero'
    MONTHNOLEADING: 'Month digit without leading zero'
    Preview: プレビュー
    SHORTMONTH: 'Short name of month (e.g. Jun)'
    TOGGLEHELP: フォーマットに関するヘルプの表示・非表示
    TWODIGITDAY: 'Two-digit day of month'
    TWODIGITHOUR: 'Two digits of hour (00 through 23)'
    TWODIGITMINUTE: 'Two digits of minute (00 through 59)'
    TWODIGITMONTH: 'Two-digit month (01=January, etc.)'
    TWODIGITSECOND: 'Two digits of second (00 through 59)'
    TWODIGITYEAR: 'Two-digit year'
  MemberImportForm:
    Help1: '<p><em>CSVフォーマット</em>(コンマ区切り)でユーザーを取り込みます。 <small><a href="#" class="toggle-advanced">高度な利用方法を表示</a></small></p>'
    Help2: '<div class="advanced">	<h4>Advanced usage</h4>	<ul>	<li>Allowed columns: <em>%s</em></li>	<li>Existing users are matched by their unique <em>Code</em> property, and updated with any new values from	the imported file.</li>	<li>Groups can be assigned by the <em>Groups</em> column. Groups are identified by their <em>Code</em> property,	multiple groups can be separated by comma. Existing group memberships are not cleared.</li>	</ul></div>'
    ResultCreated: '{count}メンバーを作成しました'
    ResultDeleted: '%d人のメンバーを削除しました'
    ResultNone: 変更なし
    ResultUpdated: '{count}メンバーを更新しました'
  MemberPassword:
    PLURALNAME: 'Member Passwords'
    SINGULARNAME: 'Member Password'
  MemberTableField: null
  ModelAdmin:
    DELETE: 削除
    DELETEDRECORDS: '{count}レコードを削除しました。'
    EMPTYBEFOREIMPORT: 'Clear Database before import'
    IMPORT: CSVからインポート
    IMPORTEDRECORDS: '{count}レコードを取り込みました。'
    NOCSVFILE: 'インポートするためのCSVファイルを参照してください'
    NOIMPORT: インポートするものがありません。
    RESET: リセット
    Title: 'Data Models'
    UPDATEDRECORDS: '{count}レコードを更新しました。'
  ModelAdmin_ImportSpec.ss:
    IMPORTSPECFIELDS: 'データベースカラム'
    IMPORTSPECLINK: 'Show Specification for %s'
    IMPORTSPECRELATIONS: 関連
    IMPORTSPECTITLE: 'Specification for %s'
  ModelAdmin_Tools.ss:
    FILTER: フィルタ
    IMPORT: 取り込み
  ModelSidebar.ss:
    IMPORT_TAB_HEADER: 取り込み
    SEARCHLISTINGS: 検索
  MoneyField:
    FIELDLABELAMOUNT: 総計
    FIELDLABELCURRENCY: 通貨
  NullableField:
    IsNullLabel: NULLである
  NumericField:
    VALIDATION: '''{value}''は数値ではありません。このフィールドには数値のみが入力できます。'
  Pagination:
    Page: Page
    View: View
  Permission:
    AdminGroup: '管理者'
    CMS_ACCESS_CATEGORY: 'CMS Access'
    FULLADMINRIGHTS: '完全な管理権'
    FULLADMINRIGHTS_HELP: 'Implies and overrules all other assigned permissions.'
    PLURALNAME: Permissions
    SINGULARNAME: Permission
  PermissionCheckboxSetField:
    AssignedTo: 'assigned to "{title}"'
    FromGroup: 'グループ"{title}"から継承'
    FromRole: '役割"{title}"から継承'
    FromRoleOnGroup: 'グループ "%s" のロール "%s"から継承'
  PermissionRole:
    OnlyAdminCanApply: 'Only admin can apply'
    PLURALNAME: Roles
    SINGULARNAME: Role
    Title: Title
  PermissionRoleCode:
    PLURALNAME: 'Permission Role Cods'
    SINGULARNAME: 'Permission Role Code'
  Permissions:
    PERMISSIONS_CATEGORY: 役割とアクセス権限
    UserPermissionsIntro: 'Assigning groups to this user will adjust the permissions they have. See the groups section for details of permissions on individual groups.'
  PhoneNumberField:
    VALIDATION: '電話番号を入力してください'
  RelationComplexTableField.ss:
<<<<<<< HEAD
    ADD: 追加
    CSVEXPORT: CSVへ書き出し
    NOTFOUND: 項目が見つかりませんでした
=======
    ADD: '追加'
    CSVEXPORT: CSVへ書き出し
    NOTFOUND: '項目が見つかりませんでした'
>>>>>>> eeb1f8ae
  Security:
    ALREADYLOGGEDIN: 'あなたはこのページにアクセスできません。別のアカウントを持っていたら <a href="%s">再ログイン</a>を行ってください。'
    BUTTONSEND: 'パスワードリセットのリンクを送信してください'
    CHANGEPASSWORDBELOW: 以下のパスワードを変更できます
    CHANGEPASSWORDHEADER: パスワードを変更しました
    ENTERNEWPASSWORD: '新しいパスワードを入力してください'
    ERRORPASSWORDPERMISSION: パスワードを変更する為に、ログインしなければなりません！
    LOGGEDOUT: 'ログアウトしました。再度ログインする場合は証明書キーを入力してください'
    LOGIN: ログイン
    NOTEPAGESECURED: 'このページはセキュリティで保護されております証明書キーを下記に入力してください。こちらからすぐに送信します'
    NOTERESETLINKINVALID: '<p>The password reset link is invalid or expired.</p><p>You can request a new one <a href="{link1}">here</a> or change your password after you <a href="{link2}">logged in</a>.</p>'
    NOTERESETPASSWORD: 'メールアドレスを入力してください、パスワードをリセットするURLを送信致します'
    PASSWORDSENTHEADER: 'Password reset link sent to ''{email}'''
    PASSWORDSENTTEXT: 'Thank you! A reset link has been sent to ''{email}'', provided an account exists for this email address.'
  SecurityAdmin:
    ACCESS_HELP: 'ユーザを閲覧、追加、編集すること、及び、そのユーザに対して権限や役割を割り当てることを許可'
    APPLY_ROLES: 役割をグループへ適用
    APPLY_ROLES_HELP: 'Ability to edit the roles assigned to a group. Requires the "Access to ''Users'' section" permission.'
    EDITPERMISSIONS: グループの権限を編集
    EDITPERMISSIONS_HELP: 'Ability to edit Permissions and IP Addresses for a group. Requires the "Access to ''Security'' section" permission.'
    GROUPNAME: グループ名
    IMPORTGROUPS: グループを取り込む
    IMPORTUSERS: ユーザーの取り込み
    MEMBERS: メンバー
    MENUTITLE: セキュリティ
    MemberListCaution: 'Caution: Removing members from this list will remove them from all groups and the database'
    NEWGROUP: 新しいグループを作成
    PERMISSIONS: 承認
    ROLES: 役割
    ROLESDESCRIPTION: 'Roles are predefined sets of permissions, and can be assigned to groups.<br />They are inherited from parent groups if required.'
    TABROLES: 役割
    Users: ユーザ
  SecurityAdmin_MemberImportForm:
    BtnImport: CSVから取り込み
    FileFieldLabel: 'CSVファイル <small>(利用可能な拡張子: *.csv)</small>'
  SilverStripeNavigator:
    Edit: 編集
  SimpleImageField:
    NOUPLOAD: 何も画像がアップロードされていません
  SiteTree:
    TABMAIN: メイン
  TableField:
    ISREQUIRED: 'In %s ''%s'' is required'
  TableField.ss:
<<<<<<< HEAD
    ADD: 新しい行を追加
=======
    ADD: '新しい行を追加'
>>>>>>> eeb1f8ae
    ADDITEM: '%sを追加'
  TableListField:
    CSVEXPORT: CSVにエクスポート
    PRINT: 印刷
    Print: Print
    SELECT: 選択：
  TableListField.ss:
<<<<<<< HEAD
    NOITEMSFOUND: 項目が見つかりませんでした
    SORTASC: 昇順で並べ替え
    SORTDESC: 降順で並べ替え
=======
    NOITEMSFOUND: '項目が見つかりませんでした'
    SORTASC: '昇順で並べ替え'
    SORTDESC: '降順で並べ替え'
>>>>>>> eeb1f8ae
  TableListField_PageControls.ss:
    DISPLAYING: Displaying
    OF: of
    TO: to
    VIEWFIRST: 一番目を表示
    VIEWLAST: 最新を表示
    VIEWNEXT: 次を表示
    VIEWPREVIOUS: 前回を表示
  TimeField:
    VALIDATEFORMAT: '正しい時間フォーマット{{format}}を入力してください'
  ToggleField:
    LESS: 減少
    MORE: '増加'
  UploadField:
    ATTACHFILE: ファイルを添付
    ATTACHFILES: ファイルを添付
    AttachFile: ファイルを添付
    DELETE: 'Delete from files'
    DELETEINFO: 'ファイルストレージから永久にこのファイルは削除されました'
    DOEDIT: 保存
    DROPFILE: ファイルをドロップ
    DROPFILES: ファイルをドロップ
    Dimensions: Dimensions
    EDIT: 編集
    EDITINFO: このファイルを編集
    FIELDNOTSET: 'ファイル情報が見つかりませんでした'
    FROMCOMPUTER: コンピュータから
    FROMCOMPUTERINFO: ファイルから選択
    FROMFILES: ファイルから
    HOTLINKINFO: 'Info: This image will be hotlinked. Please ensure you have permissions from the original site creator to do so.'
    MAXNUMBEROFFILES: '最大数の{count}ファイルを超えました。'
    MAXNUMBEROFFILESSHORT: '{count}ファイルしかアップロードすることができません'
    REMOVE: 削除
    REMOVEERROR: ファイルの削除におけるエラー
    REMOVEINFO: 'ここからこのファイルを削除。ただし、ファイルのストレージからこのファイルの削除はしない。'
    STARTALL: すべて開始
    STARTALLINFO: すべてのアップロードを開始
    Saved: 保存しました
  Versioned:
    has_many_Versions: バージョン<|MERGE_RESOLUTION|>--- conflicted
+++ resolved
@@ -64,11 +64,7 @@
     1: 真
   CMSLoadingScreen.ss:
     LOADING: 読み込み中...
-<<<<<<< HEAD
-    REQUIREJS: CMSを利用するにはJavascriptが有効化されている必要があります。
-=======
     REQUIREJS: 'CMSを利用するにはJavascriptが有効化されている必要があります。'
->>>>>>> eeb1f8ae
   CMSMain:
     ACCESS: 'Access to ''{title}'' section'
     ACCESSALLINTERFACES: すべてのCMSのセクションへアクセス
@@ -90,17 +86,10 @@
     SUCCESSADD2: '{name}を追加しました'
     SUCCESSEDIT: '更新日時 %s %s %s'
   ComplexTableField.ss:
-<<<<<<< HEAD
-    ADDITEM: '%sを追加'
-    NOITEMSFOUND: 項目が見つかりませんでした
-    SORTASC: 昇順
-    SORTDESC: ソート（下順）
-=======
     ADDITEM: '%sを追加する'
     NOITEMSFOUND: '項目が見つかりませんでした'
     SORTASC: '昇順'
     SORTDESC: 'ソート（下順）'
->>>>>>> eeb1f8ae
   ComplexTableField_popup.ss:
     NEXT: 次へ
     PREVIOUS: 前へ
@@ -487,15 +476,9 @@
   PhoneNumberField:
     VALIDATION: '電話番号を入力してください'
   RelationComplexTableField.ss:
-<<<<<<< HEAD
-    ADD: 追加
-    CSVEXPORT: CSVへ書き出し
-    NOTFOUND: 項目が見つかりませんでした
-=======
     ADD: '追加'
     CSVEXPORT: CSVへ書き出し
     NOTFOUND: '項目が見つかりませんでした'
->>>>>>> eeb1f8ae
   Security:
     ALREADYLOGGEDIN: 'あなたはこのページにアクセスできません。別のアカウントを持っていたら <a href="%s">再ログイン</a>を行ってください。'
     BUTTONSEND: 'パスワードリセットのリンクを送信してください'
@@ -540,11 +523,7 @@
   TableField:
     ISREQUIRED: 'In %s ''%s'' is required'
   TableField.ss:
-<<<<<<< HEAD
-    ADD: 新しい行を追加
-=======
     ADD: '新しい行を追加'
->>>>>>> eeb1f8ae
     ADDITEM: '%sを追加'
   TableListField:
     CSVEXPORT: CSVにエクスポート
@@ -552,15 +531,9 @@
     Print: Print
     SELECT: 選択：
   TableListField.ss:
-<<<<<<< HEAD
-    NOITEMSFOUND: 項目が見つかりませんでした
-    SORTASC: 昇順で並べ替え
-    SORTDESC: 降順で並べ替え
-=======
     NOITEMSFOUND: '項目が見つかりませんでした'
     SORTASC: '昇順で並べ替え'
     SORTDESC: '降順で並べ替え'
->>>>>>> eeb1f8ae
   TableListField_PageControls.ss:
     DISPLAYING: Displaying
     OF: of
