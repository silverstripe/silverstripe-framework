--- conflicted
+++ resolved
@@ -1,11 +1,7 @@
 sk:
   AssetAdmin:
     ALLOWEDEXTS: 'Povolené extenzie'
-<<<<<<< HEAD
-    NEWFOLDER: 'Nový Adresár'
-=======
     NEWFOLDER: 'Nový priečinok'
->>>>>>> eeb1f8ae
   AssetTableField:
     CREATED: 'Prvýkrát nahrané'
     DIM: Rozmery
@@ -251,11 +247,7 @@
     Description: Popis
     GroupReminder: 'Ak vyberiete nadriadenú skupinu, bude táto skupina mať všetky úlohy'
     Locked: 'Zamknuté?'
-<<<<<<< HEAD
-    NoRoles: 'Nenašli sa žiadne úlohy'
-=======
     NoRoles: 'Nenašli sa úlohy'
->>>>>>> eeb1f8ae
     PLURALNAME: Skupiny
     Parent: 'Nadradená skupina'
     RolesAddEditLink: 'Spravovať úlohy'
@@ -294,22 +286,14 @@
     FROMWEB: 'Z webu'
     FindInFolder: 'Vyhľadať v priečinku'
     IMAGEALT: 'Atlernatívny text (alt)'
-<<<<<<< HEAD
-    IMAGEALTTEXT: 'Atlernatívni text (alt) - vypísaní pokiaľ nemože byť zobrazení obrázok'
-=======
     IMAGEALTTEXT: 'Atlernatívny text (alt) - vypísaný pokiaľ nemože byť zobrazený obrázok'
->>>>>>> eeb1f8ae
     IMAGEALTTEXTDESC: 'Zobrazí sa na obrazovke, keď obrázok nemôže byť zobrazený'
     IMAGEDIMENSIONS: Rozmery
     IMAGEHEIGHTPX: Výška
     IMAGETITLE: 'Text titulky (tooltip) - pre doplňujúce informácie o obrázku'
     IMAGETITLETEXT: 'Text titulky (tooltip)'
     IMAGETITLETEXTDESC: 'Pre doplňujúce informácie o obrázku'
-<<<<<<< HEAD
-    IMAGEWIDTHPX: Šírka
-=======
     IMAGEWIDTHPX: 'Šírka'
->>>>>>> eeb1f8ae
     INSERTMEDIA: 'Vložiť média'
     LINK: 'Vložiť/upraviť odkaz na zvýraznený text'
     LINKANCHOR: 'Odkaz na tejto stranke'
@@ -382,11 +366,7 @@
     LOGGEDINAS: 'Ste prihlásený/á ako {name}.'
     NEWPASSWORD: 'Nové heslo'
     PASSWORD: Heslo
-<<<<<<< HEAD
-    PLURALNAME: Uživatelia
-=======
     PLURALNAME: Členovia
->>>>>>> eeb1f8ae
     REMEMBERME: 'Pamätať si ma nabudúce?'
     SINGULARNAME: Člen
     SUBJECTPASSWORDCHANGED: 'Vaše heslo bolo zmenené'
@@ -439,11 +419,7 @@
     SINGULARNAME: 'Heslo člena'
   MemberTableField: null
   ModelAdmin:
-<<<<<<< HEAD
-    DELETE: Vymazať
-=======
     DELETE: Zmazať
->>>>>>> eeb1f8ae
     DELETEDRECORDS: 'Zmazaných {count} záznamov.'
     EMPTYBEFOREIMPORT: 'Vyčistiť databázu pred importovaním'
     IMPORT: 'Importovať z CSV'
@@ -485,11 +461,7 @@
     AssignedTo: 'pripojené k "{title}"'
     FromGroup: 'zdedené zo skupiny "{title}"'
     FromRole: 'zdedené z úlohy "{title}"'
-<<<<<<< HEAD
-    FromRoleOnGroup: 'zdediť z úlohy "%s" v skupine "%s"'
-=======
     FromRoleOnGroup: 'zdedené z úlohy "%s" v skupine "%s"'
->>>>>>> eeb1f8ae
   PermissionRole:
     OnlyAdminCanApply: 'Iba administrátor môže použiť'
     PLURALNAME: Úlohy
@@ -532,11 +504,7 @@
     IMPORTUSERS: 'Importovať požívateľov'
     MEMBERS: Členovia
     MENUTITLE: Bezpečnosť
-<<<<<<< HEAD
-    MemberListCaution: 'Upozornenie: Odstánenie členov z tohto zoznamu ich odstáni zo všetkých skupín a databázy.'
-=======
     MemberListCaution: 'Upozornenie: Odstánenie členov z tohto zoznamu ich odstráni zo všetkých skupín a databázy.'
->>>>>>> eeb1f8ae
     NEWGROUP: 'Nová skupina'
     PERMISSIONS: Právomoci
     ROLES: Úlohy
