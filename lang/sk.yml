--- conflicted
+++ resolved
@@ -262,13 +262,8 @@
     has_many_Permissions: Právomoci
     many_many_Members: Členovia
   GroupImportForm:
-<<<<<<< HEAD
-    Help1: 'Importovať jednu alebo viac skupín v CSV formáte (čiarkov oddelené hodnoty). Zobraziť pokročilé použitie'
-    Help2: '<div class="advanced"> <h4>Pokročilé použitie</h4> <ul> <li>Povolené stĺpce: <em>%s</em></li> <li>Existujúce skupiny sú porovnávané s ich unikátnou <em>Code</em>; hodnotou, a aktualizované s novými hodnotami z importovaného súbory&lt;/li> <li>Skupina hierarchií môže byť tvorená použitím <em>ParentCode</em>; stĺpce.&lt;/li> <li>Kódy oprávnení môžu byť priradené <em>PermissionCode</em>; stĺpcom. Existujúce oprávnenia nie sú smazáné.</li> </ul> </div>'
-=======
     Help1: '<p>Importovať jednu alebo viac skupín v <em>CSV</em> formáte (čiarkou oddelené hodnoty). <small><a href="#" class="toggle-advanced">Zobraziť pokročilé použitie</a></small></p>'
     Help2: '<div class=''advanced''>\n<h4>Pokročilé použitie</h4>\n<ul>\n<li>Povolené stĺpce: <em>%s</em></li>\n<li>Existujúce skupiny sú porovnávané ich unikátnou vlastnosťou <em>Code</em>, a aktualizované s novými hodnotami z\nimportovaného súboru.</li>\n<li>Hierarchia skupín môže byť tvorená použitím stĺpca <em>ParentCode</em>.</li>\n<li>Kódy oprávnení môžu byť priradené stĺpcom <em>PermissionCode</em>. Existujúce oprávnenia nie sú zmazané.</li>\n</ul>\n</div>'
->>>>>>> 61277272
     ResultCreated: 'Vytvorených {count} skupín'
     ResultDeleted: 'Zmazané %d skupiny'
     ResultUpdated: 'Aktualizované %d skupiny'
@@ -300,13 +295,8 @@
     FROMWEB: 'Z webu'
     FindInFolder: 'Vyhľadať v priečinku'
     IMAGEALT: 'Atlernatívny text (alt)'
-<<<<<<< HEAD
-    IMAGEALTTEXT: 'Atlernatívny text (alt) - zobrazí sa ak obrázok nemože byť zobrazený '
-    IMAGEALTTEXTDESC: 'Zobrazí sa na obrazovke, ak obrázok nemôže byť zobrazený'
-=======
     IMAGEALTTEXT: 'Atlernatívny text (alt) - zobrazí sa, ak obrázok nemože byť zobrazený'
     IMAGEALTTEXTDESC: 'Zobrazí sa na čítačke obrazovky alebo ak obrázok nemôže byť zobrazený'
->>>>>>> 61277272
     IMAGEDIMENSIONS: Rozmery
     IMAGEHEIGHTPX: Výška
     IMAGETITLE: 'Text titulky (tooltip) - pre doplňujúce informácie o obrázku'
@@ -341,19 +331,11 @@
     DELETED: Zmazané.
     DropdownBatchActionsDefault: Akcie
     HELP: Pomoc
-<<<<<<< HEAD
-    PAGETYPE: 'Typ stránky:'
-    PERMAGAIN: 'Boli ste odhlásený'
-    PERMALREADY: 'Je mi ľúto, ale nemáte prístup k tejto časti CMS. Ak sa chcete prihlásiť ako niekto iný, urobte tak nižšie'
-    PERMDEFAULT: 'Musíte byť prihlásený/á k prístupu do oblasti administrácie, zadajte vaše prihlasovacie údaje dole, prosím.'
-    PLEASESAVE: 'Uložte stránku, prosím. Táto stránka nemôže byť aktualizovaná, pretože eště nebola uložená.'
-=======
     PAGETYPE: 'Typ stránky'
     PERMAGAIN: 'Boli ste odhlásený'
     PERMALREADY: 'Je nám ľúto, ale k tejto časti CMS nemáte prístup . Ak sa chcete prihlásiť ako niekto iný, urobte tak nižšie.'
     PERMDEFAULT: 'Musíte byť prihlásený/á k prístupu do oblasti administrácie, zadajte vaše prihlasovacie údaje dole, prosím.'
     PLEASESAVE: 'Uložte stránku, prosím. Táto stránka nemôže byť aktualizovaná, pretože ešte nebola uložená.'
->>>>>>> 61277272
     PreviewButton: Náhľad
     REORGANISATIONSUCCESSFUL: 'Strom webu bol reorganizovaný úspešne.'
     SAVEDUP: Uložené.
@@ -440,13 +422,8 @@
     TWODIGITYEAR: 'Dvojčíslie roka'
     Toggle: 'Ukázať nápovedu formátovania'
   MemberImportForm:
-<<<<<<< HEAD
-    Help1: 'Importovať členov v <em>CSV formáte</em> (čiarkov oddelené hodnoty). Zobraziť pokročile použitie'
-    Help2: '<div class="advanced"> <h4>Pokročilé použitie</h4> <ul> <li>Povolené stĺpce: <em>%s</em></li> <li>Existujúci užívatelia sú porovnávaní ich unikátnou vlastnosťou <em>Code</em>, a aktualizovaní s novými hodnotami z importovaného súboru.</li> <li>Skupiny môžu byťt priradené stĺpcom <em>Groups</em>. Skupiny sú identifikované ich vlastnosťou <em>Code</em>, viacero skupín môže byť oddelené čiarkou. Existujúce členstvá skupiny nie sú smazané.</li> </ul> </div>'
-=======
     Help1: '<p>Importovať členov v <em>CSV formáte</em> (čiarkou oddelené hodnoty). <small><a href="#" class="toggle-advanced">Zobraziť pokročile použitie</a></small></p>'
     Help2: '<div class="advanced">\n<h4>Pokročilé použitie</h4>\n<ul>\n<li>Povolené stĺpce: <em>%s</em></li>\n<li>Existujúci užívatelia sú porovnávaní ich unikátnou vlastnosťou <em>Code</em>, a aktualizovaní s novými hodnotami z\nimportovaného súboru.</li>\n<li>Skupiny môžu byť priradené stĺpcom <em>Groups</em>. Skupiny sú identifikované ich vlastnosťou <em>Code</em>,\nviacero skupín môže byť oddelené čiarkou. Existujúce členstvá skupiny nie sú zmazané.</li>\n</ul>\n</div>'
->>>>>>> 61277272
     ResultCreated: 'Vytvorených {count} členov'
     ResultDeleted: 'Zmazaných %d členov'
     ResultNone: 'Žiadne zmeny'
