--- conflicted
+++ resolved
@@ -293,11 +293,7 @@
     IMAGETITLE: 'Text titulky (tooltip) - pre doplňujúce informácie o obrázku'
     IMAGETITLETEXT: 'Text titulky (tooltip)'
     IMAGETITLETEXTDESC: 'Pre doplňujúce informácie o obrázku'
-<<<<<<< HEAD
-    IMAGEWIDTHPX: 'Šírka'
-=======
     IMAGEWIDTHPX: Šírka
->>>>>>> d888ea5e
     INSERTMEDIA: 'Vložiť média'
     LINK: 'Vložiť/upraviť odkaz na zvýraznený text'
     LINKANCHOR: 'Odkaz na tejto stranke'
