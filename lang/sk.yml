--- conflicted
+++ resolved
@@ -391,10 +391,7 @@
     SUBJECTPASSWORDRESET: 'Odkaz na resetovanie hesla'
     SURNAME: Priezvisko
     TIMEFORMAT: 'Formát času'
-<<<<<<< HEAD
-=======
     VALIDATIONMEMBEREXISTS: 'Člen už existuje s rovnakým %s'
->>>>>>> 058f5797
     ValidationIdentifierFailed: 'Nemôžte prepísať existujúceho člena #{id} s identickým identifikátorm ({name} = {value})'
     WELCOMEBACK: 'Vitajte späť, {firstname}'
     YOUROLDPASSWORD: 'Vaše staré heslo'
