sl_SI:
  AddToCampaign:
    ErrorGeneral: "Se opravičujemo, prišlo je do napake"
  AssetAdmin:
    ALLOWEDEXTS: "Dovoljeni tipi datotek za nalaganje"
    NEWFOLDER: NovaMapa
  AssetTableField:
    DIM: Dimenzije
    FILENAME: "Ime datoteke"
    FOLDER: Mapa
    HEIGHT: Višina
    LASTEDIT: "Nazadnje spremenjeno"
    OWNER: Lastnik
    SIZE: "Velikost datoteke"
    TITLE: Naslov
    TYPE: "Tip datoteke"
    URL: URL
    WIDTH: Širina
  AssetUploadField:
    ChooseFiles: "Izberi datoteke"
    DRAGFILESHERE: "Povlecite datoteke na to mesto"
    DROPAREA: "Območje za datoteke"
    EDITALL: "Uredi vse"
    EDITANDORGANIZE: "Uredi in organiziraj"
    EDITINFO: "Uredi datoteke"
    FILES: Datoteke
    FROMCOMPUTER: "Izberite datoteke iz vašega računalnika"
    FROMCOMPUTERINFO: "Naložite datoteke iz računalnika"
    INSERTURL: "Vstavite iz URL naslova"
    REMOVEINFO: "Odstranite datoteko iz tega polja"
    TOTAL: Skupaj
<<<<<<< HEAD
    UPLOADINPROGRESS: 'Prosimo počakajte... nalaganje datotek je v teku'
=======
    UPLOADINPROGRESS: "Prosimo počakajte... nalaganje datotek je v teku"
>>>>>>> 179996b5
    UPLOADOR: ALI
  BBCodeParser:
    ALIGNEMENT: Poravnava
    ALIGNEMENTEXAMPLE: desno
    BOLD: "Krepki tekst"
    BOLDEXAMPLE: Krepko
    CODE: "Blok s kodo"
    COLOREDEXAMPLE: "modri tekst"
    EMAILLINK: "E-poštna povezava"
    EMAILLINKDESCRIPTION: "Ustvari e-poštno povezavo"
    IMAGE: Slika
    IMAGEDESCRIPTION: "Prikažite fotografijo v vaši objavi"
    ITALIC: "Ležeči tekst"
    ITALICEXAMPLE: Ležeče
    LINK: "Spletna povezava"
    LINKDESCRIPTION: "Povezava na drugo spletno mesto ali URL"
    UNDERLINE: "Podčrtan tekst"
    UNDERLINEEXAMPLE: Podčrtano
  BackLink_Button_ss:
    Back: Nazaj
  BasicAuth:
    ENTERINFO: "Prosimo vpišite uporabniško ime in geslo."
    ERRORNOTADMIN: "Ta uporabnik ni administrator."
    ERRORNOTREC: "Uporabniško ime ali geslo je neveljavno"
  Boolean:
<<<<<<< HEAD
    NOANSWER: 'Ne'
    YESANSWER: 'Da'
=======
    NOANSWER: Ne
    YESANSWER: Da
>>>>>>> 179996b5
  CMSLoadingScreen_ss:
    LOADING: Nalagam...
    REQUIREJS: "Zahteve CMS sistema so, da morate imeti omogočen JavaScript."
  CMSMain:
    ACCESS: "Dostop do '{title}' sekcije"
    ACCESSALLINTERFACES: "Dostop do vseh sekcije CMS-a."
    SAVE: Shrani
  CMSMemberLoginForm:
    BUTTONFORGOTPASSWORD: "Pozabljeno geslo?"
    BUTTONLOGIN: "Ponovna prijava"
    BUTTONLOGOUT: Odjava
  CMSPageHistoryController_versions_ss:
    PREVIEW: "Predogled spletne strani"
  CMSPagesController_Tools_ss:
    FILTER: Filter
  CMSProfileController:
    MENUTITLE: "Moj profil"
  CMSSecurity:
    TimedOutTitleAnonymous: "Vaša seja je potekla."
    TimedOutTitleMember: "Hej {name}! Tvoja seja je potekla."
  CampaignAdmin:
    MENUTITLE: Kampanje
  ChangePasswordEmail_ss:
    CHANGEPASSWORDTEXT1: "Zamenjali ste geslo za"
    CHANGEPASSWORDTEXT3: "Zamenjaj geslo"
    EMAIL: E-pošta
    HELLO: Živjo
    PASSWORD: Geslo
  ChangeSet:
    DESCRIPTION_AND: "{first} in {drugi}"
    DESCRIPTION_ITEM: predmet
    DESCRIPTION_ITEMS: predmetov
    DESCRIPTION_OTHER_ITEM: "drug predmet"
    DESCRIPTION_OTHER_ITEMS: "ostali predmeti"
    NAME: Ime
    PLURALNAME: Kampanje
    SINGULARNAME: Kampanja
    STATE: Stanje
  CheckboxField:
    NOANSWER: Ne
    YESANSWER: Da
  ConfirmedPasswordField:
    SHOWONCLICKTITLE: "Zamenjaj geslo"
  ContentController:
    NOTLOGGEDIN: "Niste prijavljeni"
  CreditCardField:
    FIRST: prvi
    FOURTH: četrti
    SECOND: drugi
    THIRD: tretji
  CurrencyField:
    CURRENCYSYMBOL: €
  Date:
    DAY: dan
    DAYS: dni
    HOUR: ura
    HOURS: ur
    LessThanMinuteAgo: "manj kot minuto"
    MIN: min
    MINS: minut
    MONTH: mesec
    MONTHS: mesecev
    SEC: sek
    SECS: sekund
    YEAR: leto
    YEARS: let
  DateField:
    NOTSET: "ni nastavljeno"
    TODAY: danes
    VALIDDATEFORMAT2: "Prosimo vnesite veljavno obliko datuma ({format})"
  DatetimeField:
    NOTSET: "Ni nastavljeno"
  Director:
    INVALID_REQUEST: "Neveljavna zahteva"
  DropdownField:
    CHOOSE: (Izberi)
    CHOOSESEARCH: "(Izberi ali poišči)"
  EmailField:
    VALIDATION: "Prosimo vtipkajte e-poštni naslov"
  File:
    Content: Vsebina
    CssType: "CSS datoteka"
    DocType: "Word-ov dokument"
    Filename: "Ime datoteke"
    HtlType: "HTML datoteka"
    HtmlType: "HTML datoteka"
    JsType: "Javascript datoteka"
    Mp3Type: "MP3 avdio datoteka"
    MpgType: "MPEG video datoteka"
    Name: Ime
    PLURALNAME: Datoteke
    SINGULARNAME: Datoteka
    Title: Naslov
  Folder:
    PLURALNAME: Mape
    SINGULARNAME: Mapa
  ForgotPasswordEmail_ss:
    HELLO: Živjo
    TEXT1: "Tukaj je vaša"
    TEXT2: "povezava za resetiranje gesla"
    TEXT3: za
  Form:
    SubmitBtnLabel: Pojdi
  GridAction:
    DELETE_DESCRIPTION: Izbriši
    Delete: Izbriši
    UnlinkRelation: "Odstrani povezavo"
  GridField:
    Add: "Dodaj {name}"
    Filter: Filter
    FilterBy: "Filtriraj po"
    Find: Najdi
    LEVELUP: "Nivo višje"
    NewRecord: "Nov %s"
    ResetFilter: Resetiraj
  GridFieldDetailForm:
    CancelBtn: Prekliči
    Create: Ustvari
    Delete: Izbriši
    DeletePermissionsFailure: "Nimate pravic za brisanje"
    Deleted: "Izbrisano %s %s"
    Save: Shrani
    Saved: "Shranjeno {name} {link}"
  GridFieldEditButton_ss:
    EDIT: Uredi
  GridFieldItemEditView:
    Go_back: Nazaj
  Group:
    AddRole: "Dodaj vlogo za to skupino"
    DefaultGroupTitleAdministrators: Administratorji
    DefaultGroupTitleContentAuthors: "Avtorji vsebine"
    Description: Opis
    Locked: Zaklenjeno?
    PLURALNAME: Skupine
    Parent: "Starševska skupina"
    RolesAddEditLink: "Uredi vloge"
    SINGULARNAME: Skupina
    Sort: "Vrstni red sortiranja"
    has_many_Permissions: Dovoljenja
    many_many_Members: Člani
  GroupImportForm:
<<<<<<< HEAD
    ResultDeleted: 'Izbrisane %d skupine'
    ResultUpdated: 'Posodobljene %d skupine'
  HTMLEditorField:
    ANCHORSCANNOTACCESSPAGE: 'Nimate dovoljenj za dostop do vsebin na izbrani strani.'
    ANCHORSPAGENOTFOUND: 'Ciljne strani ni mogoče najti.'
    ANCHORVALUE: Sidro
    BUTTONADDURL: 'Dodaj url'
    CAPTIONTEXT: 'Napis'
    CSSCLASS: 'Poravnava / stil'
    DETAILS: Podrobnosti
    EMAIL: 'E-poštni naslov'
    FOLDER: Mapa
    IMAGEALT: 'Alternativni tekst (alt)'
    IMAGEALTTEXT: 'Alternativni tekst (alt) - se pojavi, če fotografije ni mogoče prikazati'
    IMAGEDIMENSIONS: Dimenzije
    IMAGEHEIGHTPX: Višina
    IMAGETITLETEXT: 'Naslov (namig)'
    IMAGEWIDTHPX: Širina
    LINKDESCR: 'Opis povezave'
    LINKDETAILS: 'Podrobnosti povezave'
    LINKEMAIL: 'Povezava na e-poštni naslov'
    LINKEXTERNAL: 'Povezava na drugo spletno stran'
    LINKFILE: 'Povezava za prenos datoteke'
    LINKINTERNAL: 'Povezava na stran znotraj tega spletnega mesta'
    LINKOPENNEWWIN: 'Odpri povezavo v novem oknu?'
    LINKTO: 'Tip povezave'
    PAGE: Stran
    SUBJECT: 'Predmet e-pošte'
    URL: URL
  HtmlEditorField:
    ANCHORVALUE: Sidro
    BUTTONADDURL: 'Dodaj url'
    BUTTONINSERT: Vstavi
    BUTTONINSERTLINK: 'Vstavi povezavo'
    BUTTONREMOVELINK: 'Odstrani povezavo'
    BUTTONUpdate: Posodobi
    DETAILS: Podrobnosti
    EMAIL: 'E-poštni naslov'
    FILE: Datoteka
    FOLDER: Mapa
    FROMCMS: 'Iz CMS urejevalnika'
    FROMCOMPUTER: 'Iz vašega računalnika'
    FROMWEB: 'Iz spleta'
    FindInFolder: 'Iskanje po mapah'
=======
    ResultDeleted: "Izbrisane %d skupine"
    ResultUpdated: "Posodobljene %d skupine"
  HTMLEditorField:
    ANCHORSCANNOTACCESSPAGE: "Nimate dovoljenj za dostop do vsebin na izbrani strani."
    ANCHORSPAGENOTFOUND: "Ciljne strani ni mogoče najti."
    ANCHORVALUE: Sidro
    BUTTONADDURL: "Dodaj url"
    CAPTIONTEXT: Napis
    CSSCLASS: "Poravnava / stil"
    DETAILS: Podrobnosti
    EMAIL: "E-poštni naslov"
    FOLDER: Mapa
    IMAGEALT: "Alternativni tekst (alt)"
    IMAGEALTTEXT: "Alternativni tekst (alt) - se pojavi, če fotografije ni mogoče prikazati"
    IMAGEDIMENSIONS: Dimenzije
    IMAGEHEIGHTPX: Višina
    IMAGETITLETEXT: "Naslov (namig)"
    IMAGEWIDTHPX: Širina
    LINKDESCR: "Opis povezave"
    LINKDETAILS: "Podrobnosti povezave"
    LINKEMAIL: "Povezava na e-poštni naslov"
    LINKEXTERNAL: "Povezava na drugo spletno stran"
    LINKFILE: "Povezava za prenos datoteke"
    LINKINTERNAL: "Povezava na stran znotraj tega spletnega mesta"
    LINKOPENNEWWIN: "Odpri povezavo v novem oknu?"
    LINKTO: "Tip povezave"
    PAGE: Stran
    SUBJECT: "Predmet e-pošte"
    URL: URL
  HtmlEditorField:
    ANCHORVALUE: Sidro
    BUTTONADDURL: "Dodaj url"
    BUTTONINSERT: Vstavi
    BUTTONINSERTLINK: "Vstavi povezavo"
    BUTTONREMOVELINK: "Odstrani povezavo"
    BUTTONUpdate: Posodobi
    DETAILS: Podrobnosti
    EMAIL: "E-poštni naslov"
    FILE: Datoteka
    FOLDER: Mapa
    FROMCMS: "Iz CMS urejevalnika"
    FROMCOMPUTER: "Iz vašega računalnika"
    FROMWEB: "Iz spleta"
    FindInFolder: "Iskanje po mapah"
>>>>>>> 179996b5
    IMAGEDIMENSIONS: Dimenzije
    IMAGEHEIGHTPX: Višina
    IMAGEWIDTHPX: Širina
  Member:
    EDIT_PASSWORD: "Novo geslo"
    EMAIL: E-pošta
    FIRSTNAME: Ime
    KEEPMESIGNEDIN: "Zapomni si me prijavljenega"
    LOGGEDINAS: "Prijavljeni ste kot {name}."
    NEWPASSWORD: "Novo geslo"
    NoPassword: "Uporabnik nima nastavljenega gesla."
    PASSWORD: Geslo
    PLURALNAME: Uporabniki
    SINGULARNAME: Uporabnik
    SUBJECTPASSWORDCHANGED: "Vaše geslo je bilo posodobljeno"
    SURNAME: Priimek
    TIMEFORMAT: "Časovni zapis"
    WELCOMEBACK: "Dobrodošli nazaj, {firstname}"
    YOUROLDPASSWORD: "Vaše staro geslo"
    belongs_many_many_Groups: Grupe
    db_LastVisited: "Nazadnje obiskano"
    db_Password: Geslo
    db_PasswordExpiry: "Datum poteka gesla"
  MemberAuthenticator:
    TITLE: "E-pošta in geslo"
  MemberDatetimeOptionsetField:
    Preview: Predogled
  Permission:
    AdminGroup: Administrator
    CMS_ACCESS_CATEGORY: "Dostop do CMS"
    FULLADMINRIGHTS: "Polne administratorske pravice"
    PLURALNAME: Dovoljenja
    SINGULARNAME: Dovoljenje
  PermissionRole:
    PLURALNAME: Vloge
    SINGULARNAME: Vloga
    Title: Naslov
  Security:
    CHANGEPASSWORDHEADER: "Zamenjaj geslo"
    ENTERNEWPASSWORD: "Prosimo vtipkajte novo geslo."
    LOGIN: Prijava
    LOSTPASSWORDHEADER: "Pozabljeno geslo"
  SecurityAdmin:
    MEMBERS: Uporabniki
    MENUTITLE: Varnost
    PERMISSIONS: Dovoljenja
    ROLES: Vloge
    TABROLES: Vloge
    Users: Uporabniki
  SecurityAdmin_MemberImportForm:
    BtnImport: "Uvozi iz CSV"
  SilverStripeNavigator:
    Edit: Uredi
    EditView: "Način urejanja"
    Mobile: Mobilno
    PreviewView: "Način predogleda"
    Responsive: Odzivno
    SplitView: "Razdeljeni način"
    Tablet: Tablica
    Width: širina
  TableListField:
    CSVEXPORT: "Izvozi v CSV"
    Print: Natisni
  TableListField_PageControls_ss:
    OF: od
  ToggleField:
    LESS: manj
    MORE: več
  UploadField:
    ATTACHFILE: "Pripini datoteko"
    ATTACHFILES: "Pripni datoteke"
    AttachFile: "Pripni datoteko/(e)"
    CHOOSEANOTHERFILE: "Izberite drugo datoteko"
    DELETE: "Izbriši iz datotek"
    DELETEINFO: "Trajno izbriši to datoteko iz shrambe datotek"
    DOEDIT: Shrani
    Dimensions: Dimenzije
    EDIT: Uredi
    EDITINFO: "Uredi datoteko"
    FIELDNOTSET: "Ni informacij o datoteki"
    FROMCOMPUTER: "Iz vašega računalnika"
    FROMCOMPUTERINFO: "Izberite iz datotek"
    FROMFILES: "Iz datotek"
    REMOVE: Odstrani
    STARTALL: "Zaženi vse"
    Saved: Shranjeno
  Versioned:
    has_many_Versions: Verzije
  VersionedGridFieldItemRequest:
    ARCHIVE: Arhiv
    Archived: "Arhivirano %s %s"
    BUTTONARCHIVEDESC: "Odstrani iz objave in pošlji v arhiv"
    BUTTONPUBLISH: Objavi
    BUTTONUNPUBLISH: "Odstrani iz objave"
    BUTTONUNPUBLISHDESC: "Odstrani ta zapis iz objavljene strani"<|MERGE_RESOLUTION|>--- conflicted
+++ resolved
@@ -29,11 +29,7 @@
     INSERTURL: "Vstavite iz URL naslova"
     REMOVEINFO: "Odstranite datoteko iz tega polja"
     TOTAL: Skupaj
-<<<<<<< HEAD
-    UPLOADINPROGRESS: 'Prosimo počakajte... nalaganje datotek je v teku'
-=======
     UPLOADINPROGRESS: "Prosimo počakajte... nalaganje datotek je v teku"
->>>>>>> 179996b5
     UPLOADOR: ALI
   BBCodeParser:
     ALIGNEMENT: Poravnava
@@ -59,13 +55,8 @@
     ERRORNOTADMIN: "Ta uporabnik ni administrator."
     ERRORNOTREC: "Uporabniško ime ali geslo je neveljavno"
   Boolean:
-<<<<<<< HEAD
-    NOANSWER: 'Ne'
-    YESANSWER: 'Da'
-=======
     NOANSWER: Ne
     YESANSWER: Da
->>>>>>> 179996b5
   CMSLoadingScreen_ss:
     LOADING: Nalagam...
     REQUIREJS: "Zahteve CMS sistema so, da morate imeti omogočen JavaScript."
@@ -207,52 +198,6 @@
     has_many_Permissions: Dovoljenja
     many_many_Members: Člani
   GroupImportForm:
-<<<<<<< HEAD
-    ResultDeleted: 'Izbrisane %d skupine'
-    ResultUpdated: 'Posodobljene %d skupine'
-  HTMLEditorField:
-    ANCHORSCANNOTACCESSPAGE: 'Nimate dovoljenj za dostop do vsebin na izbrani strani.'
-    ANCHORSPAGENOTFOUND: 'Ciljne strani ni mogoče najti.'
-    ANCHORVALUE: Sidro
-    BUTTONADDURL: 'Dodaj url'
-    CAPTIONTEXT: 'Napis'
-    CSSCLASS: 'Poravnava / stil'
-    DETAILS: Podrobnosti
-    EMAIL: 'E-poštni naslov'
-    FOLDER: Mapa
-    IMAGEALT: 'Alternativni tekst (alt)'
-    IMAGEALTTEXT: 'Alternativni tekst (alt) - se pojavi, če fotografije ni mogoče prikazati'
-    IMAGEDIMENSIONS: Dimenzije
-    IMAGEHEIGHTPX: Višina
-    IMAGETITLETEXT: 'Naslov (namig)'
-    IMAGEWIDTHPX: Širina
-    LINKDESCR: 'Opis povezave'
-    LINKDETAILS: 'Podrobnosti povezave'
-    LINKEMAIL: 'Povezava na e-poštni naslov'
-    LINKEXTERNAL: 'Povezava na drugo spletno stran'
-    LINKFILE: 'Povezava za prenos datoteke'
-    LINKINTERNAL: 'Povezava na stran znotraj tega spletnega mesta'
-    LINKOPENNEWWIN: 'Odpri povezavo v novem oknu?'
-    LINKTO: 'Tip povezave'
-    PAGE: Stran
-    SUBJECT: 'Predmet e-pošte'
-    URL: URL
-  HtmlEditorField:
-    ANCHORVALUE: Sidro
-    BUTTONADDURL: 'Dodaj url'
-    BUTTONINSERT: Vstavi
-    BUTTONINSERTLINK: 'Vstavi povezavo'
-    BUTTONREMOVELINK: 'Odstrani povezavo'
-    BUTTONUpdate: Posodobi
-    DETAILS: Podrobnosti
-    EMAIL: 'E-poštni naslov'
-    FILE: Datoteka
-    FOLDER: Mapa
-    FROMCMS: 'Iz CMS urejevalnika'
-    FROMCOMPUTER: 'Iz vašega računalnika'
-    FROMWEB: 'Iz spleta'
-    FindInFolder: 'Iskanje po mapah'
-=======
     ResultDeleted: "Izbrisane %d skupine"
     ResultUpdated: "Posodobljene %d skupine"
   HTMLEditorField:
@@ -297,7 +242,6 @@
     FROMCOMPUTER: "Iz vašega računalnika"
     FROMWEB: "Iz spleta"
     FindInFolder: "Iskanje po mapah"
->>>>>>> 179996b5
     IMAGEDIMENSIONS: Dimenzije
     IMAGEHEIGHTPX: Višina
     IMAGEWIDTHPX: Širina
