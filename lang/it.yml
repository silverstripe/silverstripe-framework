it:
  AddToCampaign:
    ErrorCampaignPermissionDenied: "Sembra tu non abbia i permessi necessari per aggiungere {ObjectTitle} a {CampaignTitle}"
    ErrorGeneral: "Spiacente, ma c'è stato un errore"
    ErrorItemPermissionDenied: "Sembra tu non abbia i permessi necessari per aggiungere {ObjectTitle} alla campagna"
    ErrorNotFound: "Non è stato possibile trovare {Type}"
    Success: "{ObjectTitle} aggiunto a {CampaignTitle} con successo"
  AssetAdmin:
    ALLOWEDEXTS: "Estensioni consentite per l'upload"
    HIDEALLOWEDEXTS: "Nascondi estensioni permesse"
    NEWFOLDER: NuovaCartella
    SHOWALLOWEDEXTS: "Mostra le estensioni consentite"
  AssetTableField:
    CREATED: "Inizialmente caricato"
    DIM: Dimensioni
    FILENAME: "Nome del file"
    FOLDER: Cartella
    HEIGHT: Altezza
    LASTEDIT: "Ultima modifica"
    OWNER: Proprietario
    PATH: Percorso
    SIZE: Dimensione
    TITLE: Titolo
    TYPE: "Tipo di file"
    URL: URL
    WIDTH: Larghezza
  AssetUploadField:
    ChooseFiles: "Scegli file"
    DRAGFILESHERE: "Trascina file qui"
    DROPAREA: "Area di Trascinamento"
    EDITALL: "Modifica tutti"
    EDITANDORGANIZE: "Modifica & organizza"
    EDITINFO: "Modifica file"
    FILES: Files
    FROMCOMPUTER: "Scegli file dal tuo computer"
    FROMCOMPUTERINFO: "Carica dal tuo conputer"
    INSERTURL: "Inserisci da URL"
    REMOVEINFO: "Rimuovi questo file da questo campo"
    TOTAL: Totale
<<<<<<< HEAD
    TOUPLOAD: 'File caricati'
    UPLOADINPROGRESS: 'Attendere prego... caricamento in corso'
=======
    TOUPLOAD: "Scegli i files da caricare..."
    UPLOADINPROGRESS: "Attendere prego... caricamento in corso"
>>>>>>> bb74c862
    UPLOADOR: O
  BBCodeParser:
    ALIGNEMENT: Allineamento
    ALIGNEMENTEXAMPLE: "allinea a destra"
    BOLD: "Testo Grassetto"
    BOLDEXAMPLE: Grassetto
    CODE: "Blocco di Codice"
    CODEDESCRIPTION: "Blocco di codice non formattato"
    CODEEXAMPLE: "Blocco di codice"
    COLORED: "Testo Colorato"
    COLOREDEXAMPLE: "testo blu"
    EMAILLINK: "Link Email"
    EMAILLINKDESCRIPTION: "Crea link ad un indirizzo email"
    IMAGE: Immagine
    IMAGEDESCRIPTION: "Visualizza un'immagine nel tuo post"
    ITALIC: "Testo Corsivo"
    ITALICEXAMPLE: Corsivo
    LINK: "Link sito"
    LINKDESCRIPTION: "Link a un altro sito o URL"
    STRUCK: "Testo Sbarrato"
    STRUCKEXAMPLE: Sbarrato
    UNDERLINE: "Testo Sottolineato"
    UNDERLINEEXAMPLE: Sottolineato
    UNORDERED: "Lista non ordinata"
    UNORDEREDDESCRIPTION: "Lista non ordinata"
    UNORDEREDEXAMPLE1: "Argomento 1 non ordinato"
  BackLink_Button_ss:
    Back: Indietro
  BasicAuth:
    ENTERINFO: "Per favore inserisci un nome utente e la password."
    ERRORNOTADMIN: "Questo utente non è amministratore."
    ERRORNOTREC: "Nome utente / password non riconosciuti"
  Boolean:
    ANY: Qualsiasi
    NOANSWER: "No"
    YESANSWER: Sì
  CAMPAIGNS:
    ADDTOCAMPAIGN: "Aggiungere Alla Campagna"
  CMSLoadingScreen_ss:
    LOADING: "Caricamento in corso..."
    REQUIREJS: "Il CMS richiede JavaScript abilitato."
  CMSMain:
    ACCESS: "Accesso alla sezione '{title}'"
    ACCESSALLINTERFACES: "Accesso a tutte le sezioni del CMS"
    ACCESSALLINTERFACESHELP: "Annulla le impostazioni di accesso più specifiche."
    SAVE: Salva
  CMSMemberLoginForm:
    BUTTONFORGOTPASSWORD: "Password dimenticata?"
    BUTTONLOGIN: "Accedi nuovamente"
    BUTTONLOGOUT: Scollegati
    PASSWORDEXPIRED: "<p>La tua password è scaduta. <a target=\"_top\" href=\"{link}\">Per favore selezionarne una nuova.</a></p>"
  CMSPageHistoryController_versions_ss:
    PREVIEW: "Preview del sito"
  CMSPagesController_Tools_ss:
    FILTER: Filtro
  CMSProfileController:
    MENUTITLE: "Il mio Profilo"
  CMSSecurity:
    INVALIDUSER: "<p>Utente non valido. <a target=\"_top\" href=\"{link}\">Per favore autenticarsi di nuovo</a> per continuare.</p>"
    LoginMessage: "<p>Se hai del lavoro non salvato puo tornare a dove eri accedendo nuovamente da qui sotto.</p>"
    SUCCESS: Successo
    SUCCESSCONTENT: "<p>Accesso eseguito. Se non sarai ridirezionato automaticamente, <a target=\"_top\" href=\"{link}\">cliccare qui</a></p>"
    TimedOutTitleAnonymous: "La tua sessione è scaduta."
    TimedOutTitleMember: "Ciao {name}!<br />La tua sessione è scaduta."
  CampaignAdmin:
    ACCESS_HELP: "Consentire la visione della sezione pubblicazione della campagna"
    MENUTITLE: Campagne
  Campaigns:
    AddToCampaign: "Aggiungere Alla Campagna"
    AddToCampaignFormFieldLabel: "Selezionare una Campagna"
  ChangePasswordEmail_ss:
    CHANGEPASSWORDTEXT1: "Hai cambiato la password per"
    CHANGEPASSWORDTEXT2: "Ora puoi utilizzare le seguenti credenziali per accedere:"
    CHANGEPASSWORDTEXT3: "Cambia password"
    EMAIL: Email
    HELLO: Ciao
    PASSWORD: Password
  ChangeSet:
    DESCRIPTION_AND: "{first} e {second}"
    DESCRIPTION_ITEM: elemento
    DESCRIPTION_ITEMS: elementi
    DESCRIPTION_LIST_FIRST: "{item}"
    DESCRIPTION_LIST_LAST: "{list}, e {item}"
    DESCRIPTION_LIST_MID: "{list}, {item}"
    DESCRIPTION_OTHER_ITEM: "altro elemento"
    DESCRIPTION_OTHER_ITEMS: "altri elementi"
    NAME: Nome
    PLURALNAME: Campagne
    SINGULARNAME: Campagna
    STATE: Stato
  ChangeSetItem:
    PLURALNAME: "Cambiare gli elementi del set"
    SINGULARNAME: "Cambiare l'elemento del set"
  CheckboxField:
    NOANSWER: "No"
    YESANSWER: Sì
  CheckboxFieldSetField:
    SOURCE_VALIDATION: "Per favore selezionare un valore tra quelli forniti. {value} non è un'opzione valida"
  CheckboxSetField:
    SOURCE_VALIDATION: "Per favore selezionare un valore tra quelli forniti. '{value}' non è un'opzione valida"
  ConfirmedPasswordField:
    ATLEAST: "La password deve essere lunga almeno {min} caratteri."
    BETWEEN: "La password deve essere lunga da {min} a {max} caratteri."
    CURRENT_PASSWORD_ERROR: "La password che hai inserito non è corretta."
    CURRENT_PASSWORD_MISSING: "Devi inserire la tua password attuale."
    LOGGED_IN_ERROR: "Devi essere autenticato per poter cambiare la tua password."
    MAXIMUM: "La password deve essere lunga almeno {max} caratteri."
    SHOWONCLICKTITLE: "Cambia password"
  ContentController:
    DRAFT_SITE_ACCESS_RESTRICTION: "Devi loggarti con la tua password per vedere la bozza o il contenuto archiviato. <a href=\"%s\">Premi qui per tornare indietro al sito pubblicato.</a>"
    NOTLOGGEDIN: "Non autenticato"
  CreditCardField:
    FIRST: primo
    FOURTH: quarto
    SECOND: secondo
    THIRD: terzo
  CurrencyField:
    CURRENCYSYMBOL: $
  DataObject:
    PLURALNAME: "Data Object"
    SINGULARNAME: "Data Object"
  Date:
    DAY: giorno
    DAYS: giorni
    HOUR: ora
    HOURS: ora
    LessThanMinuteAgo: "meno di un minuto"
    MIN: minuto
    MINS: minuti
    MONTH: mese
    MONTHS: mesi
    SEC: secondo
    SECS: secondi
    TIMEDIFFAGO: "{difference} fa"
    TIMEDIFFIN: "in {difference}"
    YEAR: anno
    YEARS: anni
  DateField:
    NOTSET: "non impostato"
    TODAY: oggi
    VALIDDATEFORMAT2: "Inserisci un formato di data valido ({format})"
    VALIDDATEMAXDATE: "La tua data deve essere più vecchia o uguale alla data massima consentita ({date})"
    VALIDDATEMINDATE: "La tua data deve essere più nuova o uguale alla data minima consentita ({date})"
  DatetimeField:
    NOTSET: "Non impostato"
  Director:
    INVALID_REQUEST: "Richiesta non valida"
  DropdownField:
    CHOOSE: (Scegli)
    CHOOSESEARCH: "(Scegliere o Cercare)"
    CHOOSE_MODEL: "(Scegliere {name})"
    SOURCE_VALIDATION: "Per favore selezionare un valore tra quelli forniti. {value} non è un'opzione valida"
  EmailField:
    VALIDATION: "Inserisci un indirizzo e-mail"
  Enum:
    ANY: Qualsiasi
  File:
    AviType: "File video AVI"
    Content: Contenuto
<<<<<<< HEAD
    CssType: 'File CSS'
    DmgType: 'Immagine disco Apple'
    DocType: 'Documento Word'
    Filename: Nome del file
    GifType: 'Immagine GIF - consigliata per diagrammi'
    GzType: 'File compresso GZIP'
    HtlType: 'File HTML'
    HtmlType: 'File HTML'
    INVALIDEXTENSION: 'Estensione non consentita (valide: {extensions})'
    INVALIDEXTENSIONSHORT: 'Estensione non consentita'
    IcoType: 'Icona'
    JpgType: 'Immagine JPEG - consigliata per foto'
    JsType: 'File Javascript'
    Mp3Type: 'File audio MP3'
    MpgType: 'File video MPEG'
    NOFILESIZE: 'La dimensione del file è zero byte.'
    NOVALIDUPLOAD: 'Il file caricato non è valido'
=======
    CssType: "File CSS"
    DRAFT: Bozza
    DmgType: "Immagine disco Apple"
    DocType: "Documento Word"
    Filename: "Nome del file"
    GifType: "Immagine GIF - consigliata per diagrammi"
    GzType: "File compresso GZIP"
    HtlType: "File HTML"
    HtmlType: "File HTML"
    INVALIDEXTENSION: "Estensione non consentita (valide: {extensions})"
    INVALIDEXTENSIONSHORT: "Estensione non consentita"
    INVALIDEXTENSION_SHORT: "Estensione non consentita"
    IcoType: Icona
    JpgType: "Immagine JPEG - consigliata per foto"
    JsType: "File Javascript"
    MODIFIED: Modificato
    Mp3Type: "File audio MP3"
    MpgType: "File video MPEG"
    NOFILESIZE: "La dimensione del file è zero byte."
    NOVALIDUPLOAD: "Il file caricato non è valido"
>>>>>>> bb74c862
    Name: Nome
    PLURALNAME: File
    PdfType: "File Adobe Acrobat PDF"
    PngType: "Immagine PNG - consigliata per utilizzo generico"
    SINGULARNAME: File
<<<<<<< HEAD
    TOOLARGE: 'La dimensione del file è troppo grande, massimo consentito {size}'
    TOOLARGESHORT: 'La dimensione del file eccede {size}'
    TiffType: 'Immagine TIFF'
=======
    TOOLARGE: "La dimensione del file è troppo grande, massimo consentito {size}"
    TOOLARGESHORT: "La dimensione del file eccede {size}"
    TiffType: "Immagine TIFF"
>>>>>>> bb74c862
    Title: Titolo
    WavType: "File audio WAV"
    XlsType: "Foglio di calcolo Excel"
    ZipType: "File compresso ZIP"
  Filesystem:
    SYNCRESULTS: "Sincronizzazione completata: {createdcount} elementi creati, {deletedcount} elementi eliminati"
  Folder:
    PLURALNAME: Cartelle
    SINGULARNAME: Cartella
  ForgotPasswordEmail_ss:
    HELLO: Ciao
    TEXT1: "Questa è la tua"
    TEXT2: "Link per l'azzeramento della password"
    TEXT3: per
  Form:
    CSRF_EXPIRED_MESSAGE: "La tua sessione è scaduta. Per favore ritrasmettere la form."
    CSRF_FAILED_MESSAGE: "Sembra che ci sia stato un problema tecnico. Per favore cliccare sul pulsante \"indietro\", ricaricare la pagina e riprovare."
    FIELDISREQUIRED: "{name} è richiesto"
    SubmitBtnLabel: Vai
    VALIDATIONCREDIT: "Assicurati che il numero di carta di credito sia inserito correttamente"
    VALIDATIONCREDITNUMBER: "Assicurati che il numero di carta di credito {number} sia inserito correttamente"
    VALIDATIONNOTUNIQUE: "Il valore inserito non è unico"
    VALIDATIONPASSWORDSDONTMATCH: "Le password non corrispondono"
    VALIDATIONPASSWORDSNOTEMPTY: "Le password non possono essere vuote"
    VALIDATIONSTRONGPASSWORD: "Le password devono avere almeno un numero e un carattere alfanumerico."
    VALIDATOR: Valiidatore
    VALIDCURRENCY: "Inserisci una valuta valida"
  FormField:
    Example: "es. %s"
    NONE: nessuno
  GridAction:
    DELETE_DESCRIPTION: Elimina
    Delete: Elimina
    UnlinkRelation: Scollega
  GridField:
    Add: "Aggiungi {name}"
    Filter: Filtra
    FilterBy: "Filtra per"
    Find: Trova
    LEVELUP: "Livello superiore"
    LinkExisting: "Collega esistente"
    NewRecord: "Nuovo %s"
    NoItemsFound: "Nessun elemento trovato"
    PRINTEDAT: "Stampato alle"
    PRINTEDBY: "Stampato da"
    PlaceHolder: "Trova {type}"
    PlaceHolderWithLabels: "Trova {type} per {name}"
    RelationSearch: "Cerca relazione"
    ResetFilter: Azzera
  GridFieldAction_Delete:
    DeletePermissionsFailure: "Non hai i permessi per eliminare"
    EditPermissionsFailure: "Non hai i permessi per modificare"
  GridFieldDetailForm:
    CancelBtn: Annulla
    Create: Crea
    Delete: Elimina
    DeletePermissionsFailure: "Non hai i permessi per eliminare"
    Deleted: "Eliminato %s %s"
    Save: Salva
    Saved: "Salvato {name} {link}"
  GridFieldEditButton_ss:
    EDIT: Modifica
  GridFieldItemEditView:
    Go_back: "Torna indietro"
  Group:
    AddRole: "Aggiungi un ruolo per questo gruppo"
    Code: "Codice gruppo"
    DefaultGroupTitleAdministrators: Amministratori
    DefaultGroupTitleContentAuthors: "Autori di contenuto"
    Description: Descrizione
    GroupReminder: "Se scegli un gruppo genitore, questo gruppo erediterà tutti i suoi ruoli"
    HierarchyPermsError: "Non posso assegnare permessi privilegiati al gruppo genitore \"%s\" (richiede accesso ADMIN)"
    Locked: Bloccato?
    NoRoles: "Nessun ruolo trovato"
    PLURALNAME: Gruppi
    Parent: "Gruppo padre"
    RolesAddEditLink: "Gestisci ruoli"
    SINGULARNAME: Gruppo
    Sort: "Tipo ordinamento"
    has_many_Permissions: Permessi
    many_many_Members: Membri
  GroupImportForm:
    Help1: "<p>Importa gruppi in formato <em>CSV</em> (valori separati da virgole). <small><a href=\"#\" class=\"toggle-advanced\">Mostra utilizzo avanzato</a></small></p>"
    Help2: "<div class=\"advanced\"><h4>Utilizzo avanzato</h4><ul><li>Colonne consentite: <em>%s</em></li><li>Gruppi esistenti sono individuati attraverso la proprietà univoca <em>Code</em> e aggiornati con i nuovi valori dal file importato.</li><li>Possono essere create gerarchie usando la colonna <em>ParentCode</em></li><li>Codici di autorizzazione possono essere assegnati con la colonna <em>PermissionCode</em>. I codici di autorizzazione preesistenti non saranno cancellati.</li></ul></div>"
    ResultCreated: "Creati {count} gruppi"
    ResultDeleted: "Eliminati %d gruppi"
    ResultUpdated: "Aggiornati %d gruppi"
  HTMLEditorField:
    ANCHORSCANNOTACCESSPAGE: "Non ti è consentito accedere al contenuto della pagina di destinazione."
    ANCHORSPAGENOTFOUND: "Pagina di destinazione non trovata."
    ANCHORVALUE: Ancora
    BUTTONADDURL: "Aggiungi url"
    CAPTIONTEXT: "Didascalia di testo"
    CSSCLASS: "Allineamento / stile"
    CSSCLASSCENTER: "Centrato, su se stesso."
    CSSCLASSLEFT: "Sulla sinistra, con il testo attorno."
    CSSCLASSLEFTALONE: "Sulla sinistra, da sola."
    CSSCLASSRIGHT: "Sulla destra, con il testo attorno."
    DETAILS: Dettagli
    EMAIL: "Indirizzo email"
    FILE: SilverStripe\Assets\File
    FOLDER: Cartella
    IMAGEALT: "Testo alternativo (alt)"
    IMAGEALTTEXT: "Testo alternativo (alt) - mostrato nel caso l'immagine non possa essere visualizzata"
    IMAGEALTTEXTDESC: "Mostrato agli screen reader o se l'immagine non può essere visualizzata"
    IMAGEDIMENSIONS: Dimensioni
    IMAGEHEIGHTPX: Altezza
    IMAGETITLE: "Titolo (tooltip) - per informazioni aggiuntive sull'immagine."
    IMAGETITLETEXT: "Titolo (tooltip)"
    IMAGETITLETEXTDESC: "Per informazioni aggiuntive sull'immagine"
    IMAGEWIDTHPX: Larghezza
    INSERTMEDIA: "Inserisci media da"
    LINK: "Inserisci Link"
    LINKANCHOR: "Link ad un'ancora su questa pagina"
    LINKDESCR: "Descrizione del link"
    LINKDETAILS: "Dettagli link"
    LINKEMAIL: "Link ad un indirizzo email"
    LINKEXTERNAL: "Link a un altro sito"
    LINKFILE: "Link per scaricare un file"
    LINKINTERNAL: "Link ad una pagina di questo sito"
    LINKOPENNEWWIN: "Apri il link in una nuova finestra?"
    LINKTO: "Tipo di link"
    PAGE: Pagina
    SUBJECT: "Oggetto email"
    URL: URL
    URLDESCRIPTION: "Inserisci video e immagini dal Web nella tua pagina semplicemente inserendo l'URL del file. Si sicuro di avere i diritti o i permessi prima di condividere media direttamente dal Web.<br /><br />NB : i file non sono aggiunti allo storage file del CMS, ma incorpora il file dalla sua location principale, se per un qualsiasi motivo il file non e' più raggiungibile nella sua location principale, non sara' più visibile su questa pagina."
    URLNOTANOEMBEDRESOURCE: "L'URL '{url}' non può essere convertito in una risorsa media."
    UpdateMEDIA: "Aggiorna media"
  HTMLEditorField_Toolbar:
    ERROR_ABSOLUTE: "Possono essere incorporati solo URL assoluti"
    ERROR_HOSTNAME: "L'hostname di questo file non è incluso nella whitelist"
    ERROR_ID: "Sono necessari entrambi i parametri \"ID\" e \"FileURL\" per identificare il file"
    ERROR_NOTFOUND: "Impossibile trovare il file da visualizzare"
    ERROR_OEMBED_REMOTE: "L'incorporamento è consentito solo con file remoti"
    ERROR_SCHEME: "Lo schema di questo file non è incluso nella whitelist"
  Hierarchy:
    InfiniteLoopNotAllowed: "Trovato loop infinito nella gerarchia di \"{type}\". Cambia il padre per risolvere il problema"
  HtmlEditorField:
    ADDURL: "Aggiungi URL"
    ADJUSTDETAILSDIMENSIONS: "Dettagli e dimensioni"
    ANCHORSCANNOTACCESSPAGE: "Non ti è consentito accedere al contenuto della pagina di destinazione."
    ANCHORSPAGENOTFOUND: "Pagina di destinazione non trovata."
    ANCHORVALUE: Ancora
    BUTTONADDURL: "Aggiungi url"
    BUTTONINSERT: Inserisci
    BUTTONINSERTLINK: "Inserisci link"
    BUTTONREMOVELINK: "Rimuovi link"
    BUTTONUpdate: Aggiorna
    CAPTIONTEXT: "Didascalia di testo"
    CSSCLASS: "Allineamento / stile"
    CSSCLASSCENTER: "Centrato, su se stesso."
    CSSCLASSLEFT: "Sulla sinistra, con il testo inserito attorno."
    CSSCLASSLEFTALONE: "Sulla sinistra, da sola."
    CSSCLASSRIGHT: "Sulla destra, con il testo inserito attorno."
    DETAILS: Dettagli
    EMAIL: "Indirizzo email"
    FILE: File
    FOLDER: Cartella
    FROMCMS: "Dal CMS"
    FROMCOMPUTER: "Dal tuo computer"
    FROMWEB: "Dal web"
    FindInFolder: "Trova nella Cartella"
    IMAGEALT: "Testo alternativo (alt)"
    IMAGEALTTEXT: "Testo alternativo (alt) - mostrato nel caso l'immagine non possa essere visualizzata"
    IMAGEALTTEXTDESC: "Mostrato agli screen reader o se l'immagine non può essere visualizzata"
    IMAGEDIMENSIONS: Dimensioni
    IMAGEHEIGHTPX: Altezza
    IMAGETITLE: "Titolo (tooltip) - per informazioni aggiuntive sull'immagine."
    IMAGETITLETEXT: "Titolo (tooltip)"
    IMAGETITLETEXTDESC: "Per informazioni addizionali sull'immagine"
    IMAGEWIDTHPX: Larghezza
    INSERTMEDIA: "Inserisci Media"
    LINK: "Inserisci Link"
    LINKANCHOR: "Ancora su questa pagina"
    LINKDESCR: "Descrizione del link"
    LINKEMAIL: "Indirizzo email"
    LINKEXTERNAL: "Un altro sito web"
    LINKFILE: "Scarica un file"
    LINKINTERNAL: "Pagina su questo sito"
    LINKOPENNEWWIN: "Apri il link in una nuova finestra?"
    LINKTO: "Collega a"
    PAGE: Pagina
    SUBJECT: "Oggetto email"
    URL: URL
    URLDESCRIPTION: "Inserisci video e immagini dal Web nella tua pagina semplicemente inserendo l'URL del file. Si sicuro di avere i diritti o i permessi prima di condividere media direttamente dal Web.<br /><br />NB : i file non sono aggiunti allo storage file del CMS, ma incorpora il file dalla sua location principale, se per un qualsiasi motivo il file non e' più raggiungibile nella sua location principale, non sara' più visibile su questa pagina."
    URLNOTANOEMBEDRESOURCE: "L'URL '{url}' non può essere convertito in una risorsa media."
    UpdateMEDIA: "Aggiorna Media"
  Image:
    PLURALNAME: Files
    SINGULARNAME: File
  Image_Cached:
    PLURALNAME: Files
    SINGULARNAME: File
  Image_iframe_ss:
    TITLE: "Iframe per l'inserimento dell'immagine"
  LeftAndMain:
    CANCEL: Annulla
    CANT_REORGANISE: "Non hai i permessi per modificare le pagine di primo livello. Le modifiche non sono state salvate."
    DELETED: Eliminato.
    DropdownBatchActionsDefault: Azioni
    HELP: Aiuto
    PAGETYPE: "Tipo di pagina:"
    PERMAGAIN: "Sei stato disconnesso dal CMS. Se desideri autenticarti nuovamente, inserisci qui sotto nome utente e password."
    PERMALREADY: "Siamo spiacenti, ma non puoi accedere a questa sezione del CMS. Se desideri autenticarti come qualcun altro, fallo qui sotto."
    PERMDEFAULT: "Devi essere autenticato per accedere all'area amministrativa; Per favore inserisci le tue credenziali qui sotto"
    PLEASESAVE: "Per favore salva la pagina: La stessa potrebbe non venire aggiornata se non si provvede quanto prima a salvarla."
    PreviewButton: Anteprima
    REORGANISATIONSUCCESSFUL: "Albero del sito riorganizzato con successo."
    SAVEDUP: Salvato.
<<<<<<< HEAD
    ShowAsList: 'Mostra come lista'
    TooManyPages: 'Troppe pagine'
    ValidationError: 'Errore di validazione'
    VersionUnknown: Sconosciuto
=======
    ShowAsList: "Mostra come lista"
    TooManyPages: "Troppe pagine"
    ValidationError: "Errore di validazione"
    VersionUnknown: sconosciuto
>>>>>>> bb74c862
  LeftAndMain_Menu_ss:
    Hello: Ciao
    LOGOUT: Disconnetti
  ListboxField:
    SOURCE_VALIDATION: "Per favore selezionare un valore tra quelli forniti. %s non è un'opzione valida"
  LoginAttempt:
    Email: "Indirizzo e-mail"
    IP: "Indirizzo IP"
    PLURALNAME: "Tentativi d'accesso"
    SINGULARNAME: "Tentativo d'accesso"
    Status: Stato
  Member:
    ADDGROUP: "Aggiungi gruppo"
    BUTTONCHANGEPASSWORD: "Cambia password"
    BUTTONLOGIN: Accedi
    BUTTONLOGINOTHER: "Autenticati come qualcun altro"
    BUTTONLOSTPASSWORD: "Ho perso la mia password"
    CANTEDIT: "Non hai i permessi per fare questo"
    CONFIRMNEWPASSWORD: "Conferma nuova password"
    CONFIRMPASSWORD: "Conferma password"
    CURRENT_PASSWORD: "Password Attuale"
    DATEFORMAT: "Formato della data"
    DefaultAdminFirstname: "Amministratore Predefinito"
    DefaultDateTime: predefinito
    EDIT_PASSWORD: "Nuova password"
    EMAIL: Email
    EMPTYNEWPASSWORD: "La nuova password non può essere vuota, riprova"
    ENTEREMAIL: "Inserisci un indirizzo e-mail per ricevere il link di azzeramento della password"
    ERRORLOCKEDOUT2: "Il tuo account è stato temporaneamente disabilitato perchè ci sono stati troppi tentativi di accesso errati. Riprova tra {count} minuti."
    ERRORNEWPASSWORD: "Hai inserito la tua nuova password in modo differente, prova di nuovo"
    ERRORPASSWORDNOTMATCH: "La tua password attuale non corrisponde, per favore prova ancora"
    ERRORWRONGCRED: "I dettagli forniti non sembrano corretti. Per favore riprovare."
    FIRSTNAME: Nome
    INTERFACELANG: "Lingua dell'interfaccia"
    INVALIDNEWPASSWORD: "Non possiamo accettare questa password: {password}"
    KEEPMESIGNEDIN: "Resta autenticato"
    LOGGEDINAS: "Sei collegato come {name}."
    NEWPASSWORD: "Nuova password"
    NoPassword: "Manca la password per questo utente."
    PASSWORD: Password
    PASSWORDEXPIRED: "La tua password è scaduta. Per favore selezionarne una nuova."
    PLURALNAME: Utenti
<<<<<<< HEAD
    REMEMBERME: 'Ricordati di me la prossima volta? (per %d giorni da questo dispositivo)'
=======
    REMEMBERME: "Ricordati di me la prossima volta?"
>>>>>>> bb74c862
    SINGULARNAME: Utente
    SUBJECTPASSWORDCHANGED: "La tua password è stata cambiata"
    SUBJECTPASSWORDRESET: "Link per azzerare la tua password"
    SURNAME: Cognome
    TIMEFORMAT: "Formato dell'ora"
    VALIDATIONMEMBEREXISTS: "Esiste già un utente con l'e-mail %s"
    ValidationIdentifierFailed: "Non posso sovrascrivere l'utente esistente #{id} con identificatore identico ({name} = {value}))"
    WELCOMEBACK: "Bentornato, {firstname}"
    YOUROLDPASSWORD: "La tua vecchia password"
    belongs_many_many_Groups: Gruppi
    db_LastVisited: "Ultima visita in data"
    db_Locale: "Localizzazione interfaccia"
    db_LockedOutUntil: "Bloccato fino al"
    db_NumVisit: "Numero di visite"
    db_Password: Password
    db_PasswordExpiry: "Data di scadenza della password"
  MemberAuthenticator:
    TITLE: "E-mail &amp; Password"
  MemberDatetimeOptionsetField:
    AMORPM: "AM (Ante meridiem) o PM (Post meridiem)"
    Custom: Personalizza
<<<<<<< HEAD
    DATEFORMATBAD: 'Il formato della data non è valido'
    DAYNOLEADING: 'Giorno del mese senza zero iniziale'
    DIGITSDECFRACTIONSECOND: 'Una o più cifre che rappresentano una frazione decimale di secondo'
    FOURDIGITYEAR: 'Anno a quattro cifre'
    FULLNAMEMONTH: 'Nome completo del mese (es. Giugno)'
    HOURNOLEADING: 'Ore senza zero iniziale, formato 12 ore'
    HOURNOLEADING24: 'Ore senza zero iniziale, formato 24 ore'
    MINUTENOLEADING: 'Minuti senza zero iniziale'
    MONTHNOLEADING: 'Mese senza zero iniziale'
=======
    DATEFORMATBAD: "Il formato della data non è valido"
    DAYNOLEADING: "Giorno del mese senza zero iniziale"
    DIGITSDECFRACTIONSECOND: "Una o più cifre che rappresentano una frazione decimale di secondo"
    FOURDIGITYEAR: "Anno a quattro cifre"
    FULLNAMEMONTH: "Nome completo del mese (es. Giugno)"
    HOURNOLEADING: "Ore senza zero iniziale"
    HOURNOLEADING24: "Ore senza zero iniziale, formato 24 ore"
    MINUTENOLEADING: "Minuti senza zero iniziale"
    MONTHNOLEADING: "Mese senza zero iniziale"
>>>>>>> bb74c862
    Preview: Anteprima
    SHORTMONTH: "Nome corto del mese (es. Giu)"
    TWODIGITDAY: "Giorno del mese a due cifre"
    TWODIGITHOUR: "Ora a due cifre (00 a 23)"
    TWODIGITMINUTE: "Minuti a due cifre (00 a 59)"
    TWODIGITMONTH: "Mese a due cifre (01=Gennaio, ecc.)"
    TWODIGITSECOND: "Secondi a due cifre (00 a 59)"
    TWODIGITYEAR: "Anno a due cifre"
    Toggle: "Mostra aiuto per la formattazione"
  MemberImportForm:
    Help1: "<p>Importa utenti in <em>formato CSV</em> (valori separati da virgole). <small><a href=\"#\" class=\"toggle-advanced\">Mostra utilizzo avanzato</a></small></p>"
    Help2: "<div class=\"advanced\"><h4>Utilizzo avanzato</h4><ul><li>Colonne consentite: <em>%s</em></li><li>Utenti esistenti sono individuati attraverso la proprietà univoca <em>Code</em> e aggiornati con i nuovi valori dal file importato.</li><li>Possono essere assegnati gruppi usando la colonna <em>Groups</em>. I gruppi sono identificati dalla proprietà <em>Code</em>, possono essere specificati più gruppi separandoli con la virgola. I gruppi preesistenti non saranno cancellati.</li></ul></div>"
    ResultCreated: "Creati {count} utenti"
    ResultDeleted: "Eliminati %d utenti"
    ResultNone: "Nessun cambiamento"
    ResultUpdated: "Aggiornati {count} utenti"
  MemberPassword:
    PLURALNAME: "Password utenti"
    SINGULARNAME: "Password utente"
  MemberTableField:
    APPLY_FILTER: "Applica filtro"
  ModelAdmin:
    DELETE: Elimina
    DELETEDRECORDS: "Eliminati {count} record."
    EMPTYBEFOREIMPORT: "Cancella database prima dell'import"
    IMPORT: "Importa da CSV"
    IMPORTEDRECORDS: "Importati {count} record."
    NOCSVFILE: "Scegli un file CSV da importare"
    NOIMPORT: "Nulla da importare."
    RESET: Azzera
    Title: "Modelli di dati"
    UPDATEDRECORDS: "Aggiornati {count} record."
  ModelAdmin_ImportSpec_ss:
    IMPORTSPECFIELDS: "Colonne database"
    IMPORTSPECLINK: "Mostra specifiche per %s"
    IMPORTSPECRELATIONS: Relazioni
    IMPORTSPECTITLE: "Specifiche per %s"
  ModelAdmin_Tools_ss:
    FILTER: Filtra
    IMPORT: Importa
  ModelSidebar_ss:
    IMPORT_TAB_HEADER: Importa
    SEARCHLISTINGS: Cerca
  MoneyField:
    FIELDLABELAMOUNT: Importo
    FIELDLABELCURRENCY: Valuta
  MultiSelectField:
    SOURCE_VALIDATION: "Per favore selezionare un valore tra quelli forniti. È stata fornita l'opzione non valida {value}"
  NullableField:
    IsNullLabel: "è nullo."
  NumericField:
    VALIDATION: "'{value}' non è un numero, solo numeri possono essere accettati per questo campo"
  Pagination:
    Page: Pagina
    View: Visualizza
  PasswordValidator:
    LOWCHARSTRENGTH: "Perfavore aumenta la sicurezza della password aggiungendo alcuni dei seguenti caratteri: %s"
    PREVPASSWORD: "Hai già usato questa password in passato, per favore scegline una nuova"
    TOOSHORT: "La password è troppo corta, deve essere lunga %s o più caratteri"
  Permission:
    AdminGroup: Amministratore
    CMS_ACCESS_CATEGORY: "Accesso CMS"
    FULLADMINRIGHTS: "Diritti di amministrazione"
    FULLADMINRIGHTS_HELP: "Implica e annulla tutti gli altri permessi assegnati."
    PLURALNAME: Permessi
    SINGULARNAME: Permesso
  PermissionCheckboxSetField:
    AssignedTo: "assegnato a \"{title}\""
    FromGroup: "ereditato dal gruppo \"{title}\""
    FromRole: "ereditato dal ruolo \"{title}\""
    FromRoleOnGroup: "ereditato dal ruolo \"%s\" nel gruppo \"%s\""
  PermissionRole:
    OnlyAdminCanApply: "Solo l'amministratore può applicare"
    PLURALNAME: Ruoli
    SINGULARNAME: Ruolo
    Title: Titolo
  PermissionRoleCode:
    PLURALNAME: "Codici di ruolo"
    PermsError: "Non posso assegnare permessi privilegiati al codice \"%s\" (richiede accesso ADMIN)"
    SINGULARNAME: "Codice Ruolo"
  Permissions:
    PERMISSIONS_CATEGORY: "Ruoli e permessi d'accesso"
    UserPermissionsIntro: "Assegnando gruppi a questo utente modificherà i suoi permessi. Vedi la sezione gruppi per dettagli sui permessi dei singoli gruppi."
  PhoneNumberField:
    VALIDATION: "Per favore inserisci un numero di telefono valido"
  RememberLoginHash:
    PLURALNAME: "Ricordare gli Hash di Login"
    SINGULARNAME: "Ricordare l'Hash di Login"
  Security:
    ALREADYLOGGEDIN: "Non hai accesso a questa pagina. Se hai un altro account che può accederci, puoi autenticarti qui sotto."
    BUTTONSEND: "Inviami il link per azzerare la password"
    CHANGEPASSWORDBELOW: "Puoi cambiare la tua password qui sotto."
    CHANGEPASSWORDHEADER: "Cambia la tua password"
    ENTERNEWPASSWORD: "Per favore inserisci una nuova password."
    ERRORPASSWORDPERMISSION: "Devi essere autenticato per poter cambiare la tua password!"
    LOGGEDOUT: "Sei stato disconnesso. Se vuoi autenticarti nuovamente, inserisci qui sotto le tue credenziali."
    LOGIN: Entra
    LOSTPASSWORDHEADER: "Password smarrita"
    NOTEPAGESECURED: "La pagina è protetta. Inserisci le credenziali qui sotto per poter andare avanti."
    NOTERESETLINKINVALID: "<p>Il link per azzerare la password non è valido o è scaduto.</p><p>Puoi richiederne uno nuovo <a href=\"{link1}\">qui</a> o cambiare la tua password dopo che ti sei <a href=\"{link2}\">connesso</a>.</p>"
    NOTERESETPASSWORD: "Inserisci il tuo indirizzo e-mail e ti verrà inviato un link per poter azzerare la tua password."
    PASSWORDSENTHEADER: "Link per azzeramento della password inviato a '{email}'"
    PASSWORDSENTTEXT: "Grazie! Un link di azzeramento è stato inviato a '{email}', fornito un account esistente per questo indirizzo e-mail."
  SecurityAdmin:
    ACCESS_HELP: "Consente di vedere, aggiungere e modificare utenti, come assegnare a loro permessi e ruoli."
    APPLY_ROLES: "Applica ruoli ai gruppi"
    APPLY_ROLES_HELP: "Abilità di modificare i ruoli assegnati a un gruppo. Richiede il permesso \"Accesso alla sezione 'Utenti'\"."
    EDITPERMISSIONS: "Modifica i permessi e gli indirizzi IP in ogni gruppo"
    EDITPERMISSIONS_HELP: "Capacità di modificare Permessi e Indirizzi IP per un gruppo. Richiede il permesso \"Accesso alla sezione 'Sicurezza'\""
    GROUPNAME: "Nome del gruppo"
    IMPORTGROUPS: "Importa gruppi"
    IMPORTUSERS: "Importa utenti"
    MEMBERS: Utenti
    MENUTITLE: Sicurezza
    MemberListCaution: "Attenzione: Gli utenti rimossi da questa lista verranno rimossi anche da tutti i gruppi e dal database"
    NEWGROUP: "Nuovo gruppo"
    PERMISSIONS: Permessi
    ROLES: Ruoli
    ROLESDESCRIPTION: "I ruoli sono insiemi predefiniti di permessi che possono essere assegnati ai gruppi.<br />Se richiesto, questi possono essere ereditati dai gruppi padre."
    TABROLES: Ruoli
    Users: Utenti
  SecurityAdmin_MemberImportForm:
    BtnImport: "Importa da CSV"
    FileFieldLabel: "File CSV <small>(Estensioni consentite: *.csv)</small>"
  SilverStripeNavigator:
    Auto: Auto
    ChangeViewMode: "Cambia visualizzazione"
    Desktop: Desktop
    DualWindowView: "Finestra doppia"
    Edit: Modifica
    EditView: "Modalità modifica"
    Mobile: Mobile
    PreviewState: "Stato anteprima"
    PreviewView: "Modalità anteprima"
    Responsive: Responsivo
    SplitView: "Modalità promiscua"
    Tablet: "Preview mode"
    ViewDeviceWidth: "Seleziona una larghezza di preview"
    Width: larghezza
  SilverStripe\Admin\CMSProfileController:
    MENUTITLE: "Il mio Profilo"
  SilverStripe\Admin\CampaignAdmin:
    MENUTITLE: Campagne
  SilverStripe\Admin\SecurityAdmin:
    MENUTITLE: Sicurezza
  SilverStripe\Assets\File:
    PLURALNAME: File
    SINGULARNAME: File
  SilverStripe\Assets\Folder:
    PLURALNAME: Cartelle
    SINGULARNAME: Cartella
  SilverStripe\Assets\Image:
    PLURALNAME: Immagini
    SINGULARNAME: Immagine
  SilverStripe\ORM\DataObject:
    PLURALNAME: "Data Object"
    SINGULARNAME: "Data Object"
  SilverStripe\ORM\Versioning\ChangeSet:
    PLURALNAME: Campagne
    SINGULARNAME: Campagna
  SilverStripe\ORM\Versioning\ChangeSetItem:
    PLURALNAME: "Cambiare gli elementi del set"
    SINGULARNAME: "Cambiare l'elemento del set"
  SilverStripe\Security\Group:
    PLURALNAME: Gruppi
    SINGULARNAME: Gruppo
  SilverStripe\Security\LoginAttempt:
    PLURALNAME: "Tentativi d'accesso"
    SINGULARNAME: "Tentativo d'accesso"
  SilverStripe\Security\Member:
    PLURALNAME: Utenti
    SINGULARNAME: Utente
  SilverStripe\Security\MemberPassword:
    PLURALNAME: "Password utenti"
    SINGULARNAME: "Password utente"
  SilverStripe\Security\Permission:
    PLURALNAME: Permessi
    SINGULARNAME: Permesso
  SilverStripe\Security\PermissionRole:
    PLURALNAME: Ruoli
    SINGULARNAME: Ruolo
  SilverStripe\Security\PermissionRoleCode:
    PLURALNAME: "Codici di ruolo"
    SINGULARNAME: "Codice di ruolo"
  SilverStripe\Security\RememberLoginHash:
    PLURALNAME: "Ricordare gli Hash di Login"
    SINGULARNAME: "Ricordare l'Hash di Login"
  SiteTree:
    TABMAIN: Principale
  TableListField:
    CSVEXPORT: "Esporta come CSV"
    Print: Stampa
  TableListField_PageControls_ss:
    OF: di
  TextField:
    VALIDATEMAXLENGTH: "Il valore di {name} non deve superare i {maxLength} caratteri di lunghezza"
  TimeField:
    VALIDATEFORMAT: "Inserisci un formato d'ora valido ({format})"
  ToggleField:
    LESS: meno
    MORE: più
  UploadField:
    ATTACHFILE: "Allega un file"
    ATTACHFILES: "Allega file"
    AttachFile: "Allega file"
    CHOOSEANOTHERFILE: "Scegli un altro file"
    CHOOSEANOTHERINFO: "Sostituisci questo file con un altro dal CMS"
    DELETE: Elimina
    DELETEINFO: "Elimina permanentemente questo file dal CMS"
    DOEDIT: Salva
    DROPFILE: "Trascina un file"
    DROPFILES: "trascina file"
    Dimensions: Dimensioni
    EDIT: Modifica
    EDITINFO: "Modifica questo file"
    FIELDNOTSET: "Informazioni file non trovate"
    FROMCOMPUTER: "Dal tuo computer"
    FROMCOMPUTERINFO: "Seleziona dal tuo computer"
    FROMFILES: "Dal CMS"
    HOTLINKINFO: "Info: Questa immagine sarà collegata. Assicurati di avere il permesso di farlo."
    MAXNUMBEROFFILES: "Numero massimo di {count} file ecceduto."
    MAXNUMBEROFFILESONE: "Puoi caricare solo un file"
    MAXNUMBEROFFILESSHORT: "Puoi caricare solo {count} file"
    OVERWRITEWARNING: "Esiste già un file con lo stesso nome"
    REMOVE: Rimuovi
    REMOVEINFO: "Rimuove il file da qui, ma non lo elimina dal CMS"
    STARTALL: "Avvia tutti"
    Saved: Salvato
    UPLOADSINTO: "salva in /{path}"
  Versioned:
    INFERRED_TITLE: "Generato dalla pubblicazione di '{title}' alle {created}"
    has_many_Versions: Versioni
  VersionedGridFieldItemRequest:
    ARCHIVE: Archiviare
    Archived: "%s %s archiviata"
    BUTTONARCHIVEDESC: "Nascondere e mettere in archivio"
    BUTTONPUBLISH: Pubblicare
    BUTTONUNPUBLISH: Nascondere
    BUTTONUNPUBLISHDESC: "Rimuovere questo record dal sito pubblicato"
    Published: "Pubblicato {name} {link}"
    Unpublished: "Nascosto %s %s"
  i18n:
    PLURAL: "{number} {form}"<|MERGE_RESOLUTION|>--- conflicted
+++ resolved
@@ -37,13 +37,8 @@
     INSERTURL: "Inserisci da URL"
     REMOVEINFO: "Rimuovi questo file da questo campo"
     TOTAL: Totale
-<<<<<<< HEAD
-    TOUPLOAD: 'File caricati'
-    UPLOADINPROGRESS: 'Attendere prego... caricamento in corso'
-=======
     TOUPLOAD: "Scegli i files da caricare..."
     UPLOADINPROGRESS: "Attendere prego... caricamento in corso"
->>>>>>> bb74c862
     UPLOADOR: O
   BBCodeParser:
     ALIGNEMENT: Allineamento
@@ -203,25 +198,6 @@
   File:
     AviType: "File video AVI"
     Content: Contenuto
-<<<<<<< HEAD
-    CssType: 'File CSS'
-    DmgType: 'Immagine disco Apple'
-    DocType: 'Documento Word'
-    Filename: Nome del file
-    GifType: 'Immagine GIF - consigliata per diagrammi'
-    GzType: 'File compresso GZIP'
-    HtlType: 'File HTML'
-    HtmlType: 'File HTML'
-    INVALIDEXTENSION: 'Estensione non consentita (valide: {extensions})'
-    INVALIDEXTENSIONSHORT: 'Estensione non consentita'
-    IcoType: 'Icona'
-    JpgType: 'Immagine JPEG - consigliata per foto'
-    JsType: 'File Javascript'
-    Mp3Type: 'File audio MP3'
-    MpgType: 'File video MPEG'
-    NOFILESIZE: 'La dimensione del file è zero byte.'
-    NOVALIDUPLOAD: 'Il file caricato non è valido'
-=======
     CssType: "File CSS"
     DRAFT: Bozza
     DmgType: "Immagine disco Apple"
@@ -242,21 +218,14 @@
     MpgType: "File video MPEG"
     NOFILESIZE: "La dimensione del file è zero byte."
     NOVALIDUPLOAD: "Il file caricato non è valido"
->>>>>>> bb74c862
     Name: Nome
     PLURALNAME: File
     PdfType: "File Adobe Acrobat PDF"
     PngType: "Immagine PNG - consigliata per utilizzo generico"
     SINGULARNAME: File
-<<<<<<< HEAD
-    TOOLARGE: 'La dimensione del file è troppo grande, massimo consentito {size}'
-    TOOLARGESHORT: 'La dimensione del file eccede {size}'
-    TiffType: 'Immagine TIFF'
-=======
     TOOLARGE: "La dimensione del file è troppo grande, massimo consentito {size}"
     TOOLARGESHORT: "La dimensione del file eccede {size}"
     TiffType: "Immagine TIFF"
->>>>>>> bb74c862
     Title: Titolo
     WavType: "File audio WAV"
     XlsType: "Foglio di calcolo Excel"
@@ -466,17 +435,10 @@
     PreviewButton: Anteprima
     REORGANISATIONSUCCESSFUL: "Albero del sito riorganizzato con successo."
     SAVEDUP: Salvato.
-<<<<<<< HEAD
-    ShowAsList: 'Mostra come lista'
-    TooManyPages: 'Troppe pagine'
-    ValidationError: 'Errore di validazione'
-    VersionUnknown: Sconosciuto
-=======
     ShowAsList: "Mostra come lista"
     TooManyPages: "Troppe pagine"
     ValidationError: "Errore di validazione"
     VersionUnknown: sconosciuto
->>>>>>> bb74c862
   LeftAndMain_Menu_ss:
     Hello: Ciao
     LOGOUT: Disconnetti
@@ -519,11 +481,7 @@
     PASSWORD: Password
     PASSWORDEXPIRED: "La tua password è scaduta. Per favore selezionarne una nuova."
     PLURALNAME: Utenti
-<<<<<<< HEAD
-    REMEMBERME: 'Ricordati di me la prossima volta? (per %d giorni da questo dispositivo)'
-=======
     REMEMBERME: "Ricordati di me la prossima volta?"
->>>>>>> bb74c862
     SINGULARNAME: Utente
     SUBJECTPASSWORDCHANGED: "La tua password è stata cambiata"
     SUBJECTPASSWORDRESET: "Link per azzerare la tua password"
@@ -545,17 +503,6 @@
   MemberDatetimeOptionsetField:
     AMORPM: "AM (Ante meridiem) o PM (Post meridiem)"
     Custom: Personalizza
-<<<<<<< HEAD
-    DATEFORMATBAD: 'Il formato della data non è valido'
-    DAYNOLEADING: 'Giorno del mese senza zero iniziale'
-    DIGITSDECFRACTIONSECOND: 'Una o più cifre che rappresentano una frazione decimale di secondo'
-    FOURDIGITYEAR: 'Anno a quattro cifre'
-    FULLNAMEMONTH: 'Nome completo del mese (es. Giugno)'
-    HOURNOLEADING: 'Ore senza zero iniziale, formato 12 ore'
-    HOURNOLEADING24: 'Ore senza zero iniziale, formato 24 ore'
-    MINUTENOLEADING: 'Minuti senza zero iniziale'
-    MONTHNOLEADING: 'Mese senza zero iniziale'
-=======
     DATEFORMATBAD: "Il formato della data non è valido"
     DAYNOLEADING: "Giorno del mese senza zero iniziale"
     DIGITSDECFRACTIONSECOND: "Una o più cifre che rappresentano una frazione decimale di secondo"
@@ -565,7 +512,6 @@
     HOURNOLEADING24: "Ore senza zero iniziale, formato 24 ore"
     MINUTENOLEADING: "Minuti senza zero iniziale"
     MONTHNOLEADING: "Mese senza zero iniziale"
->>>>>>> bb74c862
     Preview: Anteprima
     SHORTMONTH: "Nome corto del mese (es. Giu)"
     TWODIGITDAY: "Giorno del mese a due cifre"
