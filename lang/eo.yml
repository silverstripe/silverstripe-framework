eo:
  AddToCampaign:
    ErrorCampaignPermissionDenied: 'Ŝajnas ke vi ne havas la bezonatajn permesojn por aldoni je {ObjectTitle} al {CampaignTitle}'
    ErrorGeneral: 'Bedaŭrinde okazis eraro.'
    ErrorItemPermissionDenied: 'Ŝajnas ke vi ne havas la bezonatajn permesojn por aldoni je {ObjectTitle} al kampanjo'
    ErrorNotFound: 'Ne eblis trovi tiun {Type}'
    Success: 'Sukcesis aldoni je {ObjectTitle} al {CampaignTitle}'
  AssetAdmin:
    ALLOWEDEXTS: 'Permesitaj alŝutaj dosieraj sufiksoj'
    HIDEALLOWEDEXTS: 'Kaŝi permesitajn sufiksojn'
    NEWFOLDER: Nova dosierujo
    SHOWALLOWEDEXTS: 'Vidigi permesitajn sufiksojn'
  AssetTableField:
    CREATED: 'Unue alŝutita'
    DIM: Dimensioj
    FILENAME: Nomo de dosiero
    FOLDER: Dosierujo
    HEIGHT: Alto
    LASTEDIT: 'Laste ŝanĝita'
    OWNER: Posedanto
    PATH: Vojo
    SIZE: 'Grando'
    TITLE: Titolo
    TYPE: 'Tipo'
    URL: URL
    WIDTH: Larĝo
  AssetUploadField:
    ChooseFiles: 'Elekti dosierojn'
    DRAGFILESHERE: 'Ŝovi dosieron ĉi tien'
    DROPAREA: 'Lasi zonon'
    EDITALL: 'Redakti ĉiujn'
    EDITANDORGANIZE: 'Redakti kaj organizi'
    EDITINFO: 'Redakti dosierojn'
    FILES: Dosieroj
    FROMCOMPUTER: 'Elekti dosierojn el via komputilo'
    FROMCOMPUTERINFO: 'Alŝuti el via komputilo'
    INSERTURL: 'Enigi el URL'
    REMOVEINFO: 'Forigi ĉi tiun dosieron el ĉi tiu kampo'
    TOTAL: Totalo
<<<<<<< HEAD
    TOUPLOAD: 'Alŝuti dosierojn'
=======
>>>>>>> 1529c842
    UPLOADINPROGRESS: 'Bonvolu atendi...alŝuto daŭras'
    UPLOADOR: AŬ
  BBCodeParser:
    ALIGNEMENT: Ĝisrandigo
    ALIGNEMENTEXAMPLE: 'ĝisrandigita dekstren'
    BOLD: 'Grasa Teksto'
    BOLDEXAMPLE: Grasa
    CODE: 'Koda Bloko'
    CODEDESCRIPTION: 'Neformatita koda bloko'
    CODEEXAMPLE: 'Koda bloko'
    COLORED: 'Kolora teksto'
    COLOREDEXAMPLE: 'blua teksto'
    EMAILLINK: 'Retpoŝta ligilo'
    EMAILLINKDESCRIPTION: 'Krei ligilon al retpoŝta adreso'
    IMAGE: Bildo
    IMAGEDESCRIPTION: 'Vidigi bildon en via mesaĝo'
    ITALIC: 'Kursiva Teksto'
    ITALICEXAMPLE: Kursiva
    LINK: 'Ligilo al retejo'
    LINKDESCRIPTION: 'Ligilo al alia retejo aŭ URL'
    STRUCK: 'Trastrekita Teksto'
    STRUCKEXAMPLE: Trastreka
    UNDERLINE: 'Substrekita Teksto'
    UNDERLINEEXAMPLE: Substrekita
    UNORDERED: 'Neordigita listo'
    UNORDEREDDESCRIPTION: 'Neordigita listo'
    UNORDEREDEXAMPLE1: 'neordigita ero 1'
  BackLink_Button_ss:
    Back: Retro
  BasicAuth:
    ENTERINFO: 'bonvolu enigi salutnomon kaj pasvorton.'
    ERRORNOTADMIN: 'Tiu uzanto ne estas administranto.'
    ERRORNOTREC: 'Kiuj salutnomo / pasvorto ne estas rekonebla'
  Boolean:
    ANY: Ajna
    NOANSWER: 'Ne'
    YESANSWER: 'Jes'
  CAMPAIGNS:
    ADDTOCAMPAIGN: 'Aldoni al kampanjo'
  CMSLoadingScreen_ss:
    LOADING: Ŝargas...
    REQUIREJS: 'La CMS bezonas ke vi enŝaltis Ĝavaskripton.'
  CMSMain:
    ACCESS: 'Aliro al sekcio ''{title}'''
    ACCESSALLINTERFACES: 'Aliro al ĉiuj interfacoj de CMS'
    ACCESSALLINTERFACESHELP: 'Nuligas pli specifajn alirajn agordojn.'
    SAVE: Konservi
  CMSMemberLoginForm:
    BUTTONFORGOTPASSWORD: 'Ĉu forgesis pasvorton?'
    BUTTONLOGIN: 'Ree ensaluti'
    BUTTONLOGOUT: 'Adiaŭi'
    PASSWORDEXPIRED: '<p>Via pasvorto finiĝis. <a target="_top" href="{link}">Bonvolu elekti novan.</a></p>'
  CMSPageHistoryController_versions_ss:
    PREVIEW: 'Antaŭvido de retejo'
  CMSPagesController_Tools_ss:
    FILTER: Filtrilo
  CMSProfileController:
    MENUTITLE: 'Mia agordaro'
  CMSSecurity:
    INVALIDUSER: '<p>Nevalida uzanto. <a target="_top" href="{link}">Bonvolu aŭtentigi ĉi tie</a> por daŭrigi.</p>'
    LoginMessage: '<p>Se vi havas nekonservitan laboraĵon vi povos reveni al kie vi paŭzis reensalutante sube.</p>'
    SUCCESS: Sukseso
    SUCCESSCONTENT: '<p>Ensaluto suksesis. Se vi ne aŭtomate alidirektiĝos, <a target="_top" href="{link}">alklaku ĉi tie</a></p>'
    TimedOutTitleAnonymous: 'Via seanco eltempiĝis.'
    TimedOutTitleMember: 'He, {name}!<br />Via seanco eltempiĝis.'
  CampaignAdmin:
    ACCESS_HELP: 'Permesi vidi la kampanjan eldonan sekcion'
    MENUTITLE: Kampanjoj
  Campaigns:
    AddToCampaign: 'Aldoni al kampanjo'
    AddToCampaignFormFieldLabel: 'Elekti kampanjon'
  ChangePasswordEmail_ss:
    CHANGEPASSWORDFOREMAIL: 'La pasvorto por la konto kun retadreso {email} estas ŝanĝita. Se vi ne ŝanĝis vian pasvorton, bonvolu ŝanĝi ĝin per la jena ligilo'
    CHANGEPASSWORDTEXT1: 'Vi ŝanĝis vian pasvorton por'
    CHANGEPASSWORDTEXT2: 'Nun vi povas uzi la jenan legitimaĵon por ensaluti:'
    CHANGEPASSWORDTEXT3: 'Ŝangi pasvorton'
    EMAIL: Retpoŝto
    HELLO: Saluton
    PASSWORD: Pasvorto
  ChangeSet:
    DESCRIPTION_AND: '{first} kaj {second}'
    DESCRIPTION_ITEM: elemento
    DESCRIPTION_ITEMS: elementoj
    DESCRIPTION_LIST_FIRST: '{item}'
    DESCRIPTION_LIST_LAST: '{list}, kaj {item}'
    DESCRIPTION_LIST_MID: '{list}, {item}'
    DESCRIPTION_OTHER_ITEM: 'alia elemento'
    DESCRIPTION_OTHER_ITEMS: 'aliaj elementoj'
    NAME: Nomo
    PLURALNAME: Kampanjoj
    SINGULARNAME: Kampanjo
    STATE: Stato
  ChangeSetItem:
    PLURALNAME: 'Ŝanĝi agorditajn elementojn'
    SINGULARNAME: 'Ŝanĝi agorditan elementon'
  CheckboxField:
    NOANSWER: 'Ne'
    YESANSWER: 'Jes'
  CheckboxFieldSetField:
    SOURCE_VALIDATION: 'Bonvolu elekti valoron el la listo donita. {value} ne estas valida agordo'
  CheckboxSetField:
    SOURCE_VALIDATION: 'Bonvolu elekti valoron el la listo donita. {value} ne estas valida agordo'
  ConfirmedPasswordField:
    ATLEAST: 'Pasvorto devas esti almenaŭ {min} signojn longa.'
    BETWEEN: 'Pasvorto devas esti inter {min} kaj {max} signojn longa.'
    CURRENT_PASSWORD_ERROR: 'Malpravas la pasvorto enigita de vi.'
    CURRENT_PASSWORD_MISSING: 'Vi devas enigi vian aktualan pasvorton.'
    LOGGED_IN_ERROR: 'Vi devas ensaluti por ŝanĝi vian pasvorton.'
    MAXIMUM: 'Pasvorto devas esti ne pli ol {min} signojn longa.'
    SHOWONCLICKTITLE: 'Ŝangi Pasvorton'
  ContentController:
    DRAFT_SITE_ACCESS_RESTRICTION: 'Vi devas ensaluti per via CMS-pasvorto por vidi la projektan aŭ enarkivigitan enhavon.  <a href="%s">Alklaku ĉi tie por reiri al la publika retejo.</a>'
    NOTLOGGEDIN: 'Ne ensalutis'
  CreditCardField:
    FIRST: unuan
    FOURTH: kvaran
    SECOND: duan
    THIRD: trian
  CurrencyField:
    CURRENCYSYMBOL: $
  DataObject:
    PLURALNAME: 'Datumaj Objektoj'
    SINGULARNAME: 'Datuma Objekto'
  Date:
    DAY: tago
    DAYS: tagoj
    HOUR: horo
    HOURS: horoj
    LessThanMinuteAgo: 'malpli ol minuto'
    MIN: min
    MINS: min
    MONTH: monato
    MONTHS: monatoj
    SEC: sek
    SECS: sek
    TIMEDIFFAGO: 'antaŭ {difference}'
    TIMEDIFFIN: 'en {difference}'
    YEAR: jaro
    YEARS: jaroj
  DateField:
    NOTSET: 'ne agordita'
    TODAY: hodiaŭ
    VALIDDATEFORMAT2: 'Bonvole enigu validan datan formaton ({format})'
    VALIDDATEMAXDATE: 'Necesas ke via dato estu pli aĝa ol, aŭ egala al la maksimuma permesita dato ({date})'
    VALIDDATEMINDATE: 'Necesas ke via dato estu pli nova ol, aŭ egala al la minimuma permesita dato ({date})'
  DatetimeField:
    NOTSET: 'Ne agordita'
  Director:
    INVALID_REQUEST: 'Malvalida peto'
  DropdownField:
    CHOOSE: (Elekti)
    CHOOSESEARCH: '(Elekti aŭ serĉi)'
    CHOOSE_MODEL: '(Elekti {name})'
    SOURCE_VALIDATION: 'Bonvolu elekti valoron el la listo donita. {value} ne estas valida agordo'
  EmailField:
    VALIDATION: 'Bonvolu enigi readreson'
  Enum:
    ANY: Ajna
  File:
    AviType: 'AVI videa dosiero'
    Content: Enhavo
    CssType: 'CSS-dosiero'
    DRAFT: Malneto
    DmgType: 'Apple-diska bildo'
    DocType: 'Word-dokumento'
    Filename: Dosiernomo
    GifType: 'GIF-bildo - taŭga por figuroj'
    GzType: 'GZIP-kunpremita dosiero'
    HtlType: 'HTML-dosiero'
    HtmlType: 'HTML-dosiero'
    INVALIDEXTENSION: 'Malvalida sufikso (validaj: {extensions})'
    INVALIDEXTENSIONSHORT: 'Malvalida sufikso'
    INVALIDEXTENSION_SHORT: 'Malvalida sufikso'
    IcoType: 'Bildsimbolo'
    JpgType: 'JPEG-bildo - taŭga por fotoj'
    JsType: 'Ĝavaskripta dosiero'
    MODIFIED: Ŝanĝita
    Mp3Type: 'MP3-sondosiero'
    MpgType: 'AVI-videa dosiero'
    NOFILESIZE: 'Dosiero havas nul bajtojn'
    NOVALIDUPLOAD: 'Dosiero ne estas valida alŝutaĵo.'
    Name: Nomo
    PLURALNAME: Dosieroj
    PdfType: 'Dosiero de Adobe Acrobat PDF'
    PngType: 'PNG-bildo - ĝeneralcela formato'
    SINGULARNAME: Dosiero
<<<<<<< HEAD
    TOOLARGE: 'Dosiero estas tro granda, maksimumuo permesata {size}'
=======
>>>>>>> 1529c842
    TOOLARGESHORT: 'Dosiero pli grandas ol {size}'
    TiffType: 'Markita bildoformato'
    Title: Titolo
    WavType: 'WAV-sondosiero'
    XlsType: 'Kalkultabelo de Excel'
    ZipType: 'ZIP-kunpremita dosiero'
  Filesystem:
    SYNCRESULTS: 'sinkronigo finiĝis: kreiĝis {createdcount} elementoj, foriĝis {createdcount} elementoj.'
  Folder:
    PLURALNAME: Dosierujoj
    SINGULARNAME: Dosierujo
  ForgotPasswordEmail_ss:
    HELLO: Saluton
    TEXT1: 'Jen via'
    TEXT2: 'pasvorta reagorda ligilo'
    TEXT3: por
  Form:
    CSRF_EXPIRED_MESSAGE: 'Via seanco finiĝis. Bonvole resendu la formularon.'
    CSRF_FAILED_MESSAGE: 'Ŝajne okazis teknika problemo. Bonvolu alklaki la retrobutonon, refreŝigi vian foliumilon, kaj reprovi.'
    FIELDISREQUIRED: '{name} estas bezonata'
    SubmitBtnLabel: Iri
    VALIDATIONCREDIT: 'Bonvole certigu ke vi ĝuste enigis la kreditkartan numeron'
    VALIDATIONCREDITNUMBER: 'Bonvole certigu ke vi ĝuste enigis la kreditkarton {number}'
    VALIDATIONNOTUNIQUE: 'La enirita valoron ne unika'
    VALIDATIONPASSWORDSDONTMATCH: 'Pasvortoj ne matĉas'
    VALIDATIONPASSWORDSNOTEMPTY: 'Pasvortoj ne povas est malplena'
    VALIDATIONSTRONGPASSWORD: 'Pasvorto devas havi almenaŭ unu signon kaj unu literon.'
    VALIDATOR: Validigilo
    VALIDCURRENCY: 'Bonvole enigu validan kurzon'
  FormField:
    Example: 'ekz. %s'
    NONE: neniu
  GridAction:
    DELETE_DESCRIPTION: Forigi
    Delete: Forigi
    UnlinkRelation: Malligi
  GridField:
    Add: 'Aldoni je {name}'
    Filter: Filtri
    FilterBy: 'Filtri laŭ'
    Find: Serĉi
    LEVELUP: 'Samniveligi'
    LinkExisting: 'Ligi ekzistantajn'
    NewRecord: 'Novaj %s'
    NoItemsFound: 'Neniu elemento troviĝis'
    PRINTEDAT: 'Presita ĉe'
    PRINTEDBY: 'Presita de'
    PlaceHolder: 'Serĉi je {type}'
    PlaceHolderWithLabels: 'Serĉi je {type} laŭ {name}'
    RelationSearch: 'Serĉi rilatojn'
    ResetFilter: Restartigi
  GridFieldAction_Delete:
    DeletePermissionsFailure: 'Mankas permeso forigi'
    EditPermissionsFailure: 'Mankas permeso malligi rikordon'
  GridFieldDetailForm:
    CancelBtn: Rezigni
    Create: Krei
    Delete: Forigi
    DeletePermissionsFailure: 'Mankas permeso forigi'
    Deleted: 'Forigita %s %s'
    Save: Konservi
    Saved: 'Konservita {name} {link}'
  GridFieldEditButton_ss:
    EDIT: Redakti
  GridFieldItemEditView:
    Go_back: 'Retro'
  Group:
    AddRole: 'Aldoni rolon por ĉi tiu grupo'
    Code: 'Grupa Kodo'
    DefaultGroupTitleAdministrators: Administrantoj
    DefaultGroupTitleContentAuthors: 'Enhavaŭtoroj'
    Description: Priskribo
    GroupReminder: 'Se vi elektas patran grupon, ĉi tiu grupo prenos ĉiujn ĝiajn rolojn'
    HierarchyPermsError: 'Ne povas agordi patran grupon "%s" kun privilegiaj permesoj (bezonas ADMIN-aliron)'
    Locked: 'Ŝlosita?'
    NoRoles: 'Ne trovis rolon'
    PLURALNAME: Grupoj
    Parent: 'Patra Grupo'
    RolesAddEditLink: 'Aldoni/redakti rolojn'
    SINGULARNAME: Grupo
    Sort: 'Ordiga Ordo'
    has_many_Permissions: Permesoj
    many_many_Members: Membroj
  GroupImportForm:
    Help1: '<p>Importi unu aŭ pliaj grupojn en formato <em>CSV</em> (perkome disigitaj valoroj values). <small><a href="#" class="toggle-advanced">Vidigi spertulan uzadon</a></small></p>'
    Help2: '<div class="advanced"><h4>Speciala uzado </h4><ul><li>Eblaj kolumnoj: <em>%s</em></li><li>Ekzistantaj grupoj kongruiĝas laŭ la valoro de ilia unika <em>Kodo</em>, kaj ĝisdatiĝas per eventualaj valoroj el la importita dosiero</li><li>Eblas krei grupajn hierarĥiojn per la kolumno <em>ParentCode</em>.</li><li>Eblas agordi permeskodojn per la kolumno <em>PermissionCode</em>. Ekzistantaj permeskodoj ne vakiĝas.</li></ul></div>'
    ResultCreated: 'Kreiĝis {count} grupoj'
    ResultDeleted: 'Forigis %d grupojn'
    ResultUpdated: 'Aktualigis %d grupojn'
  HTMLEditorField:
    ANCHORSCANNOTACCESSPAGE: 'Vi ne rajtas aliri la enhavon de la cela paĝo.'
    ANCHORSPAGENOTFOUND: 'Ne trovis la celan paĝon.'
    ANCHORVALUE: Ankri
    BUTTONADDURL: 'Aldoni je url'
    CAPTIONTEXT: 'Teksto de apudskribo'
    CSSCLASS: 'Ĝisrandigo / stilo'
    CSSCLASSCENTER: 'Centrita, sola.'
    CSSCLASSLEFT: 'Maldekstre, kaj teksto ĉirkaŭfluas.'
    CSSCLASSLEFTALONE: 'Maldekstre sola.'
    CSSCLASSRIGHT: 'Dekstre, kaj teksto ĉirkaŭfluas.'
    DETAILS: Detaloj
    EMAIL: 'Retpoŝta adreso'
    FILE: SilverStripe\\havaĵo\\dosiero
    FOLDER: Dosierujo
    IMAGEALT: 'Alternativa teksto (alt)'
    IMAGEALTTEXT: 'Alternativa teksto (alt) - vidiĝas se ne eblas vidigi bildon'
    IMAGEALTTEXTDESC: 'Vidigita al ekranlegiloj aŭ se ne eblas vidigi bildon'
    IMAGEDIMENSIONS: Dimensioj
    IMAGEHEIGHTPX: Alto
    IMAGETITLE: 'Titola teksto (ŝpruchelpilo) - por plua informo pri la bildo'
    IMAGETITLETEXT: 'Teksto de titolo (ŝpruchelpilo)'
    IMAGETITLETEXTDESC: 'Por plua informo pri la bildo'
    IMAGEWIDTHPX: Larĝo
    INSERTMEDIA: 'Enigi registraĵojn el'
    LINK: 'Almeti ligilon'
    LINKANCHOR: 'Ligi al ankro en ĉi tiu paĝo'
    LINKDESCR: 'Ligila priskribo'
    LINKDETAILS: 'Ligaj detaloj'
    LINKEMAIL: 'Ligilo al retpoŝta adreso'
    LINKEXTERNAL: 'Ligilo al alia retejo'
    LINKFILE: 'Ligilo al elŝuti dosieron'
    LINKINTERNAL: 'Ligilo al paĝo en ĉi tiu retejo'
    LINKOPENNEWWIN: 'Ĉu malfermi ligilon en nova fenestro?'
    LINKTO: 'Ligila tipo'
    PAGE: Paĝo
    SUBJECT: 'Temo de retpoŝto'
    URL: URL
    URLDESCRIPTION: 'Enigu videojn kaj bildojn el la TTT en vian paĝon simple enigante la URL de la dosiero. Certigu ke vi havas permesojn antaŭ ol kunhavigi registraĵojn rekte el la TTT.<br /><br />Bonvolu noti ke dosieroj ne aldoniĝas al la konservejo de dosieroj de la CMS sed dosieroj enkorpiĝas el ties origina loko. Se ial la dosiero ne plu haveblas en ĝia origina loko, ĝi ne plu estos videbla en ĉi tiu paĝo.'
    URLNOTANOEMBEDRESOURCE: 'La URL ''{url}'' ne estas konvertebla al registraĵo.'
    UpdateMEDIA: 'Ĝisdatigi registraĵon'
  HTMLEditorField_Toolbar:
    ERROR_ABSOLUTE: 'Eblas enkorpigi nur absolutajn URL-ojn'
    ERROR_HOSTNAME: 'Ĉi tiu nomo de gastiga komputilo ne troviĝas en la blanka listo'
    ERROR_ID: 'Bezoniĝas parametro aŭ "ID" aŭ "FileURL" por identigi la dosieron'
    ERROR_NOTFOUND: 'Ne eblas trovi vidigotan dosieron'
    ERROR_OEMBED_REMOTE: 'Enkorpigi kongruas nur kun foraj dosieroj'
    ERROR_SCHEME: 'Ĉi tiu dosiera skemo ne troviĝas en la blanka listo'
  Hierarchy:
    InfiniteLoopNotAllowed: 'Senfina iteracio troviĝis en la "{type}"-hierarkio. Bonvole ŝanĝu la patron por solvi tion.'
  HtmlEditorField:
    ADDURL: 'Aldoni je URL'
    ADJUSTDETAILSDIMENSIONS: 'Detaloj kaj dimensioj'
    ANCHORSCANNOTACCESSPAGE: 'Vi ne rajtas aliri la enhavon de la cela paĝo.'
    ANCHORSPAGENOTFOUND: 'Ne trovis la celan paĝon.'
    ANCHORVALUE: Ankri
    BUTTONADDURL: 'Aldoni je url'
    BUTTONINSERT: Enmeti
    BUTTONINSERTLINK: 'Almeti ligilon'
    BUTTONREMOVELINK: 'Forigi ligilon'
    BUTTONUpdate: Ĝisdatigi
    CAPTIONTEXT: 'Titola teksto'
    CSSCLASS: 'Ĝisrandigo / stilo'
    CSSCLASSCENTER: 'Centrita, sola.'
    CSSCLASSLEFT: 'Maldekstre, kaj teksto ĉirkaŭfluas.'
    CSSCLASSLEFTALONE: 'Maldekstre sole'
    CSSCLASSRIGHT: 'Dekstre, kaj teksto ĉirkaŭfluas.'
    DETAILS: Detaloj
    EMAIL: 'Retpoŝta adreso'
    FILE: Dosiero
    FOLDER: Dosierujo
    FROMCMS: 'El la CMS'
    FROMCOMPUTER: 'El via komputilo'
    FROMWEB: 'El la TTT'
    FindInFolder: 'Serĉi en dosierujo'
    IMAGEALT: 'Alternativa teksto (alt)'
    IMAGEALTTEXT: 'Alternativa teksto (alt) - vidiĝas se ne eblas vidigi bildon'
    IMAGEALTTEXTDESC: 'Vidigita al ekranlegiloj aŭ se ne eblas vidigi bildon'
    IMAGEDIMENSIONS: Dimensioj
    IMAGEHEIGHTPX: Alto
    IMAGETITLE: 'Titola teksto (ŝpruchelpilo) - por plua informo pri la bildo'
    IMAGETITLETEXT: 'Teksto de titolo (ŝpruchelpilo)'
    IMAGETITLETEXTDESC: 'Por plua informo pri la bildo'
    IMAGEWIDTHPX: Larĝo
    INSERTMEDIA: 'Enigi registraĵojn'
    LINK: 'Ligilo'
    LINKANCHOR: 'Ankri al ĉi tiu paĝo'
    LINKDESCR: 'Ligila priskribo'
    LINKEMAIL: 'Retpoŝta adreso'
    LINKEXTERNAL: 'Alia retejo'
    LINKFILE: 'Elŝuti dosieron'
    LINKINTERNAL: 'Paĝo en la retejo'
    LINKOPENNEWWIN: 'Malfermi ligilon en nova fenestro?'
    LINKTO: 'Ligilo al'
    PAGE: Paĝo
    SUBJECT: 'Temo de retpoŝto'
    URL: URL
    URLDESCRIPTION: 'Enigu videojn kaj bildojn el la TTT en vian paĝon simple enigante la URL de la dosiero. Certigu ke vi havas permesojn antaŭ ol kunhavigi registraĵojn rekte el la TTT.<br /><br />Bonvolu noti ke dosieroj ne aldoniĝas al la konservejo de dosieroj de la CMS sed dosieroj enkorpiĝas el ties origina loko. Se ial la dosiero ne plu haveblas en ĝia origina loko, ĝi ne plu estos videbla en ĉi tiu paĝo.'
    URLNOTANOEMBEDRESOURCE: 'La URL ''{url}'' ne estas konvertebla al memorilo.'
    UpdateMEDIA: 'Ĝisdatigi registraĵojn'
  Image:
    PLURALNAME: Dosieroj
    SINGULARNAME: Dosiero
  Image_Cached:
    PLURALNAME: Dosieroj
    SINGULARNAME: Dosiero
  Image_iframe_ss:
    TITLE: 'Iframe por alŝuti bildon'
  LeftAndMain:
    CANCEL: Rezigni
    CANT_REORGANISE: 'Vi ne rajtas ŝanĝi supronivelajn paĝojn. Via ŝanĝo ne konserviĝis.'
    DELETED: Forigita.
    DropdownBatchActionsDefault: 'Elektu agon...'
    HELP: Helpo
    PAGETYPE: 'Tipo de paĝo'
    PERMAGAIN: 'Vin adiaŭis la CMS. Se vi volas denove saluti, enigu salutnomon kaj pasvorton malsupre.'
    PERMALREADY: 'Bedaŭrinde vi ne povas aliri tiun parton de la CMS. Se vi volas ensaluti kiel aliulo, faru tion sube.'
    PERMDEFAULT: 'Necesas ensaluti por aliri la administran zonon; bonvolu enigi viajn akreditaĵoj sube.'
    PLEASESAVE: 'Bonvolu konservi paĝon: Ne eblis ĝisdatigi ĉi tiun paĝon ĉar ĝi ankoraŭ ne estas konservita.'
    PreviewButton: Antaŭvido
    REORGANISATIONSUCCESSFUL: 'Sukcese reorganizis la retejan arbon.'
    SAVEDUP: Konservita.
    ShowAsList: 'vidigi kiel liston'
    TooManyPages: 'Tro da paĝoj'
    ValidationError: 'Validiga eraro'
    VersionUnknown: Nekonata
  LeftAndMain_Menu_ss:
    Hello: Saluton
    LOGOUT: 'Elsaluti'
  ListboxField:
    SOURCE_VALIDATION: 'Bonvolu elekti valoron el la listo donita. %s ne estas valida agordo'
  LoginAttempt:
    Email: 'Retadreso'
    IP: 'IP-Adreso'
    PLURALNAME: 'Provoj ensaluti'
    SINGULARNAME: 'Provo ensaluti'
    Status: Stato
  Member:
    ADDGROUP: 'Aldoni grupon'
    BUTTONCHANGEPASSWORD: 'Ŝanĝi pasvorton'
    BUTTONLOGIN: 'Ensaluti'
    BUTTONLOGINOTHER: 'Ensaluti kiel alia homo'
    BUTTONLOSTPASSWORD: 'Mi perdis mian pasvorton'
    CANTEDIT: 'Vi ne rajtas fari tion'
    CONFIRMNEWPASSWORD: 'Konfirmu novan pasvorton'
    CONFIRMPASSWORD: 'Konfirmu pasvorton'
    CURRENT_PASSWORD: 'Aktuala pasvorto'
    DATEFORMAT: 'Formato de dato'
    DefaultAdminFirstname: 'Defaŭlta Administranto'
    DefaultDateTime: apriora
    EDIT_PASSWORD: 'Nova pasvorto'
    EMAIL: Retpoŝto
    EMPTYNEWPASSWORD: 'La nova pasvorto ne povas esti nula, bonvole refaru'
    ENTEREMAIL: 'Bonvolu enigi retadreson por atingi ligilon por reagordi pasvorton.'
    ERRORLOCKEDOUT2: 'Via konto estas provizore malvalidigita pro troaj provoj ensaluti. Bonvole reprovu post {count} minutoj.'
    ERRORNEWPASSWORD: 'Via ricev enirita vian novan pasvorton malsame, prov denove'
    ERRORPASSWORDNOTMATCH: 'Via aktuala pasvorto ne matĉo, bonvolu prov denove'
    ERRORWRONGCRED: 'La donitaj detaloj ŝajnas malĝustaj. Bonvole reprovu.'
    FIRSTNAME: 'Antaŭnomo'
    INTERFACELANG: 'Interfaca Lingvo'
    INVALIDNEWPASSWORD: 'Ni ne povis akcepti tiun pasvorton: {password}'
    KEEPMESIGNEDIN: 'Konservi mian ensaluton'
    LOGGEDINAS: 'Vi ensalutis kiel {name}.'
    NEWPASSWORD: 'Novan pasvorton'
    NoPassword: 'Mankas pasvorto por ĉi tiu membro.'
    PASSWORD: Pasvorto
    PASSWORDEXPIRED: 'Via pasvorto finiĝis. Bonvolu elekti novan.'
    PLURALNAME: Membroj
<<<<<<< HEAD
    REMEMBERME: 'Memoru min je la sekva fojo? (por %d tagoj ĉe ĉi tiu aparato)'
=======
>>>>>>> 1529c842
    SINGULARNAME: Membro
    SUBJECTPASSWORDCHANGED: 'Via pasvorto estas ŝanĝita'
    SUBJECTPASSWORDRESET: 'Via pasvorto reagordis ligilon'
    SURNAME: Familia nomo
    TIMEFORMAT: 'Formato de horo'
    VALIDATIONMEMBEREXISTS: 'Jam ekzistas membro kun la sama %s'
    ValidationIdentifierFailed: 'Ne povas anstataŭigi ekzistantan membron #{id} per sama identigilo ({name} = {value}))'
    WELCOMEBACK: 'Bonvenon denove, {firstname}'
    YOUROLDPASSWORD: 'Vian malnovan pasvorton'
    belongs_many_many_Groups: Grupoj
    db_LastVisited: 'Dato de Lasta Vizito'
    db_Locale: 'Interfaca Lokaĵaro'
    db_LockedOutUntil: 'Elŝlosita ĝis'
    db_NumVisit: 'Nombro da Vizitoj'
    db_Password: Pasvorto
    db_PasswordExpiry: 'Pasvorta Limdato'
  MemberAuthenticator:
    TITLE: 'Retpoŝto &amp; Pasvorto'
  MemberDatetimeOptionsetField:
    AMORPM: 'ATM (Ante meridiem) or PTM (Post meridiem)'
    Custom: Propra
    DATEFORMATBAD: 'Ne validas la formato de dato'
    DAYNOLEADING: 'Tago de monato sen antaŭira nulo'
    DIGITSDECFRACTIONSECOND: 'Almenaŭ unu cifero indikanta dekuman frakcion de sekundo'
    FOURDIGITYEAR: 'Kvarcifera jaro'
    FULLNAMEMONTH: 'Tuta nomo de monato (ekz. junio)'
<<<<<<< HEAD
    HOURNOLEADING: 'Horo sen antaŭira nulo, 12-hora formato'
=======
>>>>>>> 1529c842
    HOURNOLEADING24: 'Horo sen antaŭira nulo, 24-hora formato'
    MINUTENOLEADING: 'Minuto sen antaŭira nulo'
    MONTHNOLEADING: 'Monato sen antaŭira nulo'
    Preview: Antaŭvido
    SHORTMONTH: 'Mallonga nomo de monato (ekz. jun)'
    TWODIGITDAY: 'Ducifera tago de monato'
    TWODIGITHOUR: 'Ducifera horo (00 ĝis 23)'
    TWODIGITMINUTE: 'Ducifera minuto (00 ĝis 59)'
    TWODIGITMONTH: 'Ducifera monato (01=januaro, ktp)'
    TWODIGITSECOND: 'Ducifera sekundo (00 ĝis 59)'
    TWODIGITYEAR: 'Ducifera jaro'
    Toggle: 'Vidigi aranĝa helpo'
  MemberImportForm:
    Help1: '<p>Importi membrojn en <em>CSV-formato</em> (diskomaj valoroj ). <small><a href="#" class="toggle-advanced">Vidigi spertulan uzadon</a></small></p>'
    Help2: '<div class="advanced"><h4>Speciala uzado </h4><ul><li>Eblaj kolumnoj: <em>%s</em></li><li>Ekzistantaj uzantoj kongruiĝas laŭ la valoro de sia unika atributo <em>Code</em>, kaj ĝisdatiĝas per eventualaj novaj valoroj el la importita dosiero. </li><li>Eblas agordi grupojn per la kolumno <em>Groups</em>. Grupoj estas identigeblaj per sia atributo <em>Code</em>, plurobla grupo estu apartigitaj per komo. Ekzistantaj grupaj membrecoj ne vakiĝas.</li></ul></div>'
    ResultCreated: 'Krei {count} membrojn'
    ResultDeleted: 'Forigis %d membrojn'
    ResultNone: 'Neniu ŝanĝo'
    ResultUpdated: 'Aktualigis {count} membrojn'
  MemberPassword:
    PLURALNAME: 'Membraj pasvortoj'
    SINGULARNAME: 'Membra pasvorto'
  MemberTableField:
    APPLY_FILTER: 'Apliki filtrilon'
  ModelAdmin:
    DELETE: Forigi
    DELETEDRECORDS: 'Forigis {count} rikordojn.'
    EMPTYBEFOREIMPORT: 'Anstataŭigi datumojn'
    IMPORT: 'Importi el CSV'
    IMPORTEDRECORDS: 'Importis {count} rikordojn.'
    NOCSVFILE: 'Bonvolu foliumi por CSV-dosiero importota'
    NOIMPORT: 'Nenio importota'
    RESET: Reagordi
    Title: 'Datenaj modeloj'
    UPDATEDRECORDS: 'Aktualigis {count} rikordojn.'
  ModelAdmin_ImportSpec_ss:
    IMPORTSPECFIELDS: 'Datenbazaj kolumnoj'
    IMPORTSPECLINK: 'Vidigi agordaron por %s'
    IMPORTSPECRELATIONS: Rilatoj
    IMPORTSPECTITLE: 'Agordaro por %s'
  ModelAdmin_Tools_ss:
    FILTER: Filtri
    IMPORT: Importi
  ModelSidebar_ss:
    IMPORT_TAB_HEADER: Importi
    SEARCHLISTINGS: Serĉi
  MoneyField:
    FIELDLABELAMOUNT: Kvanto
    FIELDLABELCURRENCY: Kurzo
  MultiSelectField:
    SOURCE_VALIDATION: 'Bonvolu elekti valorojn el la listo donita. {value} ne estas valida agordo'
  NullableField:
    IsNullLabel: 'Estas senvalora'
  NumericField:
    VALIDATION: '''{value}'' ne estas numero, nur numeroj estas akcepteblaj por ĉi tiu kampo'
  Pagination:
    Page: Paĝo
    View: Vido
  PasswordValidator:
    LOWCHARSTRENGTH: 'Bonvole plifortigu la pasvortan aldonante la jenajn signojn: %s'
    PREVPASSWORD: 'Vi jam uzis tiun pasvorton pasintece, do bonvole elektu novan pasvorton'
    TOOSHORT: 'Pasvorto estas tro mallonga; ĝi devas esti almenaŭ %s signojn longa'
  Permission:
    AdminGroup: Administranto
    CMS_ACCESS_CATEGORY: 'CMS-aliro'
    FULLADMINRIGHTS: 'Ĉiuj administraj rajtoj'
    FULLADMINRIGHTS_HELP: 'Implicas kaj superregas ĉiujn aliajn agorditajn permesojn.'
    PLURALNAME: Permesoj
    SINGULARNAME: Permeso
  PermissionCheckboxSetField:
    AssignedTo: 'agordita al "{title}"'
    FromGroup: 'heredita el grupo "{title}"'
    FromRole: 'heredita el rolo "{title}"'
    FromRoleOnGroup: 'heredita el rolo "%s" en grupo "%s"'
  PermissionRole:
    OnlyAdminCanApply: 'Nur administranto povas apliki'
    PLURALNAME: Roloj
    SINGULARNAME: Rolo
    Title: Titolo
  PermissionRoleCode:
    PLURALNAME: 'Permesrolaj kodoj'
    PermsError: 'Ne povas agordi kodon "%s" kun privilegiaj permesoj (bezonas ADMIN-aliron)'
    SINGULARNAME: 'Permesrola kodo'
  Permissions:
    PERMISSIONS_CATEGORY: 'Roloj kaj aliraj permesoj'
    UserPermissionsIntro: 'Atribui grupojn al la uzanto modifos iliajn permesojn. Vidu la grupan sekcion por detaloj de permesoj pri unuopa grupo.'
  PhoneNumberField:
    VALIDATION: 'Bonvolu enigi validan telefonnumeron'
  RememberLoginHash:
    PLURALNAME: 'Memori ensalutajn haketaĵojn'
    SINGULARNAME: 'Memori ensalutan haketaĵon'
  Security:
    ALREADYLOGGEDIN: 'Vi ne rajtas aliri ĉi tiun paĝon. Se vi havas alian konton kiu rajtas aliri tiun paĝon, vi povas ensaluti denove.'
    BUTTONSEND: 'Sendu al mi la ligilon reagordi pasvorton'
    CHANGEPASSWORDBELOW: 'Vi povas ŝanĝi vian pasvorton malsupre.'
    CHANGEPASSWORDHEADER: 'Ŝanĝi vian pasvorton'
    ENTERNEWPASSWORD: 'Bonvolu enigi novan pasvorton.'
    ERRORPASSWORDPERMISSION: 'Vi devas ensaluti por ŝanĝi vian pasvorton!'
    LOGGEDOUT: 'Vi elsalutis. Se vi volas ensaluti denove, enigu viajn legitimaĵon sube.'
    LOGIN: 'Ensaluti'
    LOSTPASSWORDHEADER: 'Perdis pasvorton'
    NOTEPAGESECURED: 'Tiu paĝo estas sekurigita.  Enigu viajn akreditaĵojn sube kaj vi aliros pluen.'
    NOTERESETLINKINVALID: '<p>La pasvorta reagorda ligilo estas malvalida aŭ finiĝis.</p><p>Vi povas peti novan <a href="{link1}">ĉi tie</a> aŭ ŝanĝi vian pasvorton post <a href="{link2}">vi ensalutis</a>.</p>'
    NOTERESETPASSWORD: 'Enigu vian retpoŝtan adreson kaj ni sendos al vi ligilon per kiu vi povas reagordi vian pasvorton'
    PASSWORDSENTHEADER: 'Pasvorta reagorda ligilo sendiĝis al ''{email}'''
    PASSWORDSENTTEXT: 'Dankon! Reagordita ligilo sendiĝis al ''{email}'', kondiĉe ke konto ekzistas por tiu retadreso.'
  SecurityAdmin:
    ACCESS_HELP: 'Permesi vidigi, enmeti kaj redakti uzantojn, aldone al agordi permesojn kaj rolojn al ili.'
    APPLY_ROLES: 'Apliki roloj al grupoj'
    APPLY_ROLES_HELP: 'Eblo redakti la rolojn agorditajn al grupo. Bezonas la permesilon "Aliro al sekcio ''Sekureco''"'
    EDITPERMISSIONS: 'Agordi permesojn kaj IP-adresojn ĉe ĉiu grupo'
    EDITPERMISSIONS_HELP: 'Eblo redakti Permesojn kaj IP-adresojn por grupo. Bezonas la permesilon "Aliro al sekcio ''Sekureco''"'
    GROUPNAME: 'Grupa Nomo'
    IMPORTGROUPS: 'Importi grupojn'
    IMPORTUSERS: 'Importi uzulojn'
    MEMBERS: Membroj
    MENUTITLE: Sekureco
    MemberListCaution: 'Averto: forigi membrojn el ĉi tiu listo forigos ilin el ĉiuj grupoj kaj la datumbazo.'
    NEWGROUP: 'Nova Grupo'
    PERMISSIONS: Permesoj
    ROLES: Roloj
    ROLESDESCRIPTION: 'Ĉi tiu sekcio ebligas aldoni rolojn al ĉi tiu grupo. Roloj estas logikaj grupoj de permesoj, kiuj estas redakteblaj en la langeto Roloj'
    TABROLES: Roloj
    Users: Uzuloj
  SecurityAdmin_MemberImportForm:
    BtnImport: 'Importi'
    FileFieldLabel: 'CSV-dosiero <small>(Permesitaj sufiksoj: *.csv)</small>'
  SilverStripeNavigator:
    Auto: Aŭtomate
    ChangeViewMode: 'Ŝanĝi vidigan reĝimon'
    Desktop: Labortablo
    DualWindowView: 'Duopa fenestro'
    Edit: Redakti
    EditView: 'Redakta reĝimo'
    Mobile: Poŝtelefono
    PreviewState: 'Antaŭvida stato'
    PreviewView: 'Antaŭvida reĝimo'
    Responsive: Reagema
    SplitView: 'Disiga reĝimo'
    Tablet: Tabulkomputilo
    ViewDeviceWidth: 'Agordi antaŭvidan larĝon'
    Width: larĝo
  SilverStripe\Admin\CMSProfileController:
    MENUTITLE: 'Mia agordaro'
  SilverStripe\Admin\CampaignAdmin:
    MENUTITLE: Kampanjoj
  SilverStripe\Admin\SecurityAdmin:
    MENUTITLE: Sekureco
  SilverStripe\Assets\File:
    PLURALNAME: Dosieroj
    SINGULARNAME: Dosiero
  SilverStripe\Assets\Folder:
    PLURALNAME: Dosierujoj
    SINGULARNAME: Dosierujo
  SilverStripe\Assets\Image:
    PLURALNAME: Bildoj
    SINGULARNAME: Bildo
  SilverStripe\ORM\DataObject:
    PLURALNAME: 'Datumaj Objektoj'
    SINGULARNAME: 'Datuma Objekto'
  SilverStripe\ORM\Versioning\ChangeSet:
    PLURALNAME: Kampanjoj
    SINGULARNAME: Kampanjo
  SilverStripe\ORM\Versioning\ChangeSetItem:
    PLURALNAME: 'Ŝanĝi agorditajn elementojn'
    SINGULARNAME: 'Ŝanĝi agorditan elementon'
  SilverStripe\Security\Group:
    PLURALNAME: Grupoj
    SINGULARNAME: Grupo
  SilverStripe\Security\LoginAttempt:
    PLURALNAME: 'Provoj ensaluti'
    SINGULARNAME: 'Provo ensaluti'
  SilverStripe\Security\Member:
    PLURALNAME: Membroj
    SINGULARNAME: Membro
  SilverStripe\Security\MemberPassword:
    PLURALNAME: 'Membraj pasvortoj'
    SINGULARNAME: 'Membra pasvorto'
  SilverStripe\Security\Permission:
    PLURALNAME: Permesoj
    SINGULARNAME: Permeso
  SilverStripe\Security\PermissionRole:
    PLURALNAME: Roloj
    SINGULARNAME: Rolo
  SilverStripe\Security\PermissionRoleCode:
    PLURALNAME: 'Permesrolaj kodoj'
    SINGULARNAME: 'Permesrola kodo'
  SilverStripe\Security\RememberLoginHash:
    PLURALNAME: 'Memori ensalutajn haketaĵojn'
    SINGULARNAME: 'Memori ensalutan haketaĵon'
  SiteTree:
    TABMAIN: Ĉefaj
  TableListField:
    CSVEXPORT: 'Eksporti al CSV'
    Print: Presi
  TableListField_PageControls_ss:
    OF: de
  TextField:
    VALIDATEMAXLENGTH: 'La longo de la valoro por {name} devas ne superi {maxLength} signojn'
  TimeField:
    VALIDATEFORMAT: 'Bonvole enigu validan horan formaton ({format})'
  ToggleField:
    LESS: malpli
    MORE: pli
  UploadField:
    ATTACHFILE: 'Alligi dosieron'
    ATTACHFILES: 'Alligi dosierojn'
    AttachFile: 'Alligi dosiero(j)n'
    CHOOSEANOTHERFILE: 'Elekti alian dosieron'
    CHOOSEANOTHERINFO: 'Anstataŭigi ĉi tiun dosieron per iu el la dosiera konservejo'
    DELETE: 'Forigi el dosieroj'
    DELETEINFO: 'Forigi porĉiame ĉi tiun dosieron el la dosiera konservejo'
    DOEDIT: Konservi
    DROPFILE: 'forigi dosieron'
    DROPFILES: 'forigi dosierojn'
    Dimensions: Dimensioj
    EDIT: Redakti
    EDITINFO: 'Redakti ĉi tiun dosieron'
    FIELDNOTSET: 'Ne trovis informon'
    FROMCOMPUTER: 'El via komputilo'
    FROMCOMPUTERINFO: 'Elekti el dosieroj'
    FROMFILES: 'El dosieroj'
    HOTLINKINFO: 'Informo: Ĉi tiu bildo ligiĝos. Bonvole certigu ke vi havas permeson de la origina retejokreinto por fari tion.'
    MAXNUMBEROFFILES: 'Superis la maksimuman nombron {count} da dosieroj.'
    MAXNUMBEROFFILESONE: 'Povas alŝuti nur unu dosieron'
    MAXNUMBEROFFILESSHORT: 'Povas alŝuti ĝis {count} dosierojn'
    OVERWRITEWARNING: 'Jam ekzistas dosiero samnoma'
    REMOVE: Forigi
    REMOVEINFO: 'Forigu ĉi tiun dosieron el ĉi tie, sed ne forigu ĝin al la dosierujo'
    STARTALL: 'Startigi ĉiujn'
    Saved: Konservis
    UPLOADSINTO: 'konservas en /{path}'
  Versioned:
    INFERRED_TITLE: 'Generita de publikigo de  ''{title}'' ĉe {created}'
    has_many_Versions: Versioj
  VersionedGridFieldItemRequest:
    ARCHIVE: Arkivo
    Archived: 'Enarkivigis %s %s'
    BUTTONARCHIVEDESC: 'Malpublikigi kaj sendi al arkivo'
    BUTTONPUBLISH: Publikigi
    BUTTONUNPUBLISH: Malpublikigi
    BUTTONUNPUBLISHDESC: 'Forigi ĉi tiun paĝon de la publikigita retejo'
    Published: 'Publikigita {name} {link}'
    Unpublished: 'Malpublikigita %s %s'
  i18n:
    PLURAL: '{number} {form}'<|MERGE_RESOLUTION|>--- conflicted
+++ resolved
@@ -37,10 +37,7 @@
     INSERTURL: 'Enigi el URL'
     REMOVEINFO: 'Forigi ĉi tiun dosieron el ĉi tiu kampo'
     TOTAL: Totalo
-<<<<<<< HEAD
     TOUPLOAD: 'Alŝuti dosierojn'
-=======
->>>>>>> 1529c842
     UPLOADINPROGRESS: 'Bonvolu atendi...alŝuto daŭras'
     UPLOADOR: AŬ
   BBCodeParser:
@@ -227,10 +224,7 @@
     PdfType: 'Dosiero de Adobe Acrobat PDF'
     PngType: 'PNG-bildo - ĝeneralcela formato'
     SINGULARNAME: Dosiero
-<<<<<<< HEAD
     TOOLARGE: 'Dosiero estas tro granda, maksimumuo permesata {size}'
-=======
->>>>>>> 1529c842
     TOOLARGESHORT: 'Dosiero pli grandas ol {size}'
     TiffType: 'Markita bildoformato'
     Title: Titolo
@@ -488,10 +482,7 @@
     PASSWORD: Pasvorto
     PASSWORDEXPIRED: 'Via pasvorto finiĝis. Bonvolu elekti novan.'
     PLURALNAME: Membroj
-<<<<<<< HEAD
     REMEMBERME: 'Memoru min je la sekva fojo? (por %d tagoj ĉe ĉi tiu aparato)'
-=======
->>>>>>> 1529c842
     SINGULARNAME: Membro
     SUBJECTPASSWORDCHANGED: 'Via pasvorto estas ŝanĝita'
     SUBJECTPASSWORDRESET: 'Via pasvorto reagordis ligilon'
@@ -518,10 +509,7 @@
     DIGITSDECFRACTIONSECOND: 'Almenaŭ unu cifero indikanta dekuman frakcion de sekundo'
     FOURDIGITYEAR: 'Kvarcifera jaro'
     FULLNAMEMONTH: 'Tuta nomo de monato (ekz. junio)'
-<<<<<<< HEAD
     HOURNOLEADING: 'Horo sen antaŭira nulo, 12-hora formato'
-=======
->>>>>>> 1529c842
     HOURNOLEADING24: 'Horo sen antaŭira nulo, 24-hora formato'
     MINUTENOLEADING: 'Minuto sen antaŭira nulo'
     MONTHNOLEADING: 'Monato sen antaŭira nulo'
