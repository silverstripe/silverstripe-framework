eo:
  AddToCampaign:
    ErrorCampaignPermissionDenied: "Ŝajnas ke vi ne havas la bezonatajn permesojn por aldoni je {ObjectTitle} al {CampaignTitle}"
    ErrorGeneral: "Bedaŭrinde okazis eraro."
    ErrorItemPermissionDenied: "Ŝajnas ke vi ne havas la bezonatajn permesojn por aldoni je {ObjectTitle} al kampanjo"
    ErrorNotFound: "Ne eblis trovi tiun {Type}"
    Success: "Sukcesis aldoni je {ObjectTitle} al {CampaignTitle}"
  AssetAdmin:
    ALLOWEDEXTS: "Permesitaj alŝutaj dosieraj sufiksoj"
    HIDEALLOWEDEXTS: "Kaŝi permesitajn sufiksojn"
    NEWFOLDER: "Nova dosierujo"
    SHOWALLOWEDEXTS: "Vidigi permesitajn sufiksojn"
  AssetTableField:
    CREATED: "Unue alŝutita"
    DIM: Dimensioj
    FILENAME: "Nomo de dosiero"
    FOLDER: Dosierujo
    HEIGHT: Alto
    LASTEDIT: "Laste ŝanĝita"
    OWNER: Posedanto
    PATH: Vojo
<<<<<<< HEAD
    SIZE: 'Grando'
=======
    SIZE: Grando
>>>>>>> 179996b5
    TITLE: Titolo
    TYPE: Tipo
    URL: URL
    WIDTH: Larĝo
  AssetUploadField:
    ChooseFiles: "Elekti dosierojn"
    DRAGFILESHERE: "Ŝovi dosieron ĉi tien"
    DROPAREA: "Lasi zonon"
    EDITALL: "Redakti ĉiujn"
    EDITANDORGANIZE: "Redakti kaj organizi"
    EDITINFO: "Redakti dosierojn"
    FILES: Dosieroj
    FROMCOMPUTER: "Elekti dosierojn el via komputilo"
    FROMCOMPUTERINFO: "Alŝuti el via komputilo"
    INSERTURL: "Enigi el URL"
    REMOVEINFO: "Forigi ĉi tiun dosieron el ĉi tiu kampo"
    TOTAL: Totalo
<<<<<<< HEAD
    UPLOADINPROGRESS: 'Bonvolu atendi...alŝuto daŭras'
=======
    UPLOADINPROGRESS: "Bonvolu atendi...alŝuto daŭras"
>>>>>>> 179996b5
    UPLOADOR: AŬ
  BBCodeParser:
    ALIGNEMENT: Ĝisrandigo
    ALIGNEMENTEXAMPLE: "ĝisrandigita dekstren"
    BOLD: "Grasa Teksto"
    BOLDEXAMPLE: Grasa
    CODE: "Koda Bloko"
    CODEDESCRIPTION: "Neformatita koda bloko"
    CODEEXAMPLE: "Koda bloko"
    COLORED: "Kolora teksto"
    COLOREDEXAMPLE: "blua teksto"
    EMAILLINK: "Retpoŝta ligilo"
    EMAILLINKDESCRIPTION: "Krei ligilon al retpoŝta adreso"
    IMAGE: Bildo
    IMAGEDESCRIPTION: "Vidigi bildon en via mesaĝo"
    ITALIC: "Kursiva Teksto"
    ITALICEXAMPLE: Kursiva
    LINK: "Ligilo al retejo"
    LINKDESCRIPTION: "Ligilo al alia retejo aŭ URL"
    STRUCK: "Trastrekita Teksto"
    STRUCKEXAMPLE: Trastreka
    UNDERLINE: "Substrekita Teksto"
    UNDERLINEEXAMPLE: Substrekita
    UNORDERED: "Neordigita listo"
    UNORDEREDDESCRIPTION: "Neordigita listo"
    UNORDEREDEXAMPLE1: "neordigita ero 1"
  BackLink_Button_ss:
    Back: Retro
  BasicAuth:
    ENTERINFO: "bonvolu enigi salutnomon kaj pasvorton."
    ERRORNOTADMIN: "Tiu uzanto ne estas administranto."
    ERRORNOTREC: "Kiuj salutnomo / pasvorto ne estas rekonebla"
  Boolean:
    ANY: Ajna
    NOANSWER: Ne
    YESANSWER: Jes
  CAMPAIGNS:
    ADDTOCAMPAIGN: "Aldoni al kampanjo"
  CMSLoadingScreen_ss:
    LOADING: Ŝargas...
    REQUIREJS: "La CMS bezonas ke vi enŝaltis Ĝavaskripton."
  CMSMain:
    ACCESS: "Aliro al sekcio '{title}'"
    ACCESSALLINTERFACES: "Aliro al ĉiuj interfacoj de CMS"
    ACCESSALLINTERFACESHELP: "Nuligas pli specifajn alirajn agordojn."
    SAVE: Konservi
  CMSMemberLoginForm:
    BUTTONFORGOTPASSWORD: "Ĉu forgesis pasvorton?"
    BUTTONLOGIN: "Ree ensaluti"
    BUTTONLOGOUT: Adiaŭi
    PASSWORDEXPIRED: "<p>Via pasvorto finiĝis. <a target=\"_top\" href=\"{link}\">Bonvolu elekti novan.</a></p>"
  CMSPageHistoryController_versions_ss:
    PREVIEW: "Antaŭvido de retejo"
  CMSPagesController_Tools_ss:
    FILTER: Filtrilo
  CMSProfileController:
    MENUTITLE: "Mia agordaro"
  CMSSecurity:
    INVALIDUSER: "<p>Nevalida uzanto. <a target=\"_top\" href=\"{link}\">Bonvolu aŭtentigi ĉi tie</a> por daŭrigi.</p>"
    LoginMessage: "<p>Se vi havas nekonservitan laboraĵon vi povos reveni al kie vi paŭzis reensalutante sube.</p>"
    SUCCESS: Sukseso
    SUCCESSCONTENT: "<p>Ensaluto suksesis. Se vi ne aŭtomate alidirektiĝos, <a target=\"_top\" href=\"{link}\">alklaku ĉi tie</a></p>"
    TimedOutTitleAnonymous: "Via seanco eltempiĝis."
    TimedOutTitleMember: "He, {name}!<br />Via seanco eltempiĝis."
  CampaignAdmin:
<<<<<<< HEAD
    ACCESS_HELP: 'Permesi vidi la kampanjan eldonan sekcion'
    MENUTITLE: Kampanjoj
  Campaigns:
    AddToCampaign: 'Aldoni al kampanjo'
    AddToCampaignFormFieldLabel: 'Elekti kampanjon'
=======
    ACCESS_HELP: "Permesi vidi la kampanjan eldonan sekcion"
    MENUTITLE: Kampanjoj
  Campaigns:
    AddToCampaign: "Aldoni al kampanjo"
    AddToCampaignFormFieldLabel: "Elekti kampanjon"
>>>>>>> 179996b5
  ChangePasswordEmail_ss:
    CHANGEPASSWORDTEXT1: "Vi ŝanĝis vian pasvorton por"
    CHANGEPASSWORDTEXT2: "Nun vi povas uzi la jenan legitimaĵon por ensaluti:"
    CHANGEPASSWORDTEXT3: "Ŝangi pasvorton"
    EMAIL: Retpoŝto
    HELLO: Saluton
    PASSWORD: Pasvorto
  ChangeSet:
    DESCRIPTION_AND: "{first} kaj {second}"
    DESCRIPTION_ITEM: elemento
    DESCRIPTION_ITEMS: elementoj
    DESCRIPTION_LIST_FIRST: "{item}"
    DESCRIPTION_LIST_LAST: "{list}, kaj {item}"
    DESCRIPTION_LIST_MID: "{list}, {item}"
    DESCRIPTION_OTHER_ITEM: "alia elemento"
    DESCRIPTION_OTHER_ITEMS: "aliaj elementoj"
    NAME: Nomo
    PLURALNAME: Kampanjoj
    SINGULARNAME: Kampanjo
    STATE: Stato
  ChangeSetItem:
    PLURALNAME: "Ŝanĝi agorditajn elementojn"
    SINGULARNAME: "Ŝanĝi agorditan elementon"
  CheckboxField:
    NOANSWER: Ne
    YESANSWER: Jes
  CheckboxFieldSetField:
    SOURCE_VALIDATION: "Bonvolu elekti valoron el la listo donita. {value} ne estas valida agordo"
  CheckboxSetField:
    SOURCE_VALIDATION: "Bonvolu elekti valoron el la listo donita. {value} ne estas valida agordo"
  ConfirmedPasswordField:
    ATLEAST: "Pasvorto devas esti almenaŭ {min} signojn longa."
    BETWEEN: "Pasvorto devas esti inter {min} kaj {max} signojn longa."
    CURRENT_PASSWORD_ERROR: "Malpravas la pasvorto enigita de vi."
    CURRENT_PASSWORD_MISSING: "Vi devas enigi vian aktualan pasvorton."
    LOGGED_IN_ERROR: "Vi devas ensaluti por ŝanĝi vian pasvorton."
    MAXIMUM: "Pasvorto devas esti ne pli ol {min} signojn longa."
    SHOWONCLICKTITLE: "Ŝangi Pasvorton"
  ContentController:
    DRAFT_SITE_ACCESS_RESTRICTION: "Vi devas ensaluti per via CMS-pasvorto por vidi la projektan aŭ enarkivigitan enhavon.  <a href=\"%s\">Alklaku ĉi tie por reiri al la publika retejo.</a>"
    NOTLOGGEDIN: "Ne ensalutis"
  CreditCardField:
    FIRST: unuan
    FOURTH: kvaran
    SECOND: duan
    THIRD: trian
  CurrencyField:
    CURRENCYSYMBOL: $
  DataObject:
    PLURALNAME: "Datumaj Objektoj"
    SINGULARNAME: "Datuma Objekto"
  Date:
    DAY: tago
    DAYS: tagoj
    HOUR: horo
    HOURS: horoj
    LessThanMinuteAgo: "malpli ol minuto"
    MIN: min
    MINS: min
    MONTH: monato
    MONTHS: monatoj
    SEC: sek
    SECS: sek
    TIMEDIFFAGO: "antaŭ {difference}"
    TIMEDIFFIN: "en {difference}"
    YEAR: jaro
    YEARS: jaroj
  DateField:
    NOTSET: "ne agordita"
    TODAY: hodiaŭ
    VALIDDATEFORMAT2: "Bonvole enigu validan datan formaton ({format})"
    VALIDDATEMAXDATE: "Necesas ke via dato estu pli aĝa ol, aŭ egala al la maksimuma permesita dato ({date})"
    VALIDDATEMINDATE: "Necesas ke via dato estu pli nova ol, aŭ egala al la minimuma permesita dato ({date})"
  DatetimeField:
    NOTSET: "Ne agordita"
  Director:
    INVALID_REQUEST: "Malvalida peto"
  DropdownField:
    CHOOSE: (Elekti)
<<<<<<< HEAD
    CHOOSESEARCH: '(Elekti aŭ serĉi)'
    CHOOSE_MODEL: '(Elekti {name})'
    SOURCE_VALIDATION: 'Bonvolu elekti valoron el la listo donita. {value} ne estas valida agordo'
=======
    CHOOSESEARCH: "(Elekti aŭ serĉi)"
    CHOOSE_MODEL: "(Elekti {name})"
    SOURCE_VALIDATION: "Bonvolu elekti valoron el la listo donita. {value} ne estas valida agordo"
>>>>>>> 179996b5
  EmailField:
    VALIDATION: "Bonvolu enigi readreson"
  Enum:
    ANY: Ajna
  File:
    AviType: "AVI videa dosiero"
    Content: Enhavo
<<<<<<< HEAD
    CssType: 'CSS-dosiero'
    DRAFT: Malneto
    DmgType: 'Apple-diska bildo'
    DocType: 'Word-dokumento'
    Filename: Dosiernomo
    GifType: 'GIF-bildo - taŭga por figuroj'
    GzType: 'GZIP-kunpremita dosiero'
    HtlType: 'HTML-dosiero'
    HtmlType: 'HTML-dosiero'
    INVALIDEXTENSION: 'Malvalida sufikso (validaj: {extensions})'
    INVALIDEXTENSIONSHORT: 'Malvalida sufikso'
    INVALIDEXTENSION_SHORT: 'Malvalida sufikso'
    IcoType: 'Bildsimbolo'
    JpgType: 'JPEG-bildo - taŭga por fotoj'
    JsType: 'Ĝavaskripta dosiero'
    MODIFIED: Ŝanĝita
    Mp3Type: 'MP3-sondosiero'
    MpgType: 'AVI-videa dosiero'
    NOVALIDUPLOAD: 'Dosiero ne estas valida alŝutaĵo.'
=======
    CssType: CSS-dosiero
    DRAFT: Malneto
    DmgType: "Apple-diska bildo"
    DocType: Word-dokumento
    Filename: Dosiernomo
    GifType: "GIF-bildo - taŭga por figuroj"
    GzType: "GZIP-kunpremita dosiero"
    HtlType: HTML-dosiero
    HtmlType: HTML-dosiero
    INVALIDEXTENSION: "Malvalida sufikso (validaj: {extensions})"
    INVALIDEXTENSIONSHORT: "Malvalida sufikso"
    INVALIDEXTENSION_SHORT: "Malvalida sufikso"
    IcoType: Bildsimbolo
    JpgType: "JPEG-bildo - taŭga por fotoj"
    JsType: "Ĝavaskripta dosiero"
    MODIFIED: Ŝanĝita
    Mp3Type: MP3-sondosiero
    MpgType: "AVI-videa dosiero"
    NOVALIDUPLOAD: "Dosiero ne estas valida alŝutaĵo."
>>>>>>> 179996b5
    Name: Nomo
    PLURALNAME: Dosieroj
    PdfType: "Dosiero de Adobe Acrobat PDF"
    PngType: "PNG-bildo - ĝeneralcela formato"
    SINGULARNAME: Dosiero
<<<<<<< HEAD
    TOOLARGESHORT: 'Dosiero pli grandas ol {size}'
    TiffType: 'Markita bildoformato'
=======
    TiffType: "Markita bildoformato"
>>>>>>> 179996b5
    Title: Titolo
    WavType: WAV-sondosiero
    XlsType: "Kalkultabelo de Excel"
    ZipType: "ZIP-kunpremita dosiero"
  Filesystem:
    SYNCRESULTS: "sinkronigo finiĝis: kreiĝis {createdcount} elementoj, foriĝis {createdcount} elementoj."
  Folder:
    PLURALNAME: Dosierujoj
    SINGULARNAME: Dosierujo
  ForgotPasswordEmail_ss:
    HELLO: Saluton
    TEXT1: "Jen via"
    TEXT2: "pasvorta reagorda ligilo"
    TEXT3: por
  Form:
    CSRF_EXPIRED_MESSAGE: "Via seanco finiĝis. Bonvole resendu la formularon."
    CSRF_FAILED_MESSAGE: "Ŝajne okazis teknika problemo. Bonvolu alklaki la retrobutonon, refreŝigi vian foliumilon, kaj reprovi."
    FIELDISREQUIRED: "{name} estas bezonata"
    SubmitBtnLabel: Iri
<<<<<<< HEAD
    VALIDATIONCREDIT: 'Bonvole certigu ke vi ĝuste enigis la kreditkartan numeron'
    VALIDATIONCREDITNUMBER: 'Bonvole certigu ke vi ĝuste enigis la kreditkarton {number}'
    VALIDATIONNOTUNIQUE: 'La enirita valoron ne unika'
    VALIDATIONPASSWORDSDONTMATCH: 'Pasvortoj ne matĉas'
    VALIDATIONPASSWORDSNOTEMPTY: 'Pasvortoj ne povas est malplena'
    VALIDATIONSTRONGPASSWORD: 'Pasvorto devas havi almenaŭ unu signon kaj unu literon.'
=======
    VALIDATIONCREDIT: "Bonvole certigu ke vi ĝuste enigis la kreditkartan numeron"
    VALIDATIONCREDITNUMBER: "Bonvole certigu ke vi ĝuste enigis la kreditkarton {number}"
    VALIDATIONNOTUNIQUE: "La enirita valoron ne unika"
    VALIDATIONPASSWORDSDONTMATCH: "Pasvortoj ne matĉas"
    VALIDATIONPASSWORDSNOTEMPTY: "Pasvortoj ne povas est malplena"
    VALIDATIONSTRONGPASSWORD: "Pasvorto devas havi almenaŭ unu signon kaj unu literon."
>>>>>>> 179996b5
    VALIDATOR: Validigilo
    VALIDCURRENCY: "Bonvole enigu validan kurzon"
  FormField:
    Example: "ekz. %s"
    NONE: neniu
  GridAction:
    DELETE_DESCRIPTION: Forigi
    Delete: Forigi
    UnlinkRelation: Malligi
  GridField:
    Add: "Aldoni je {name}"
    Filter: Filtri
    FilterBy: "Filtri laŭ"
    Find: Serĉi
    LEVELUP: Samniveligi
    LinkExisting: "Ligi ekzistantajn"
    NewRecord: "Novaj %s"
    NoItemsFound: "Neniu elemento troviĝis"
    PRINTEDAT: "Presita ĉe"
    PRINTEDBY: "Presita de"
    PlaceHolder: "Serĉi je {type}"
    PlaceHolderWithLabels: "Serĉi je {type} laŭ {name}"
    RelationSearch: "Serĉi rilatojn"
    ResetFilter: Restartigi
  GridFieldAction_Delete:
    DeletePermissionsFailure: "Mankas permeso forigi"
    EditPermissionsFailure: "Mankas permeso malligi rikordon"
  GridFieldDetailForm:
    CancelBtn: Rezigni
    Create: Krei
    Delete: Forigi
    DeletePermissionsFailure: "Mankas permeso forigi"
    Deleted: "Forigita %s %s"
    Save: Konservi
    Saved: "Konservita {name} {link}"
  GridFieldEditButton_ss:
    EDIT: Redakti
  GridFieldItemEditView:
    Go_back: Retro
  Group:
    AddRole: "Aldoni rolon por ĉi tiu grupo"
    Code: "Grupa Kodo"
    DefaultGroupTitleAdministrators: Administrantoj
    DefaultGroupTitleContentAuthors: Enhavaŭtoroj
    Description: Priskribo
    GroupReminder: "Se vi elektas patran grupon, ĉi tiu grupo prenos ĉiujn ĝiajn rolojn"
    HierarchyPermsError: "Ne povas agordi patran grupon \"%s\" kun privilegiaj permesoj (bezonas ADMIN-aliron)"
    Locked: Ŝlosita?
    NoRoles: "Ne trovis rolon"
    PLURALNAME: Grupoj
    Parent: "Patra Grupo"
    RolesAddEditLink: "Aldoni/redakti rolojn"
    SINGULARNAME: Grupo
    Sort: "Ordiga Ordo"
    has_many_Permissions: Permesoj
    many_many_Members: Membroj
  GroupImportForm:
    Help1: "<p>Importi unu aŭ pliaj grupojn en formato <em>CSV</em> (perkome disigitaj valoroj values). <small><a href=\"#\" class=\"toggle-advanced\">Vidigi spertulan uzadon</a></small></p>"
    Help2: "<div class=\"advanced\"><h4>Speciala uzado </h4><ul><li>Eblaj kolumnoj: <em>%s</em></li><li>Ekzistantaj grupoj kongruiĝas laŭ la valoro de ilia unika <em>Kodo</em>, kaj ĝisdatiĝas per eventualaj valoroj el la importita dosiero</li><li>Eblas krei grupajn hierarĥiojn per la kolumno <em>ParentCode</em>.</li><li>Eblas agordi permeskodojn per la kolumno <em>PermissionCode</em>. Ekzistantaj permeskodoj ne vakiĝas.</li></ul></div>"
    ResultCreated: "Kreiĝis {count} grupoj"
    ResultDeleted: "Forigis %d grupojn"
    ResultUpdated: "Aktualigis %d grupojn"
  HTMLEditorField:
    ANCHORSCANNOTACCESSPAGE: "Vi ne rajtas aliri la enhavon de la cela paĝo."
    ANCHORSPAGENOTFOUND: "Ne trovis la celan paĝon."
    ANCHORVALUE: Ankri
    BUTTONADDURL: "Aldoni je url"
    CAPTIONTEXT: "Teksto de apudskribo"
    CSSCLASS: "Ĝisrandigo / stilo"
    CSSCLASSCENTER: "Centrita, sola."
    CSSCLASSLEFT: "Maldekstre, kaj teksto ĉirkaŭfluas."
    CSSCLASSLEFTALONE: "Maldekstre sola."
    CSSCLASSRIGHT: "Dekstre, kaj teksto ĉirkaŭfluas."
    DETAILS: Detaloj
<<<<<<< HEAD
    EMAIL: 'Retpoŝta adreso'
    FILE: SilverStripe\\havaĵo\\dosiero
=======
    EMAIL: "Retpoŝta adreso"
>>>>>>> 179996b5
    FOLDER: Dosierujo
    IMAGEALT: "Alternativa teksto (alt)"
    IMAGEALTTEXT: "Alternativa teksto (alt) - vidiĝas se ne eblas vidigi bildon"
    IMAGEALTTEXTDESC: "Vidigita al ekranlegiloj aŭ se ne eblas vidigi bildon"
    IMAGEDIMENSIONS: Dimensioj
    IMAGEHEIGHTPX: Alto
    IMAGETITLE: "Titola teksto (ŝpruchelpilo) - por plua informo pri la bildo"
    IMAGETITLETEXT: "Teksto de titolo (ŝpruchelpilo)"
    IMAGETITLETEXTDESC: "Por plua informo pri la bildo"
    IMAGEWIDTHPX: Larĝo
<<<<<<< HEAD
    INSERTMEDIA: 'Enigi registraĵojn el'
    LINK: 'Almeti ligilon'
    LINKANCHOR: 'Ligi al ankro en ĉi tiu paĝo'
    LINKDESCR: 'Ligila priskribo'
    LINKDETAILS: 'Ligaj detaloj'
    LINKEMAIL: 'Ligilo al retpoŝta adreso'
    LINKEXTERNAL: 'Ligilo al alia retejo'
    LINKFILE: 'Ligilo al elŝuti dosieron'
    LINKINTERNAL: 'Ligilo al paĝo en ĉi tiu retejo'
    LINKOPENNEWWIN: 'Ĉu malfermi ligilon en nova fenestro?'
    LINKTO: 'Ligila tipo'
=======
    INSERTMEDIA: "Enigi registraĵojn el"
    LINK: "Almeti ligilon"
    LINKANCHOR: "Ligi al ankro en ĉi tiu paĝo"
    LINKDESCR: "Ligila priskribo"
    LINKDETAILS: "Ligaj detaloj"
    LINKEMAIL: "Ligilo al retpoŝta adreso"
    LINKEXTERNAL: "Ligilo al alia retejo"
    LINKFILE: "Ligilo al elŝuti dosieron"
    LINKINTERNAL: "Ligilo al paĝo en ĉi tiu retejo"
    LINKOPENNEWWIN: "Ĉu malfermi ligilon en nova fenestro?"
    LINKTO: "Ligila tipo"
>>>>>>> 179996b5
    PAGE: Paĝo
    SUBJECT: "Temo de retpoŝto"
    URL: URL
    URLDESCRIPTION: "Enigu videojn kaj bildojn el la TTT en vian paĝon simple enigante la URL de la dosiero. Certigu ke vi havas permesojn antaŭ ol kunhavigi registraĵojn rekte el la TTT.<br /><br />Bonvolu noti ke dosieroj ne aldoniĝas al la konservejo de dosieroj de la CMS sed dosieroj enkorpiĝas el ties origina loko. Se ial la dosiero ne plu haveblas en ĝia origina loko, ĝi ne plu estos videbla en ĉi tiu paĝo."
    URLNOTANOEMBEDRESOURCE: "La URL '{url}' ne estas konvertebla al registraĵo."
    UpdateMEDIA: "Ĝisdatigi registraĵon"
  HTMLEditorField_Toolbar:
<<<<<<< HEAD
    ERROR_ABSOLUTE: 'Eblas enkorpigi nur absolutajn URL-ojn'
    ERROR_HOSTNAME: 'Ĉi tiu nomo de gastiga komputilo ne troviĝas en la blanka listo'
    ERROR_ID: 'Bezoniĝas parametro aŭ "ID" aŭ "FileURL" por identigi la dosieron'
    ERROR_NOTFOUND: 'Ne eblas trovi vidigotan dosieron'
    ERROR_OEMBED_REMOTE: 'Enkorpigi kongruas nur kun foraj dosieroj'
    ERROR_SCHEME: 'Ĉi tiu dosiera skemo ne troviĝas en la blanka listo'
=======
    ERROR_ABSOLUTE: "Eblas enkorpigi nur absolutajn URL-ojn"
    ERROR_HOSTNAME: "Ĉi tiu nomo de gastiga komputilo ne troviĝas en la blanka listo"
    ERROR_ID: "Bezoniĝas parametro aŭ \"ID\" aŭ \"FileURL\" por identigi la dosieron"
    ERROR_NOTFOUND: "Ne eblas trovi vidigotan dosieron"
    ERROR_OEMBED_REMOTE: "Enkorpigi kongruas nur kun foraj dosieroj"
    ERROR_SCHEME: "Ĉi tiu dosiera skemo ne troviĝas en la blanka listo"
>>>>>>> 179996b5
  Hierarchy:
    InfiniteLoopNotAllowed: "Senfina iteracio troviĝis en la \"{type}\"-hierarkio. Bonvole ŝanĝu la patron por solvi tion."
  HtmlEditorField:
    ADDURL: "Aldoni je URL"
    ADJUSTDETAILSDIMENSIONS: "Detaloj kaj dimensioj"
    ANCHORSCANNOTACCESSPAGE: "Vi ne rajtas aliri la enhavon de la cela paĝo."
    ANCHORSPAGENOTFOUND: "Ne trovis la celan paĝon."
    ANCHORVALUE: Ankri
    BUTTONADDURL: "Aldoni je url"
    BUTTONINSERT: Enmeti
    BUTTONINSERTLINK: "Almeti ligilon"
    BUTTONREMOVELINK: "Forigi ligilon"
    BUTTONUpdate: Ĝisdatigi
    CAPTIONTEXT: "Titola teksto"
    CSSCLASS: "Ĝisrandigo / stilo"
    CSSCLASSCENTER: "Centrita, sola."
    CSSCLASSLEFT: "Maldekstre, kaj teksto ĉirkaŭfluas."
    CSSCLASSLEFTALONE: "Maldekstre sole"
    CSSCLASSRIGHT: "Dekstre, kaj teksto ĉirkaŭfluas."
    DETAILS: Detaloj
    EMAIL: "Retpoŝta adreso"
    FILE: Dosiero
    FOLDER: Dosierujo
<<<<<<< HEAD
    FROMCMS: 'El la CMS'
    FROMCOMPUTER: 'El via komputilo'
    FROMWEB: 'El la TTT'
    FindInFolder: 'Serĉi en dosierujo'
    IMAGEALT: 'Alternativa teksto (alt)'
    IMAGEALTTEXT: 'Alternativa teksto (alt) - vidiĝas se ne eblas vidigi bildon'
    IMAGEALTTEXTDESC: 'Vidigita al ekranlegiloj aŭ se ne eblas vidigi bildon'
=======
    FROMCMS: "El la CMS"
    FROMCOMPUTER: "El via komputilo"
    FROMWEB: "El la TTT"
    FindInFolder: "Serĉi en dosierujo"
    IMAGEALT: "Alternativa teksto (alt)"
>>>>>>> 179996b5
    IMAGEDIMENSIONS: Dimensioj
    IMAGEHEIGHTPX: Alto
    IMAGETITLE: "Titola teksto (ŝpruchelpilo) - por plua informo pri la bildo"
    IMAGETITLETEXT: "Teksto de titolo (ŝpruchelpilo)"
    IMAGETITLETEXTDESC: "Por plua informo pri la bildo"
    IMAGEWIDTHPX: Larĝo
    INSERTMEDIA: "Enigi registraĵojn"
    LINK: Ligilo
    LINKANCHOR: "Ankri al ĉi tiu paĝo"
    LINKDESCR: "Ligila priskribo"
    LINKEMAIL: "Retpoŝta adreso"
    LINKEXTERNAL: "Alia retejo"
    LINKFILE: "Elŝuti dosieron"
    LINKINTERNAL: "Paĝo en la retejo"
    LINKOPENNEWWIN: "Malfermi ligilon en nova fenestro?"
    LINKTO: "Ligilo al"
    PAGE: Paĝo
    SUBJECT: "Temo de retpoŝto"
    URL: URL
    URLDESCRIPTION: "Enigu videojn kaj bildojn el la TTT en vian paĝon simple enigante la URL de la dosiero. Certigu ke vi havas permesojn antaŭ ol kunhavigi registraĵojn rekte el la TTT.<br /><br />Bonvolu noti ke dosieroj ne aldoniĝas al la konservejo de dosieroj de la CMS sed dosieroj enkorpiĝas el ties origina loko. Se ial la dosiero ne plu haveblas en ĝia origina loko, ĝi ne plu estos videbla en ĉi tiu paĝo."
    URLNOTANOEMBEDRESOURCE: "La URL '{url}' ne estas konvertebla al memorilo."
    UpdateMEDIA: "Ĝisdatigi registraĵojn"
  Image:
    PLURALNAME: Dosieroj
    SINGULARNAME: Dosiero
  Image_Cached:
    PLURALNAME: Dosieroj
    SINGULARNAME: Dosiero
  Image_iframe_ss:
    TITLE: "Iframe por alŝuti bildon"
  LeftAndMain:
    CANCEL: Rezigni
    CANT_REORGANISE: "Vi ne rajtas ŝanĝi supronivelajn paĝojn. Via ŝanĝo ne konserviĝis."
    DELETED: Forigita.
    DropdownBatchActionsDefault: 'Elektu agon...'
    HELP: Helpo
<<<<<<< HEAD
    PAGETYPE: 'Tipo de paĝo'
    PERMAGAIN: 'Vin adiaŭis la CMS. Se vi volas denove saluti, enigu salutnomon kaj pasvorton malsupre.'
    PERMALREADY: 'Bedaŭrinde vi ne povas aliri tiun parton de la CMS. Se vi volas ensaluti kiel aliulo, faru tion sube.'
    PERMDEFAULT: 'Necesas ensaluti por aliri la administran zonon; bonvolu enigi viajn akreditaĵoj sube.'
    PLEASESAVE: 'Bonvolu konservi paĝon: Ne eblis ĝisdatigi ĉi tiun paĝon ĉar ĝi ankoraŭ ne estas konservita.'
=======
    PERMAGAIN: "Vin adiaŭis la CMS. Se vi volas denove saluti, enigu salutnomon kaj pasvorton malsupre."
    PERMALREADY: "Bedaŭrinde vi ne povas aliri tiun parton de la CMS. Se vi volas ensaluti kiel aliulo, faru tion sube."
    PERMDEFAULT: "Necesas ensaluti por aliri la administran zonon; bonvolu enigi viajn akreditaĵoj sube."
>>>>>>> 179996b5
    PreviewButton: Antaŭvido
    REORGANISATIONSUCCESSFUL: "Sukcese reorganizis la retejan arbon."
    SAVEDUP: Konservita.
    ShowAsList: "vidigi kiel liston"
    TooManyPages: "Tro da paĝoj"
    ValidationError: "Validiga eraro"
    VersionUnknown: nekonata
  LeftAndMain_Menu_ss:
    Hello: Saluton
    LOGOUT: Elsaluti
  ListboxField:
    SOURCE_VALIDATION: "Bonvolu elekti valoron el la listo donita. %s ne estas valida agordo"
  LoginAttempt:
    Email: Retadreso
    IP: IP-Adreso
    PLURALNAME: "Provoj ensaluti"
    SINGULARNAME: "Provo ensaluti"
    Status: Stato
  Member:
    ADDGROUP: "Aldoni grupon"
    BUTTONCHANGEPASSWORD: "Ŝanĝi pasvorton"
    BUTTONLOGIN: Ensaluti
    BUTTONLOGINOTHER: "Ensaluti kiel alia homo"
    BUTTONLOSTPASSWORD: "Mi perdis mian pasvorton"
    CANTEDIT: "Vi ne rajtas fari tion"
    CONFIRMNEWPASSWORD: "Konfirmu novan pasvorton"
    CONFIRMPASSWORD: "Konfirmu pasvorton"
    CURRENT_PASSWORD: "Aktuala pasvorto"
    DATEFORMAT: "Formato de dato"
    DefaultAdminFirstname: "Defaŭlta Administranto"
    DefaultDateTime: apriora
    EDIT_PASSWORD: "Nova pasvorto"
    EMAIL: Retpoŝto
    EMPTYNEWPASSWORD: "La nova pasvorto ne povas esti nula, bonvole refaru"
    ENTEREMAIL: "Bonvolu enigi retadreson por atingi ligilon por reagordi pasvorton."
    ERRORLOCKEDOUT2: "Via konto estas provizore malvalidigita pro troaj provoj ensaluti. Bonvole reprovu post {count} minutoj."
    ERRORNEWPASSWORD: "Via ricev enirita vian novan pasvorton malsame, prov denove"
    ERRORPASSWORDNOTMATCH: "Via aktuala pasvorto ne matĉo, bonvolu prov denove"
    ERRORWRONGCRED: "La donitaj detaloj ŝajnas malĝustaj. Bonvole reprovu."
    FIRSTNAME: Antaŭnomo
    INTERFACELANG: "Interfaca Lingvo"
    INVALIDNEWPASSWORD: "Ni ne povis akcepti tiun pasvorton: {password}"
    KEEPMESIGNEDIN: "Konservi mian ensaluton"
    LOGGEDINAS: "Vi ensalutis kiel {name}."
    NEWPASSWORD: "Novan pasvorton"
    NoPassword: "Mankas pasvorto por ĉi tiu membro."
    PASSWORD: Pasvorto
    PASSWORDEXPIRED: "Via pasvorto finiĝis. Bonvolu elekti novan."
    PLURALNAME: Membroj
    SINGULARNAME: Membro
<<<<<<< HEAD
    SUBJECTPASSWORDCHANGED: 'Via pasvorto estas ŝanĝita'
    SUBJECTPASSWORDRESET: 'Via pasvorto reagordis ligilon'
    SURNAME: Familia nomo
    TIMEFORMAT: 'Formato de horo'
    VALIDATIONMEMBEREXISTS: 'Jam ekzistas membro kun la sama %s'
    ValidationIdentifierFailed: 'Ne povas anstataŭigi ekzistantan membron #{id} per sama identigilo ({name} = {value}))'
    WELCOMEBACK: 'Bonvenon denove, {firstname}'
    YOUROLDPASSWORD: 'Vian malnovan pasvorton'
=======
    SUBJECTPASSWORDCHANGED: "Via pasvorto estas ŝanĝita"
    SUBJECTPASSWORDRESET: "Via pasvorto reagordis ligilon"
    SURNAME: "Familia nomo"
    TIMEFORMAT: "Formato de horo"
    ValidationIdentifierFailed: "Ne povas anstataŭigi ekzistantan membron #{id} per sama identigilo ({name} = {value}))"
    WELCOMEBACK: "Bonvenon denove, {firstname}"
    YOUROLDPASSWORD: "Vian malnovan pasvorton"
>>>>>>> 179996b5
    belongs_many_many_Groups: Grupoj
    db_LastVisited: "Dato de Lasta Vizito"
    db_Locale: "Interfaca Lokaĵaro"
    db_LockedOutUntil: "Elŝlosita ĝis"
    db_NumVisit: "Nombro da Vizitoj"
    db_Password: Pasvorto
    db_PasswordExpiry: "Pasvorta Limdato"
  MemberAuthenticator:
    TITLE: "Retpoŝto &amp; Pasvorto"
  MemberDatetimeOptionsetField:
    AMORPM: "ATM (Ante meridiem) or PTM (Post meridiem)"
    Custom: Propra
<<<<<<< HEAD
    DATEFORMATBAD: 'Ne validas la formato de dato'
    DAYNOLEADING: 'Tago de monato sen antaŭira nulo'
    DIGITSDECFRACTIONSECOND: 'Almenaŭ unu cifero indikanta dekuman frakcion de sekundo'
    FOURDIGITYEAR: 'Kvarcifera jaro'
    FULLNAMEMONTH: 'Tuta nomo de monato (ekz. junio)'
    HOURNOLEADING24: 'Horo sen antaŭira nulo, 24-hora formato'
    MINUTENOLEADING: 'Minuto sen antaŭira nulo'
    MONTHNOLEADING: 'Monato sen antaŭira nulo'
=======
    DATEFORMATBAD: "Ne validas la formato de dato"
    DAYNOLEADING: "Tago de monato sen antaŭira nulo"
    DIGITSDECFRACTIONSECOND: "Almenaŭ unu cifero indikanta dekuman frakcion de sekundo"
    FOURDIGITYEAR: "Kvarcifera jaro"
    FULLNAMEMONTH: "Tuta nomo de monato (ekz. junio)"
    HOURNOLEADING24: "Horo sen antaŭira nulo, 24-hora formato"
    MINUTENOLEADING: "Minuto sen antaŭira nulo"
    MONTHNOLEADING: "Monato sen antaŭira nulo"
>>>>>>> 179996b5
    Preview: Antaŭvido
    SHORTMONTH: "Mallonga nomo de monato (ekz. jun)"
    TWODIGITDAY: "Ducifera tago de monato"
    TWODIGITHOUR: "Ducifera horo (00 ĝis 23)"
    TWODIGITMINUTE: "Ducifera minuto (00 ĝis 59)"
    TWODIGITMONTH: "Ducifera monato (01=januaro, ktp)"
    TWODIGITSECOND: "Ducifera sekundo (00 ĝis 59)"
    TWODIGITYEAR: "Ducifera jaro"
    Toggle: "Vidigi aranĝa helpo"
  MemberImportForm:
    Help1: "<p>Importi membrojn en <em>CSV-formato</em> (diskomaj valoroj ). <small><a href=\"#\" class=\"toggle-advanced\">Vidigi spertulan uzadon</a></small></p>"
    Help2: "<div class=\"advanced\"><h4>Speciala uzado </h4><ul><li>Eblaj kolumnoj: <em>%s</em></li><li>Ekzistantaj uzantoj kongruiĝas laŭ la valoro de sia unika atributo <em>Code</em>, kaj ĝisdatiĝas per eventualaj novaj valoroj el la importita dosiero. </li><li>Eblas agordi grupojn per la kolumno <em>Groups</em>. Grupoj estas identigeblaj per sia atributo <em>Code</em>, plurobla grupo estu apartigitaj per komo. Ekzistantaj grupaj membrecoj ne vakiĝas.</li></ul></div>"
    ResultCreated: "Krei {count} membrojn"
    ResultDeleted: "Forigis %d membrojn"
    ResultNone: "Neniu ŝanĝo"
    ResultUpdated: "Aktualigis {count} membrojn"
  MemberPassword:
    PLURALNAME: "Membraj pasvortoj"
    SINGULARNAME: "Membra pasvorto"
  MemberTableField:
    APPLY_FILTER: "Apliki filtrilon"
  ModelAdmin:
    DELETE: Forigi
    DELETEDRECORDS: "Forigis {count} rikordojn."
    EMPTYBEFOREIMPORT: "Anstataŭigi datumojn"
    IMPORT: "Importi el CSV"
    IMPORTEDRECORDS: "Importis {count} rikordojn."
    NOCSVFILE: "Bonvolu foliumi por CSV-dosiero importota"
    NOIMPORT: "Nenio importota"
    RESET: Reagordi
    Title: "Datenaj modeloj"
    UPDATEDRECORDS: "Aktualigis {count} rikordojn."
  ModelAdmin_ImportSpec_ss:
    IMPORTSPECFIELDS: "Datenbazaj kolumnoj"
    IMPORTSPECLINK: "Vidigi agordaron por %s"
    IMPORTSPECRELATIONS: Rilatoj
    IMPORTSPECTITLE: "Agordaro por %s"
  ModelAdmin_Tools_ss:
    FILTER: Filtri
    IMPORT: Importi
  ModelSidebar_ss:
    IMPORT_TAB_HEADER: Importi
    SEARCHLISTINGS: Serĉi
  MoneyField:
    FIELDLABELAMOUNT: Kvanto
    FIELDLABELCURRENCY: Kurzo
  MultiSelectField:
    SOURCE_VALIDATION: "Bonvolu elekti valorojn el la listo donita. {value} ne estas valida agordo"
  NullableField:
    IsNullLabel: "Estas senvalora"
  NumericField:
    VALIDATION: "'{value}' ne estas numero, nur numeroj estas akcepteblaj por ĉi tiu kampo"
  Pagination:
    Page: Paĝo
    View: Vido
  PasswordValidator:
    LOWCHARSTRENGTH: "Bonvole plifortigu la pasvortan aldonante la jenajn signojn: %s"
    PREVPASSWORD: "Vi jam uzis tiun pasvorton pasintece, do bonvole elektu novan pasvorton"
    TOOSHORT: "Pasvorto estas tro mallonga; ĝi devas esti almenaŭ %s signojn longa"
  Permission:
    AdminGroup: Administranto
    CMS_ACCESS_CATEGORY: CMS-aliro
    FULLADMINRIGHTS: "Ĉiuj administraj rajtoj"
    FULLADMINRIGHTS_HELP: "Implicas kaj superregas ĉiujn aliajn agorditajn permesojn."
    PLURALNAME: Permesoj
    SINGULARNAME: Permeso
  PermissionCheckboxSetField:
    AssignedTo: "agordita al \"{title}\""
    FromGroup: "heredita el grupo \"{title}\""
    FromRole: "heredita el rolo \"{title}\""
    FromRoleOnGroup: "heredita el rolo \"%s\" en grupo \"%s\""
  PermissionRole:
    OnlyAdminCanApply: "Nur administranto povas apliki"
    PLURALNAME: Roloj
    SINGULARNAME: Rolo
    Title: Titolo
  PermissionRoleCode:
    PLURALNAME: "Permesrolaj kodoj"
    PermsError: "Ne povas agordi kodon \"%s\" kun privilegiaj permesoj (bezonas ADMIN-aliron)"
    SINGULARNAME: "Permesrola kodo"
  Permissions:
    PERMISSIONS_CATEGORY: "Roloj kaj aliraj permesoj"
    UserPermissionsIntro: "Atribui grupojn al la uzanto modifos iliajn permesojn. Vidu la grupan sekcion por detaloj de permesoj pri unuopa grupo."
  PhoneNumberField:
    VALIDATION: "Bonvolu enigi validan telefonnumeron"
  RememberLoginHash:
    PLURALNAME: "Memori ensalutajn haketaĵojn"
    SINGULARNAME: "Memori ensalutan haketaĵon"
  Security:
    ALREADYLOGGEDIN: "Vi ne rajtas aliri ĉi tiun paĝon. Se vi havas alian konton kiu rajtas aliri tiun paĝon, vi povas ensaluti denove."
    BUTTONSEND: "Sendu al mi la ligilon reagordi pasvorton"
    CHANGEPASSWORDBELOW: "Vi povas ŝanĝi vian pasvorton malsupre."
    CHANGEPASSWORDHEADER: "Ŝanĝi vian pasvorton"
    ENTERNEWPASSWORD: "Bonvolu enigi novan pasvorton."
    ERRORPASSWORDPERMISSION: "Vi devas ensaluti por ŝanĝi vian pasvorton!"
    LOGGEDOUT: "Vi elsalutis. Se vi volas ensaluti denove, enigu viajn legitimaĵon sube."
    LOGIN: Ensaluti
    LOSTPASSWORDHEADER: "Perdis pasvorton"
    NOTEPAGESECURED: "Tiu paĝo estas sekurigita.  Enigu viajn akreditaĵojn sube kaj vi aliros pluen."
    NOTERESETLINKINVALID: "<p>La pasvorta reagorda ligilo estas malvalida aŭ finiĝis.</p><p>Vi povas peti novan <a href=\"{link1}\">ĉi tie</a> aŭ ŝanĝi vian pasvorton post <a href=\"{link2}\">vi ensalutis</a>.</p>"
    NOTERESETPASSWORD: "Enigu vian retpoŝtan adreson kaj ni sendos al vi ligilon per kiu vi povas reagordi vian pasvorton"
    PASSWORDSENTHEADER: "Pasvorta reagorda ligilo sendiĝis al '{email}'"
    PASSWORDSENTTEXT: "Dankon! Reagordita ligilo sendiĝis al '{email}', kondiĉe ke konto ekzistas por tiu retadreso."
  SecurityAdmin:
    ACCESS_HELP: "Permesi vidigi, enmeti kaj redakti uzantojn, aldone al agordi permesojn kaj rolojn al ili."
    APPLY_ROLES: "Apliki roloj al grupoj"
    APPLY_ROLES_HELP: "Eblo redakti la rolojn agorditajn al grupo. Bezonas la permesilon \"Aliro al sekcio 'Sekureco'\""
    EDITPERMISSIONS: "Agordi permesojn kaj IP-adresojn ĉe ĉiu grupo"
    EDITPERMISSIONS_HELP: "Eblo redakti Permesojn kaj IP-adresojn por grupo. Bezonas la permesilon \"Aliro al sekcio 'Sekureco'\""
    GROUPNAME: "Grupa Nomo"
    IMPORTGROUPS: "Importi grupojn"
    IMPORTUSERS: "Importi uzulojn"
    MEMBERS: Membroj
    MENUTITLE: Sekureco
    MemberListCaution: "Averto: forigi membrojn el ĉi tiu listo forigos ilin el ĉiuj grupoj kaj la datumbazo."
    NEWGROUP: "Nova Grupo"
    PERMISSIONS: Permesoj
    ROLES: Roloj
    ROLESDESCRIPTION: "Ĉi tiu sekcio ebligas aldoni rolojn al ĉi tiu grupo. Roloj estas logikaj grupoj de permesoj, kiuj estas redakteblaj en la langeto Roloj"
    TABROLES: Roloj
    Users: Uzuloj
  SecurityAdmin_MemberImportForm:
    BtnImport: Importi
    FileFieldLabel: "CSV-dosiero <small>(Permesitaj sufiksoj: *.csv)</small>"
  SilverStripeNavigator:
    Auto: Aŭtomate
    ChangeViewMode: "Ŝanĝi vidigan reĝimon"
    Desktop: Labortablo
    DualWindowView: "Duopa fenestro"
    Edit: Redakti
    EditView: "Redakta reĝimo"
    Mobile: Poŝtelefono
    PreviewState: "Antaŭvida stato"
    PreviewView: "Antaŭvida reĝimo"
    Responsive: Reagema
    SplitView: "Disiga reĝimo"
    Tablet: Tabulkomputilo
    ViewDeviceWidth: "Agordi antaŭvidan larĝon"
    Width: larĝo
  SilverStripe\Admin\CMSProfileController:
<<<<<<< HEAD
    MENUTITLE: 'Mia agordaro'
=======
    MENUTITLE: "Mia agordaro"
>>>>>>> 179996b5
  SilverStripe\Admin\CampaignAdmin:
    MENUTITLE: Kampanjoj
  SilverStripe\Admin\SecurityAdmin:
    MENUTITLE: Sekureco
  SilverStripe\Assets\File:
    PLURALNAME: Dosieroj
    SINGULARNAME: Dosiero
  SilverStripe\Assets\Folder:
    PLURALNAME: Dosierujoj
    SINGULARNAME: Dosierujo
  SilverStripe\Assets\Image:
    PLURALNAME: Bildoj
    SINGULARNAME: Bildo
  SilverStripe\ORM\DataObject:
<<<<<<< HEAD
    PLURALNAME: 'Datumaj Objektoj'
    SINGULARNAME: 'Datuma Objekto'
=======
    PLURALNAME: "Datumaj Objektoj"
    SINGULARNAME: "Datuma Objekto"
>>>>>>> 179996b5
  SilverStripe\ORM\Versioning\ChangeSet:
    PLURALNAME: Kampanjoj
    SINGULARNAME: Kampanjo
  SilverStripe\ORM\Versioning\ChangeSetItem:
<<<<<<< HEAD
    PLURALNAME: 'Ŝanĝi agorditajn elementojn'
    SINGULARNAME: 'Ŝanĝi agorditan elementon'
=======
    PLURALNAME: "Ŝanĝi agorditajn elementojn"
    SINGULARNAME: "Ŝanĝi agorditan elementon"
>>>>>>> 179996b5
  SilverStripe\Security\Group:
    PLURALNAME: Grupoj
    SINGULARNAME: Grupo
  SilverStripe\Security\LoginAttempt:
<<<<<<< HEAD
    PLURALNAME: 'Provoj ensaluti'
    SINGULARNAME: 'Provo ensaluti'
=======
    PLURALNAME: "Provoj ensaluti"
    SINGULARNAME: "Provo ensaluti"
>>>>>>> 179996b5
  SilverStripe\Security\Member:
    PLURALNAME: Membroj
    SINGULARNAME: Membro
  SilverStripe\Security\MemberPassword:
<<<<<<< HEAD
    PLURALNAME: 'Membraj pasvortoj'
    SINGULARNAME: 'Membra pasvorto'
=======
    PLURALNAME: "Membraj pasvortoj"
    SINGULARNAME: "Membra pasvorto"
>>>>>>> 179996b5
  SilverStripe\Security\Permission:
    PLURALNAME: Permesoj
    SINGULARNAME: Permeso
  SilverStripe\Security\PermissionRole:
    PLURALNAME: Roloj
    SINGULARNAME: Rolo
  SilverStripe\Security\PermissionRoleCode:
<<<<<<< HEAD
    PLURALNAME: 'Permesrolaj kodoj'
    SINGULARNAME: 'Permesrola kodo'
  SilverStripe\Security\RememberLoginHash:
    PLURALNAME: 'Memori ensalutajn haketaĵojn'
    SINGULARNAME: 'Memori ensalutan haketaĵon'
=======
    PLURALNAME: "Permesrolaj kodoj"
    SINGULARNAME: "Permesrola kodo"
  SilverStripe\Security\RememberLoginHash:
    PLURALNAME: "Memori ensalutajn haketaĵojn"
    SINGULARNAME: "Memori ensalutan haketaĵon"
>>>>>>> 179996b5
  SiteTree:
    TABMAIN: Ĉefaj
  TableListField:
    CSVEXPORT: "Eksporti al CSV"
    Print: Presi
  TableListField_PageControls_ss:
    OF: de
  TextField:
    VALIDATEMAXLENGTH: "La longo de la valoro por {name} devas ne superi {maxLength} signojn"
  TimeField:
    VALIDATEFORMAT: "Bonvole enigu validan horan formaton ({format})"
  ToggleField:
    LESS: malpli
    MORE: pli
  UploadField:
    ATTACHFILE: "Alligi dosieron"
    ATTACHFILES: "Alligi dosierojn"
    AttachFile: "Alligi dosiero(j)n"
    CHOOSEANOTHERFILE: "Elekti alian dosieron"
    CHOOSEANOTHERINFO: "Anstataŭigi ĉi tiun dosieron per iu el la dosiera konservejo"
    DELETE: "Forigi el dosieroj"
    DELETEINFO: "Forigi porĉiame ĉi tiun dosieron el la dosiera konservejo"
    DOEDIT: Konservi
    DROPFILE: "forigi dosieron"
    DROPFILES: "forigi dosierojn"
    Dimensions: Dimensioj
    EDIT: Redakti
    EDITINFO: "Redakti ĉi tiun dosieron"
    FIELDNOTSET: "Ne trovis informon"
    FROMCOMPUTER: "El via komputilo"
    FROMCOMPUTERINFO: "Elekti el dosieroj"
    FROMFILES: "El dosieroj"
    HOTLINKINFO: "Informo: Ĉi tiu bildo ligiĝos. Bonvole certigu ke vi havas permeson de la origina retejokreinto por fari tion."
    MAXNUMBEROFFILES: "Superis la maksimuman nombron {count} da dosieroj."
    MAXNUMBEROFFILESONE: "Povas alŝuti nur unu dosieron"
    MAXNUMBEROFFILESSHORT: "Povas alŝuti ĝis {count} dosierojn"
    OVERWRITEWARNING: "Jam ekzistas dosiero samnoma"
    REMOVE: Forigi
    REMOVEINFO: "Forigu ĉi tiun dosieron el ĉi tie, sed ne forigu ĝin al la dosierujo"
    STARTALL: "Startigi ĉiujn"
    Saved: Konservis
    UPLOADSINTO: "konservas en /{path}"
  Versioned:
<<<<<<< HEAD
    INFERRED_TITLE: 'Generita de publikigo de  ''{title}'' ĉe {created}'
=======
    INFERRED_TITLE: "Generita de publikigo de  '{title}' ĉe {created}"
>>>>>>> 179996b5
    has_many_Versions: Versioj
  VersionedGridFieldItemRequest:
    ARCHIVE: Arkivo
    Archived: "Enarkivigis %s %s"
    BUTTONARCHIVEDESC: "Malpublikigi kaj sendi al arkivo"
    BUTTONPUBLISH: Publikigi
    BUTTONUNPUBLISH: Malpublikigi
    BUTTONUNPUBLISHDESC: "Forigi ĉi tiun paĝon de la publikigita retejo"
    Published: "Publikigita {name} {link}"
    Unpublished: "Malpublikigita %s %s"
  i18n:
    PLURAL: "{number} {form}"<|MERGE_RESOLUTION|>--- conflicted
+++ resolved
@@ -19,11 +19,7 @@
     LASTEDIT: "Laste ŝanĝita"
     OWNER: Posedanto
     PATH: Vojo
-<<<<<<< HEAD
-    SIZE: 'Grando'
-=======
     SIZE: Grando
->>>>>>> 179996b5
     TITLE: Titolo
     TYPE: Tipo
     URL: URL
@@ -41,11 +37,7 @@
     INSERTURL: "Enigi el URL"
     REMOVEINFO: "Forigi ĉi tiun dosieron el ĉi tiu kampo"
     TOTAL: Totalo
-<<<<<<< HEAD
-    UPLOADINPROGRESS: 'Bonvolu atendi...alŝuto daŭras'
-=======
     UPLOADINPROGRESS: "Bonvolu atendi...alŝuto daŭras"
->>>>>>> 179996b5
     UPLOADOR: AŬ
   BBCodeParser:
     ALIGNEMENT: Ĝisrandigo
@@ -111,19 +103,11 @@
     TimedOutTitleAnonymous: "Via seanco eltempiĝis."
     TimedOutTitleMember: "He, {name}!<br />Via seanco eltempiĝis."
   CampaignAdmin:
-<<<<<<< HEAD
-    ACCESS_HELP: 'Permesi vidi la kampanjan eldonan sekcion'
-    MENUTITLE: Kampanjoj
-  Campaigns:
-    AddToCampaign: 'Aldoni al kampanjo'
-    AddToCampaignFormFieldLabel: 'Elekti kampanjon'
-=======
     ACCESS_HELP: "Permesi vidi la kampanjan eldonan sekcion"
     MENUTITLE: Kampanjoj
   Campaigns:
     AddToCampaign: "Aldoni al kampanjo"
     AddToCampaignFormFieldLabel: "Elekti kampanjon"
->>>>>>> 179996b5
   ChangePasswordEmail_ss:
     CHANGEPASSWORDTEXT1: "Vi ŝanĝis vian pasvorton por"
     CHANGEPASSWORDTEXT2: "Nun vi povas uzi la jenan legitimaĵon por ensaluti:"
@@ -203,15 +187,9 @@
     INVALID_REQUEST: "Malvalida peto"
   DropdownField:
     CHOOSE: (Elekti)
-<<<<<<< HEAD
-    CHOOSESEARCH: '(Elekti aŭ serĉi)'
-    CHOOSE_MODEL: '(Elekti {name})'
-    SOURCE_VALIDATION: 'Bonvolu elekti valoron el la listo donita. {value} ne estas valida agordo'
-=======
     CHOOSESEARCH: "(Elekti aŭ serĉi)"
     CHOOSE_MODEL: "(Elekti {name})"
     SOURCE_VALIDATION: "Bonvolu elekti valoron el la listo donita. {value} ne estas valida agordo"
->>>>>>> 179996b5
   EmailField:
     VALIDATION: "Bonvolu enigi readreson"
   Enum:
@@ -219,27 +197,6 @@
   File:
     AviType: "AVI videa dosiero"
     Content: Enhavo
-<<<<<<< HEAD
-    CssType: 'CSS-dosiero'
-    DRAFT: Malneto
-    DmgType: 'Apple-diska bildo'
-    DocType: 'Word-dokumento'
-    Filename: Dosiernomo
-    GifType: 'GIF-bildo - taŭga por figuroj'
-    GzType: 'GZIP-kunpremita dosiero'
-    HtlType: 'HTML-dosiero'
-    HtmlType: 'HTML-dosiero'
-    INVALIDEXTENSION: 'Malvalida sufikso (validaj: {extensions})'
-    INVALIDEXTENSIONSHORT: 'Malvalida sufikso'
-    INVALIDEXTENSION_SHORT: 'Malvalida sufikso'
-    IcoType: 'Bildsimbolo'
-    JpgType: 'JPEG-bildo - taŭga por fotoj'
-    JsType: 'Ĝavaskripta dosiero'
-    MODIFIED: Ŝanĝita
-    Mp3Type: 'MP3-sondosiero'
-    MpgType: 'AVI-videa dosiero'
-    NOVALIDUPLOAD: 'Dosiero ne estas valida alŝutaĵo.'
-=======
     CssType: CSS-dosiero
     DRAFT: Malneto
     DmgType: "Apple-diska bildo"
@@ -259,18 +216,12 @@
     Mp3Type: MP3-sondosiero
     MpgType: "AVI-videa dosiero"
     NOVALIDUPLOAD: "Dosiero ne estas valida alŝutaĵo."
->>>>>>> 179996b5
     Name: Nomo
     PLURALNAME: Dosieroj
     PdfType: "Dosiero de Adobe Acrobat PDF"
     PngType: "PNG-bildo - ĝeneralcela formato"
     SINGULARNAME: Dosiero
-<<<<<<< HEAD
-    TOOLARGESHORT: 'Dosiero pli grandas ol {size}'
-    TiffType: 'Markita bildoformato'
-=======
     TiffType: "Markita bildoformato"
->>>>>>> 179996b5
     Title: Titolo
     WavType: WAV-sondosiero
     XlsType: "Kalkultabelo de Excel"
@@ -290,21 +241,12 @@
     CSRF_FAILED_MESSAGE: "Ŝajne okazis teknika problemo. Bonvolu alklaki la retrobutonon, refreŝigi vian foliumilon, kaj reprovi."
     FIELDISREQUIRED: "{name} estas bezonata"
     SubmitBtnLabel: Iri
-<<<<<<< HEAD
-    VALIDATIONCREDIT: 'Bonvole certigu ke vi ĝuste enigis la kreditkartan numeron'
-    VALIDATIONCREDITNUMBER: 'Bonvole certigu ke vi ĝuste enigis la kreditkarton {number}'
-    VALIDATIONNOTUNIQUE: 'La enirita valoron ne unika'
-    VALIDATIONPASSWORDSDONTMATCH: 'Pasvortoj ne matĉas'
-    VALIDATIONPASSWORDSNOTEMPTY: 'Pasvortoj ne povas est malplena'
-    VALIDATIONSTRONGPASSWORD: 'Pasvorto devas havi almenaŭ unu signon kaj unu literon.'
-=======
     VALIDATIONCREDIT: "Bonvole certigu ke vi ĝuste enigis la kreditkartan numeron"
     VALIDATIONCREDITNUMBER: "Bonvole certigu ke vi ĝuste enigis la kreditkarton {number}"
     VALIDATIONNOTUNIQUE: "La enirita valoron ne unika"
     VALIDATIONPASSWORDSDONTMATCH: "Pasvortoj ne matĉas"
     VALIDATIONPASSWORDSNOTEMPTY: "Pasvortoj ne povas est malplena"
     VALIDATIONSTRONGPASSWORD: "Pasvorto devas havi almenaŭ unu signon kaj unu literon."
->>>>>>> 179996b5
     VALIDATOR: Validigilo
     VALIDCURRENCY: "Bonvole enigu validan kurzon"
   FormField:
@@ -379,12 +321,7 @@
     CSSCLASSLEFTALONE: "Maldekstre sola."
     CSSCLASSRIGHT: "Dekstre, kaj teksto ĉirkaŭfluas."
     DETAILS: Detaloj
-<<<<<<< HEAD
-    EMAIL: 'Retpoŝta adreso'
-    FILE: SilverStripe\\havaĵo\\dosiero
-=======
     EMAIL: "Retpoŝta adreso"
->>>>>>> 179996b5
     FOLDER: Dosierujo
     IMAGEALT: "Alternativa teksto (alt)"
     IMAGEALTTEXT: "Alternativa teksto (alt) - vidiĝas se ne eblas vidigi bildon"
@@ -395,19 +332,6 @@
     IMAGETITLETEXT: "Teksto de titolo (ŝpruchelpilo)"
     IMAGETITLETEXTDESC: "Por plua informo pri la bildo"
     IMAGEWIDTHPX: Larĝo
-<<<<<<< HEAD
-    INSERTMEDIA: 'Enigi registraĵojn el'
-    LINK: 'Almeti ligilon'
-    LINKANCHOR: 'Ligi al ankro en ĉi tiu paĝo'
-    LINKDESCR: 'Ligila priskribo'
-    LINKDETAILS: 'Ligaj detaloj'
-    LINKEMAIL: 'Ligilo al retpoŝta adreso'
-    LINKEXTERNAL: 'Ligilo al alia retejo'
-    LINKFILE: 'Ligilo al elŝuti dosieron'
-    LINKINTERNAL: 'Ligilo al paĝo en ĉi tiu retejo'
-    LINKOPENNEWWIN: 'Ĉu malfermi ligilon en nova fenestro?'
-    LINKTO: 'Ligila tipo'
-=======
     INSERTMEDIA: "Enigi registraĵojn el"
     LINK: "Almeti ligilon"
     LINKANCHOR: "Ligi al ankro en ĉi tiu paĝo"
@@ -419,7 +343,6 @@
     LINKINTERNAL: "Ligilo al paĝo en ĉi tiu retejo"
     LINKOPENNEWWIN: "Ĉu malfermi ligilon en nova fenestro?"
     LINKTO: "Ligila tipo"
->>>>>>> 179996b5
     PAGE: Paĝo
     SUBJECT: "Temo de retpoŝto"
     URL: URL
@@ -427,21 +350,12 @@
     URLNOTANOEMBEDRESOURCE: "La URL '{url}' ne estas konvertebla al registraĵo."
     UpdateMEDIA: "Ĝisdatigi registraĵon"
   HTMLEditorField_Toolbar:
-<<<<<<< HEAD
-    ERROR_ABSOLUTE: 'Eblas enkorpigi nur absolutajn URL-ojn'
-    ERROR_HOSTNAME: 'Ĉi tiu nomo de gastiga komputilo ne troviĝas en la blanka listo'
-    ERROR_ID: 'Bezoniĝas parametro aŭ "ID" aŭ "FileURL" por identigi la dosieron'
-    ERROR_NOTFOUND: 'Ne eblas trovi vidigotan dosieron'
-    ERROR_OEMBED_REMOTE: 'Enkorpigi kongruas nur kun foraj dosieroj'
-    ERROR_SCHEME: 'Ĉi tiu dosiera skemo ne troviĝas en la blanka listo'
-=======
     ERROR_ABSOLUTE: "Eblas enkorpigi nur absolutajn URL-ojn"
     ERROR_HOSTNAME: "Ĉi tiu nomo de gastiga komputilo ne troviĝas en la blanka listo"
     ERROR_ID: "Bezoniĝas parametro aŭ \"ID\" aŭ \"FileURL\" por identigi la dosieron"
     ERROR_NOTFOUND: "Ne eblas trovi vidigotan dosieron"
     ERROR_OEMBED_REMOTE: "Enkorpigi kongruas nur kun foraj dosieroj"
     ERROR_SCHEME: "Ĉi tiu dosiera skemo ne troviĝas en la blanka listo"
->>>>>>> 179996b5
   Hierarchy:
     InfiniteLoopNotAllowed: "Senfina iteracio troviĝis en la \"{type}\"-hierarkio. Bonvole ŝanĝu la patron por solvi tion."
   HtmlEditorField:
@@ -465,21 +379,11 @@
     EMAIL: "Retpoŝta adreso"
     FILE: Dosiero
     FOLDER: Dosierujo
-<<<<<<< HEAD
-    FROMCMS: 'El la CMS'
-    FROMCOMPUTER: 'El via komputilo'
-    FROMWEB: 'El la TTT'
-    FindInFolder: 'Serĉi en dosierujo'
-    IMAGEALT: 'Alternativa teksto (alt)'
-    IMAGEALTTEXT: 'Alternativa teksto (alt) - vidiĝas se ne eblas vidigi bildon'
-    IMAGEALTTEXTDESC: 'Vidigita al ekranlegiloj aŭ se ne eblas vidigi bildon'
-=======
     FROMCMS: "El la CMS"
     FROMCOMPUTER: "El via komputilo"
     FROMWEB: "El la TTT"
     FindInFolder: "Serĉi en dosierujo"
     IMAGEALT: "Alternativa teksto (alt)"
->>>>>>> 179996b5
     IMAGEDIMENSIONS: Dimensioj
     IMAGEHEIGHTPX: Alto
     IMAGETITLE: "Titola teksto (ŝpruchelpilo) - por plua informo pri la bildo"
@@ -514,19 +418,10 @@
     CANCEL: Rezigni
     CANT_REORGANISE: "Vi ne rajtas ŝanĝi supronivelajn paĝojn. Via ŝanĝo ne konserviĝis."
     DELETED: Forigita.
-    DropdownBatchActionsDefault: 'Elektu agon...'
     HELP: Helpo
-<<<<<<< HEAD
-    PAGETYPE: 'Tipo de paĝo'
-    PERMAGAIN: 'Vin adiaŭis la CMS. Se vi volas denove saluti, enigu salutnomon kaj pasvorton malsupre.'
-    PERMALREADY: 'Bedaŭrinde vi ne povas aliri tiun parton de la CMS. Se vi volas ensaluti kiel aliulo, faru tion sube.'
-    PERMDEFAULT: 'Necesas ensaluti por aliri la administran zonon; bonvolu enigi viajn akreditaĵoj sube.'
-    PLEASESAVE: 'Bonvolu konservi paĝon: Ne eblis ĝisdatigi ĉi tiun paĝon ĉar ĝi ankoraŭ ne estas konservita.'
-=======
     PERMAGAIN: "Vin adiaŭis la CMS. Se vi volas denove saluti, enigu salutnomon kaj pasvorton malsupre."
     PERMALREADY: "Bedaŭrinde vi ne povas aliri tiun parton de la CMS. Se vi volas ensaluti kiel aliulo, faru tion sube."
     PERMDEFAULT: "Necesas ensaluti por aliri la administran zonon; bonvolu enigi viajn akreditaĵoj sube."
->>>>>>> 179996b5
     PreviewButton: Antaŭvido
     REORGANISATIONSUCCESSFUL: "Sukcese reorganizis la retejan arbon."
     SAVEDUP: Konservita.
@@ -577,16 +472,6 @@
     PASSWORDEXPIRED: "Via pasvorto finiĝis. Bonvolu elekti novan."
     PLURALNAME: Membroj
     SINGULARNAME: Membro
-<<<<<<< HEAD
-    SUBJECTPASSWORDCHANGED: 'Via pasvorto estas ŝanĝita'
-    SUBJECTPASSWORDRESET: 'Via pasvorto reagordis ligilon'
-    SURNAME: Familia nomo
-    TIMEFORMAT: 'Formato de horo'
-    VALIDATIONMEMBEREXISTS: 'Jam ekzistas membro kun la sama %s'
-    ValidationIdentifierFailed: 'Ne povas anstataŭigi ekzistantan membron #{id} per sama identigilo ({name} = {value}))'
-    WELCOMEBACK: 'Bonvenon denove, {firstname}'
-    YOUROLDPASSWORD: 'Vian malnovan pasvorton'
-=======
     SUBJECTPASSWORDCHANGED: "Via pasvorto estas ŝanĝita"
     SUBJECTPASSWORDRESET: "Via pasvorto reagordis ligilon"
     SURNAME: "Familia nomo"
@@ -594,7 +479,6 @@
     ValidationIdentifierFailed: "Ne povas anstataŭigi ekzistantan membron #{id} per sama identigilo ({name} = {value}))"
     WELCOMEBACK: "Bonvenon denove, {firstname}"
     YOUROLDPASSWORD: "Vian malnovan pasvorton"
->>>>>>> 179996b5
     belongs_many_many_Groups: Grupoj
     db_LastVisited: "Dato de Lasta Vizito"
     db_Locale: "Interfaca Lokaĵaro"
@@ -607,16 +491,6 @@
   MemberDatetimeOptionsetField:
     AMORPM: "ATM (Ante meridiem) or PTM (Post meridiem)"
     Custom: Propra
-<<<<<<< HEAD
-    DATEFORMATBAD: 'Ne validas la formato de dato'
-    DAYNOLEADING: 'Tago de monato sen antaŭira nulo'
-    DIGITSDECFRACTIONSECOND: 'Almenaŭ unu cifero indikanta dekuman frakcion de sekundo'
-    FOURDIGITYEAR: 'Kvarcifera jaro'
-    FULLNAMEMONTH: 'Tuta nomo de monato (ekz. junio)'
-    HOURNOLEADING24: 'Horo sen antaŭira nulo, 24-hora formato'
-    MINUTENOLEADING: 'Minuto sen antaŭira nulo'
-    MONTHNOLEADING: 'Monato sen antaŭira nulo'
-=======
     DATEFORMATBAD: "Ne validas la formato de dato"
     DAYNOLEADING: "Tago de monato sen antaŭira nulo"
     DIGITSDECFRACTIONSECOND: "Almenaŭ unu cifero indikanta dekuman frakcion de sekundo"
@@ -625,7 +499,6 @@
     HOURNOLEADING24: "Horo sen antaŭira nulo, 24-hora formato"
     MINUTENOLEADING: "Minuto sen antaŭira nulo"
     MONTHNOLEADING: "Monato sen antaŭira nulo"
->>>>>>> 179996b5
     Preview: Antaŭvido
     SHORTMONTH: "Mallonga nomo de monato (ekz. jun)"
     TWODIGITDAY: "Ducifera tago de monato"
@@ -766,11 +639,7 @@
     ViewDeviceWidth: "Agordi antaŭvidan larĝon"
     Width: larĝo
   SilverStripe\Admin\CMSProfileController:
-<<<<<<< HEAD
-    MENUTITLE: 'Mia agordaro'
-=======
     MENUTITLE: "Mia agordaro"
->>>>>>> 179996b5
   SilverStripe\Admin\CampaignAdmin:
     MENUTITLE: Kampanjoj
   SilverStripe\Admin\SecurityAdmin:
@@ -785,46 +654,26 @@
     PLURALNAME: Bildoj
     SINGULARNAME: Bildo
   SilverStripe\ORM\DataObject:
-<<<<<<< HEAD
-    PLURALNAME: 'Datumaj Objektoj'
-    SINGULARNAME: 'Datuma Objekto'
-=======
     PLURALNAME: "Datumaj Objektoj"
     SINGULARNAME: "Datuma Objekto"
->>>>>>> 179996b5
   SilverStripe\ORM\Versioning\ChangeSet:
     PLURALNAME: Kampanjoj
     SINGULARNAME: Kampanjo
   SilverStripe\ORM\Versioning\ChangeSetItem:
-<<<<<<< HEAD
-    PLURALNAME: 'Ŝanĝi agorditajn elementojn'
-    SINGULARNAME: 'Ŝanĝi agorditan elementon'
-=======
     PLURALNAME: "Ŝanĝi agorditajn elementojn"
     SINGULARNAME: "Ŝanĝi agorditan elementon"
->>>>>>> 179996b5
   SilverStripe\Security\Group:
     PLURALNAME: Grupoj
     SINGULARNAME: Grupo
   SilverStripe\Security\LoginAttempt:
-<<<<<<< HEAD
-    PLURALNAME: 'Provoj ensaluti'
-    SINGULARNAME: 'Provo ensaluti'
-=======
     PLURALNAME: "Provoj ensaluti"
     SINGULARNAME: "Provo ensaluti"
->>>>>>> 179996b5
   SilverStripe\Security\Member:
     PLURALNAME: Membroj
     SINGULARNAME: Membro
   SilverStripe\Security\MemberPassword:
-<<<<<<< HEAD
-    PLURALNAME: 'Membraj pasvortoj'
-    SINGULARNAME: 'Membra pasvorto'
-=======
     PLURALNAME: "Membraj pasvortoj"
     SINGULARNAME: "Membra pasvorto"
->>>>>>> 179996b5
   SilverStripe\Security\Permission:
     PLURALNAME: Permesoj
     SINGULARNAME: Permeso
@@ -832,19 +681,11 @@
     PLURALNAME: Roloj
     SINGULARNAME: Rolo
   SilverStripe\Security\PermissionRoleCode:
-<<<<<<< HEAD
-    PLURALNAME: 'Permesrolaj kodoj'
-    SINGULARNAME: 'Permesrola kodo'
-  SilverStripe\Security\RememberLoginHash:
-    PLURALNAME: 'Memori ensalutajn haketaĵojn'
-    SINGULARNAME: 'Memori ensalutan haketaĵon'
-=======
     PLURALNAME: "Permesrolaj kodoj"
     SINGULARNAME: "Permesrola kodo"
   SilverStripe\Security\RememberLoginHash:
     PLURALNAME: "Memori ensalutajn haketaĵojn"
     SINGULARNAME: "Memori ensalutan haketaĵon"
->>>>>>> 179996b5
   SiteTree:
     TABMAIN: Ĉefaj
   TableListField:
@@ -888,11 +729,7 @@
     Saved: Konservis
     UPLOADSINTO: "konservas en /{path}"
   Versioned:
-<<<<<<< HEAD
-    INFERRED_TITLE: 'Generita de publikigo de  ''{title}'' ĉe {created}'
-=======
     INFERRED_TITLE: "Generita de publikigo de  '{title}' ĉe {created}"
->>>>>>> 179996b5
     has_many_Versions: Versioj
   VersionedGridFieldItemRequest:
     ARCHIVE: Arkivo
