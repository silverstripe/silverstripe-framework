de:
  AssetAdmin:
    NEWFOLDER: 'Neuer Ordner'
  AssetTableField:
    CREATED: 'Erstmalig hochgeladen'
    DIM: Dimensionen
    FILENAME: Dateiname
    FOLDER: Ordner
    LASTEDIT: 'Letzte Änderung'
    OWNER: Eigentümer
    SIZE: Größe
    TITLE: Titel
    TYPE: Typ
    URL: URL
  AssetUploadField:
    ChooseFiles: 'Dateien auswählen'
    DRAGFILESHERE: 'Dateien hier ablegen'
    DROPAREA: Dateiablage
    EDITALL: 'Alle Bearbeiten'
    EDITANDORGANIZE: Bearbeiten
<<<<<<< HEAD
    EDITINFO: 'Dateien bearbeiten'
    FILES: Dateien
    FROMCOMPUTER: 'Dateien von ihrem Computer auswählen'
    FROMCOMPUTERINFO: 'Von ihrem Computer hochladen'
=======
    EDITINFO: 'Edit files'
    FILES: Dateien
    FROMCOMPUTER: 'Choose files from your computer'
    FROMCOMPUTERINFO: 'Upload from your computer'
>>>>>>> d6c2ffe7
    TOTAL: Gesamt
    UPLOADINPROGRESS: 'Bitte warten sie... Upload im Gang'
    UPLOADOR: ODER
  BBCodeParser:
    ALIGNEMENT: Ausrichtung
    ALIGNEMENTEXAMPLE: 'Rechts ausgerichtet'
    BOLD: 'Fett gedruckter Text'
    BOLDEXAMPLE: Fett
    CODE: 'Code Block'
    CODEDESCRIPTION: 'Unformatierter Code Block'
    CODEEXAMPLE: 'Code Block'
    COLORED: 'Farbiger Text'
    COLOREDEXAMPLE: 'Blauer Text'
    EMAILLINK: 'E-Mail Link'
    EMAILLINKDESCRIPTION: 'Link zu einer E-Mail Adresse erzeugen'
    IMAGE: Bild
    IMAGEDESCRIPTION: 'Bild im Post anzeigen'
    ITALIC: 'Kursiv gedruckter Text'
    ITALICEXAMPLE: Kursiv
    LINK: 'Webseiten Link'
    LINKDESCRIPTION: 'Link auf eine andere Webseite oder URL'
    STRUCK: 'Durchgestrichener Text'
    STRUCKEXAMPLE: Durchgestrichen
    UNDERLINE: 'Unterstrichener Text'
    UNDERLINEEXAMPLE: Unterstrichen
    UNORDERED: 'Ungeordnete Liste'
    UNORDEREDDESCRIPTION: 'Ungeordnete Liste'
    UNORDEREDEXAMPLE1: 'Ungeordneter Eintrag 1'
  BackLink_Button.ss:
    Back: Zurück
  BasicAuth:
    ENTERINFO: 'Bitte geben Sie einen Nutzernamen und ein Passwort ein'
    ERRORNOTADMIN: 'Dieser Nutzer ist kein Administrator'
    ERRORNOTREC: 'Dieser/s  Nutzername/Passwort wurde nicht erkannt'
  Boolean:
<<<<<<< HEAD
    0: Nein
    ANY: alle
    1: Ja
  CMSLoadingScreen.ss:
    LOADING: 'Lade Daten ...'
    REQUIREJS: 'Für die Benutzung des CMS wird JavaScript benötigt.'
=======
    0: 'False'
    ANY: alle
    1: 'True'
  CMSLoadingScreen.ss:
    LOADING: 'Lade Daten ...'
    REQUIREJS: 'The CMS requires that you have JavaScript enabled.'
>>>>>>> d6c2ffe7
  CMSMain:
    ACCESS: 'Zugang zum Bereich ''{title}'''
    ACCESSALLINTERFACES: 'Zugriff auf alle Bereiche des CMS'
    ACCESSALLINTERFACESHELP: 'Hebt alle bereichspezifischen Berechtigungen auf.'
    SAVE: Speichern
  CMSProfileController:
    MENUTITLE: CMSProfileController
  ChangePasswordEmail.ss:
<<<<<<< HEAD
    CHANGEPASSWORDTEXT1: 'Sie haben ihr Passwort geändert für'
=======
    CHANGEPASSWORDTEXT1: 'Sie haben Ihr Passwort geändert für'
>>>>>>> d6c2ffe7
    CHANGEPASSWORDTEXT2: 'Sie können nun folgende Angaben benutzen um sich einzuloggen'
    EMAIL: E-Mail
    HELLO: Hi
    PASSWORD: Passwort
  CheckboxField:
    - 'False'
    - 'True'
  ComplexTableField:
    CLOSEPOPUP: 'Popup schließen'
    SUCCESSADD2: '{name} hinzugefügt'
    SUCCESSEDIT: 'Gespeichert %s %s %s'
  ComplexTableField.ss:
<<<<<<< HEAD
    ADDITEM: '%s hinzufügen'
    NOITEMSFOUND: 'Keine Elemente gefunden'
=======
    ADDITEM: 'Add %s'
    NOITEMSFOUND: 'No items found'
>>>>>>> d6c2ffe7
    SORTASC: 'Aufsteigend sortieren'
    SORTDESC: 'Absteigend sortieren'
  ComplexTableField_popup.ss:
    NEXT: nächste
    PREVIOUS: vorherige
  ConfirmedPasswordField:
    ATLEAST: 'Passwörter müssen mindestens {min} Zeichen lang sein.'
    BETWEEN: 'Passwörter müssen mindestens {min} bis maximal {max} Zeichen lang sein.'
    MAXIMUM: 'Passwörter dürfen maxinal {max} Zeichen lang sein.'
    SHOWONCLICKTITLE: 'Passwort ändern'
  CreditCardField:
    FIRST: Zuerst
    FOURTH: vierte
    SECOND: erste
    THIRD: dritte
  CurrencyField:
    CURRENCYSYMBOL: €
  DataObject:
    PLURALNAME: DataObjects
    SINGULARNAME: DataObject
  Date:
    DAY: Tag
    DAYS: Tage
    HOUR: Stunde
    HOURS: Stunden
    MIN: Minuten
    MINS: Minuten
    MONTH: Monat
    MONTHS: Monat
    SEC: Sekunden
    SECS: Sekunden
    TIMEDIFFAGO: 'vor {difference}'
    TIMEDIFFIN: 'in {difference}'
    YEAR: Jahr
    YEARS: Jahre
  DateField:
    NOTSET: 'nicht gesetzt'
    TODAY: heute
    VALIDDATEFORMAT2: 'Bitte geben sie das Datum im korrekten Format ein ({format})'
    VALIDDATEMAXDATE: 'Ihr Datum muss nach dem erlaubtem Datum ({date}) liegen oder gleich sein'
    VALIDDATEMINDATE: 'Ihr Datum muss vor dem erlaubtem Datum ({date}) liegen oder gleich sein'
  Director:
    INVALID_REQUEST: 'Ungültige Anfrage'
  DropdownField:
    CHOOSE: (Auswahl)
  EmailField:
    VALIDATION: 'Bitte geben Sie eine E-Mail Adresse ein'
  Email_BounceRecord:
    PLURALNAME: 'E-Mail Rückläufer'
    SINGULARNAME: 'E-Mail Rückläufer'
  Enum:
    ANY: alle
  File:
    Content: Inhalt
    Filename: Dateiname
    INVALIDEXTENSION: 'Dateityp ist nicht erlaubt (erlaubt sind: {extensions})'
    INVALIDEXTENSIONSHORT: 'Dateityp ist nicht erlaubt'
    NOFILESIZE: 'Dateigröße ist 0 bytes'
    NOVALIDUPLOAD: 'Datei ist kein gültiger Upload'
    Name: Name
    PLURALNAME: Dateien
    SINGULARNAME: Datei
    TOOLARGE: 'Die Datei ist zu groß, maximal sind {size} erlaubt'
    TOOLARGESHORT: 'Dateigröße übersteigt {size}'
    Title: Titel
  FileIFrameField:
    ATTACH: '{type} anhängen'
    ATTACHONCESAVED: '{type}s können angehängt werden, sobald das Dokument zum ersten Mal gespeichert wurde.'
    ATTACHONCESAVED2: 'Dateien können angehängt werden, sobald das Dokument zum ersten Mal gespeichert wurde.'
    DELETE: 'Lösche {type}'
    DISALLOWEDFILETYPE: 'Der Upload dieses Dateityps ist nicht erlaubt'
    FILE: Datei
    FROMCOMPUTER: 'Von Ihrem Computer'
    FROMFILESTORE: 'Aus dem Datei-Storage'
    NOSOURCE: 'Bitte wählen Sie eine Datei aus'
    REPLACE: '{type} ersetzen'
  FileIFrameField_iframe.ss:
    TITLE: 'Iframe Bilderupload'
  Filesystem:
    SYNCRESULTS: 'Synchronisation beendet: {createdcount} Objekte erstellt, {deletedcount} Objekte gelöscht'
  ForgotPasswordEmail.ss:
    HELLO: Hallo
    TEXT1: 'Hier ist Ihr'
    TEXT2: 'Link zum Zurücksetzen des Passworts'
    TEXT3: für
  Form:
    FIELDISREQUIRED: '%s wird benötigt'
<<<<<<< HEAD
    VALIDATIONCREDITNUMBER: 'Bitte stellen sie sicher, dass sie die Kreditkartennummer ({number}) korrekt eingegeben haben'
=======
    VALIDATIONCREDITNUMBER: 'Bitte stellen Sie sicher, dass Sie die Kreditkartennummer ({number}) korrekt eingegeben haben'
>>>>>>> d6c2ffe7
    VALIDATIONNOTUNIQUE: 'Der eingegebene Wert ist nicht einzigartig'
    VALIDATIONPASSWORDSDONTMATCH: 'Passwörter stimmen nicht überein'
    VALIDATIONPASSWORDSNOTEMPTY: 'Passwortfelder dürfen nicht leer sein'
    VALIDATIONSTRONGPASSWORD: 'Passwörter müssen mindestens eine Zahl und ein alphanumerisches Zeichen enthalten'
    VALIDATOR: Prüfer
<<<<<<< HEAD
    VALIDCURRENCY: 'Bitte geben sie einen korrekten Betrag ein'
=======
    VALIDCURRENCY: 'Bitte geben Sie einen korrekten Betrag ein'
>>>>>>> d6c2ffe7
  FormField:
    NONE: keine
  GridAction:
    DELETE_DESCRIPTION: Löschen
    Delete: Löschen
    UnlinkRelation: 'Verbindung entfernen'
  GridField:
    Add: '{name} hinzufügen'
    Filter: Filter
    FilterBy: 'Filter nach'
    Find: Suchen
    LEVELUP: 'Eine Ebene hoch'
    LinkExisting: Verknüpfen
    NewRecord: 'Neue(r) %s'
    NoItemsFound: 'Keine Elemente gefunden'
    PRINTEDAT: 'Gedruckt am'
    PRINTEDBY: 'Gedruckt von'
    PlaceHolder: '{type} Suchen'
    PlaceHolderWithLabels: 'Suche {type} über {name}'
    RelationSearch: Relationssuche
    ResetFilter: Zurücksetzen
  GridFieldAction_Delete:
    DeletePermissionsFailure: 'Keine Berechtigung zum Löschen'
  GridFieldDetailForm:
    Create: Erstellen
    Delete: Löschen
    DeletePermissionsFailure: 'Keine Berechtigung zum Löschen'
    Deleted: 'Gelöscht %s %s'
    Save: Speichern
    Saved: 'Gespeichert %s %s'
  GridFieldItemEditView.ss: null
  Group:
    AddRole: 'Rolle für die Gruppe hinzufügen'
    Code: 'Gruppen Code'
    DefaultGroupTitleAdministrators: Administratoren
    DefaultGroupTitleContentAuthors: Inhaltsautoren
    Description: Beschreibung
    GroupReminder: 'Bei Zuweisung einer Übergruppe werden alle ihre Rollen übernommen'
    Locked: 'Gesperrt?'
    NoRoles: 'Keine Rollen gefunden'
    Parent: Elterngruppe
    RolesAddEditLink: 'Rollen hinzufügen/editieren'
    Sort: Sortierreihenfolge
    has_many_Permissions: Berechtigungen
    many_many_Members: Mitglieder
  GroupImportForm:
    Help1: '<p>Eine oder mehrere Gruppen im <em>CSV</em>-Format (kommaseparierte Werte) importieren. <small><a href="#" class="toggle-advanced">Erweiterte Nutzung</a></small></p>'
    Help2: '<div class="advanced"><h4>Erweiterte Nutzung</h4><ul><li>Gültige Spalten: <em>%s</em></li><li>Vorhandene Gruppen werden über ihren eindeutigen <em>Code</em> ermittelt und mit den Werten aus der importierten Datei aktualisiert.</li><li>Gruppen-Hierarchien können über die <em>ParentCode</em> Spalte definiert werden.</li><li>Berechtigungscodes können über die Splate <em>PermissionCode</em> zugewiesen werden, vorhandene Berechtigungen werden nicht gelöscht.</li></ul></div>'
    ResultCreated: '{count} Gruppe(n) wurden erstellt'
    ResultDeleted: '%d Gruppen gelöscht'
    ResultUpdated: '%d Gruppen aktualisiert'
  Hierarchy:
<<<<<<< HEAD
    InfiniteLoopNotAllowed: 'Es wurde eine Endlosschleife innerhalb der "{type}"-Hierarchie gefunden. Bitte ändern sie die übergeordnete Seite, um den Fehler zu beheben'
=======
    InfiniteLoopNotAllowed: 'Es wurde eine Endlosschleife innerhalb der "{type}"-Hierarchie gefunden. Bitte ändern Sie die übergeordnete Seite, um den Fehler zu beheben'
>>>>>>> d6c2ffe7
  HtmlEditorField:
    ADDURL: 'URL hinzufügen'
    ADJUSTDETAILSDIMENSIONS: 'Details &amp; Dimensionen'
    ANCHORVALUE: Anker
    BUTTONINSERT: Einfügen
    BUTTONINSERTLINK: 'Verweis einfügen'
    BUTTONREMOVELINK: 'Verweise entfernen'
    BUTTONUpdate: Aktualisieren
    CAPTIONTEXT: Beschriftungstext
    CSSCLASS: Ausrichtung/Stil
    CSSCLASSCENTER: 'Zentriert, selbstständig'
    CSSCLASSLEFT: 'Links, mit umfließendem Text'
    CSSCLASSLEFTALONE: 'Links, alleinstehend'
    CSSCLASSRIGHT: 'Rechts, mit umfließendem Text'
    DETAILS: Details
    EMAIL: E-Mail-Adresse
    FILE: Datei
    FOLDER: Ordner
    FROMCMS: 'Aus dem CMS'
    FROMCOMPUTER: 'Von Ihrem Computer'
    FROMWEB: 'Aus dem Internet'
    FindInFolder: 'In Ordner suchen'
    IMAGEALT: 'Alternativer Text (alt)'
    IMAGEALTTEXT: 'Alternativer Text (alt) - angezeigt, wenn das Bild nicht dargestellt werden kann'
    IMAGEALTTEXTDESC: 'Wird von Screenreadern vorgelesen oder angezeigt, falls das Bild nicht dargestellt werden kann'
    IMAGEDIMENSIONS: Dimensionen
    IMAGEHEIGHTPX: 'Höhe (px)'
    IMAGETITLE: 'Titeltext (Tooltip) - für zusätzliche Informationen über das Bild'
    IMAGETITLETEXT: 'Titeltext (Tooltip)'
    IMAGETITLETEXTDESC: 'Weiterführende Informationen über das Bild'
    IMAGEWIDTHPX: 'Breite (px)'
    INSERTMEDIA: 'Medienobject einfügen'
    LINK: Verweis
    LINKANCHOR: 'Anker auf dieser Seite'
    LINKDESCR: 'Beschreibung des Verweises'
    LINKEMAIL: E-Mail-Adresse
    LINKEXTERNAL: 'Andere Website'
    LINKFILE: 'Datei herunterladen'
    LINKINTERNAL: 'Seite auf der Website'
    LINKOPENNEWWIN: 'Verweis in neuem Fenster öffnen?'
    LINKTO: 'Verweis zu'
    PAGE: Seite
    URL: URL
    URLNOTANOEMBEDRESOURCE: 'Die URL ''{url}'' konnte nicht in eine Medienquelle umgewandelt werden'
    UpdateMEDIA: 'Medienobjekt aktualisieren'
  ImageField:
    IMAGE: Bild
  Image_iframe.ss:
    TITLE: 'Iframe Bilder hochladen'
  LeftAndMain:
    CANT_REORGANISE: 'Sie besitzen nicht die benötigten Zugriffsrechte um Seiten der höchsten Ebene zu bearbeiten. Ihre Änderungen wurden nicht gespeichert.'
    DELETED: Gelöscht.
    DropdownBatchActionsDefault: Aktionen
    HELP: Hilfe
    PAGETYPE: 'Seitentyp:'
    PERMAGAIN: 'Sie wurden aus dem System ausgeloggt. Falls Sie sich wieder einloggen möchten, geben Sie bitte Benutzernamen und Passwort im untenstehenden Formular an.'
    PERMALREADY: 'Leider dürfen Sie diesen Teil des CMS nicht aufrufen. Wenn Sie sich als jemand anderes einloggen wollen, benutzen Sie bitte das nachstehende Formular.'
    PERMDEFAULT: 'Bitte wählen Sie eine Authentifizierungsmethode und geben Sie Ihre Benutzerdaten für den Zugang zum CMS ein.'
    PLEASESAVE: 'Diese Seite konnte nicht aktualisiert werden weil sie noch nicht gespeichert wurde - bitte speichern.'
    PreviewButton: Vorschau
    REORGANISATIONSUCCESSFUL: 'Der Seitenbaum wurde erfolgreich sortiert.'
    SAVEDUP: Gespeichert.
    VersionUnknown: Unbekannt
  LeftAndMain_Menu.ss:
    Hello: Hi
    LOGOUT: Ausloggen
  LoginAttempt:
    Email: E-Mail-Adresse
    IP: IP-Adresse
    Status: Status
  Member:
    ADDGROUP: 'Gruppe hinzufügen'
    BUTTONCHANGEPASSWORD: 'Passwort ändern'
    BUTTONLOGIN: Einloggen
    BUTTONLOGINOTHER: 'Als jemand anders einloggen'
    BUTTONLOSTPASSWORD: 'Ich habe mein Passwort vergessen'
    CONFIRMNEWPASSWORD: 'Neues Passwort bestätigen'
    CONFIRMPASSWORD: 'Passwort bestätigen'
    DefaultAdminFirstname: Standardadmin
    DefaultDateTime: Standard
    EMAIL: E-Mail
    EMPTYNEWPASSWORD: 'Das neue Passwort darf nicht leer sein. Bitte versuchen Sie es erneut.'
    ENTEREMAIL: 'Bitte geben Sie eine E-Mail-Adresse ein, um einen Link zum Zurücksetzen des Passworts zu erhalten.'
    ERRORLOCKEDOUT: 'Ihr Zugang wurde auf Grund von einer unzulässig hohen Anzahl von falschen Zugangsversuchen gesperrt. Bitte versuchen Sie es in 20 Minuten noch einmal.'
    ERRORNEWPASSWORD: 'Sie haben Ihr neues Passwort unterschiedlich eingegeben, bitte versuchen Sie es erneut.'
    ERRORPASSWORDNOTMATCH: 'Das Passwort stimmt nicht mit dem hinterlegten Passwort überein, bitte versuchen Sie es noch einmal'
    ERRORWRONGCRED: 'Das Passwort oder die E-Mail-Adresse scheinen nicht richtig zu sein. Bitte versuchen Sie es erneut.'
    FIRSTNAME: Vorname
    INTERFACELANG: CMS-Sprache
    INVALIDNEWPASSWORD: 'Das Passwort konnte nicht akzeptiert werden: {password}'
    LOGGEDINAS: 'Sie sind als {name} eingeloggt.'
    NEWPASSWORD: 'Neues Passwort'
    PASSWORD: Passwort
    PLURALNAME: Benutzer
    PROFILESAVESUCCESS: 'Erfolgreich gespeichert.'
    REMEMBERME: 'Für das nächste Mal merken?'
    SINGULARNAME: Benutzer
    SUBJECTPASSWORDCHANGED: 'Ihr Passwort wurde geändert'
    SUBJECTPASSWORDRESET: 'Ihr Link zur Passwortrücksetzung'
    SURNAME: Nachname
    VALIDATIONMEMBEREXISTS: 'Es gibt bereits ein Mitglied mit dieser E-Mail-Adresse'
    ValidationIdentifierFailed: 'Das vorhandene Mitglied #{id} mit identischer Bezeichnung kann nicht überschrieben werden ({name} = {value}))'
    WELCOMEBACK: 'Hallo {firstname}. Schön, dass du wieder da bist'
    YOUROLDPASSWORD: 'Ihr alten Passwort'
    belongs_many_many_Groups: Gruppe
    db_LastVisited: 'Zuletzt Besucht'
    db_Locale: 'Interface Sprachumgebung'
    db_LockedOutUntil: 'Gesperrt bis'
    db_NumVisit: 'Anzahl der Besuche'
    db_Password: Passwort
    db_PasswordExpiry: 'Ablaufdatum des Passworts'
  MemberAuthenticator:
    TITLE: 'E-Mail &amp; Passwort'
  MemberDatetimeOptionsetField:
    AMORPM: 'AM (vormittag) oder PM (nachmittag)'
    Custom: Benutzerdefiniert
    DATEFORMATBAD: 'Ungültiges Datumsformat'
    DAYNOLEADING: 'Tag des Monats ohne führende Null'
    DIGITSDECFRACTIONSECOND: 'Eine oder mehrere Ziffern, die einen Dezimalbruch einer Sekunde darstellen'
    FOURDIGITYEAR: 'Vierstellige Jahreszahl'
    FULLNAMEMONTH: 'Volle Monatsbezeichnung (z.B. Juni)'
    HOURNOLEADING: 'Stunde ohne führende Null'
    MINUTENOLEADING: Minute
    MONTHNOLEADING: 'Monat ohne führende Null'
    Preview: Vorschau
    SHORTMONTH: 'Kurzname des Monats (z.B. Jun)'
    TOGGLEHELP: 'Formatierungshilfe anzeigen'
    TWODIGITDAY: 'Tag des Monats mit führender Null'
    TWODIGITHOUR: 'Stunde im 24-Stunden-Format, mit führenden Nullen'
    TWODIGITMINUTE: 'Minute mit führenden Nullen'
    TWODIGITMONTH: 'Monat mit führender Null (z.B. 01 = Januar, usw.)'
    TWODIGITSECOND: Sekunde
    TWODIGITYEAR: 'Zweistellige Jahreszahl'
  MemberImportForm:
    Help1: '<p>Mitglieder im <em>CSV</em>-Format (kommaseparierte Werte) importieren. <small><a href="#" class="toggle-advanced">Erweiterte Nutzung</a></small></p>'
    Help2: '<div class="advanced"><h4>Advanced usage</h4><ul><li>Gültige Spalten: <em>%s</em></li><li>Vorhandene Mitglieder werden über ihren eindeutigen <em>Code</em> ermittelt und mit den Werten aus der importierten Datei aktualisiert.</li><li>Gruppen können über die Spalte <em>Gruppen</em> zugewiesen werden. Gruppen werden über ihren eindeutigen <em>Code</em> ermittelt, mehrere Gruppen können durch ein Komma getrennt werden. Vorhandene Gruppenzugehörigkeiten werden nicht gelöscht.</li></ul></div>'
    ResultCreated: '{count} Mitglied(er) wurden erstellt'
    ResultDeleted: '%d Mitglieder gelöscht'
    ResultNone: 'Keine Änderungen'
    ResultUpdated: '{count} Mitglied(er) wurde(n) aktualisiert'
  MemberTableField: null
  ModelAdmin:
    'APPLY FILTER': 'Filter anwenden'
    DELETE: Löschen
    DELETEDRECORDS: '{count} Datensätze wurden gelöscht.'
    IMPORT: 'CSV Import'
    IMPORTEDRECORDS: '{count} Datensätze wurden importiert.'
    NOCSVFILE: 'Wählen Sie eine CSV-Datei zum Importieren'
    NOIMPORT: 'Kein Import notwendig.'
    RESET: Zurücksetzen
    Title: Datenmodelle
    UPDATEDRECORDS: '{count} Datensätze wurden aktualisiert.'
  ModelAdmin_ImportSpec.ss:
    IMPORTSPECFIELDS: Datenbankspalten
<<<<<<< HEAD
    IMPORTSPECLINK: 'Beschreibung von %s anzeigen'
    IMPORTSPECRELATIONS: Relationen
    IMPORTSPECTITLE: 'Beschreibung von %s'
=======
    IMPORTSPECLINK: 'Show Specification for %s'
    IMPORTSPECRELATIONS: Relationen
    IMPORTSPECTITLE: 'Specification for %s'
>>>>>>> d6c2ffe7
  ModelAdmin_Tools.ss:
    FILTER: Filter
    IMPORT: Importieren
  ModelSidebar.ss:
    IMPORT_TAB_HEADER: Importieren
    SEARCHLISTINGS: Suche
  MoneyField:
    FIELDLABELAMOUNT: Betrag
    FIELDLABELCURRENCY: Währung
  NullableField:
    IsNullLabel: 'ist NULL'
  NumericField:
    VALIDATION: '''{value}'' ist kein numerischer Wert, nur nummerische Werte sind in diesem Feld erlaubt'
  Permission:
    AdminGroup: Administrator
    CMS_ACCESS_CATEGORY: 'CMS Zugriff'
    FULLADMINRIGHTS: 'Unbeschränkte Administratorenrechte'
    FULLADMINRIGHTS_HELP: 'Schließt alle anderen verfügbaren Berechtigungen ein'
  PermissionCheckboxSetField:
    AssignedTo: 'Zugewiesen an "{title}"'
    FromGroup: 'abgeleited von Gruppe "{title}"'
    FromRole: 'abgeleited von Rolle "{title}"'
    FromRoleOnGroup: 'geerbt von Rolle "%s" für die Gruppe "%s"'
  Permissions:
    PERMISSIONS_CATEGORY: 'Rollen und Zugriffsberechtigungen'
  PhoneNumberField:
    VALIDATION: 'Bitte geben Sie eine gültige Telefonnummer ein'
  RelationComplexTableField.ss:
    ADD: Hinzufügen
<<<<<<< HEAD
    CSVEXPORT: 'Als CSV exportieren'
    NOTFOUND: 'Keine Elemente gefunden'
=======
    CSVEXPORT: 'Export to CSV'
    NOTFOUND: 'No items found'
>>>>>>> d6c2ffe7
  Security:
    ALREADYLOGGEDIN: 'Sie haben keinen Zugriff auf diese Seite. Wenn Sie ein anderes Konto besitzen, mit dem Sie auf diese Seite zugreifen können, melden Sie sich bitte unten an.'
    BUTTONSEND: 'Senden Sie mir den Link zur Passwortrücksetzung'
    CHANGEPASSWORDBELOW: 'Sie können Ihr Passwort unten ändern.'
    CHANGEPASSWORDHEADER: 'Passwort ändern'
    ENTERNEWPASSWORD: 'Bitte geben Sie ein neues Passwort ein'
    ERRORPASSWORDPERMISSION: 'Sie müssen eingeloggt sein, um Ihr Passwort ändern zu können!'
    LOGGEDOUT: 'Sie wurden ausgeloggt. Wenn Sie sich wieder einloggen möchten, geben Sie bitte unten Ihre Zugangsdaten ein.'
    LOGIN: Anmelden
    NOTEPAGESECURED: 'Diese Seite ist geschützt. Bitte melden Sie sich an und Sie werden sofort weitergeleitet.'
<<<<<<< HEAD
    NOTERESETLINKINVALID: '<p>Der Link zum Zurücksetzen des Passworts ist entweder nicht korrekt oder abgelaufen</p><p>Sie können <a href="{link1}">einen neuen Link anfordern</a> oder ihr Passwort nach dem <a href="{link2}">einloggen</a> ändern.</p>'
=======
    NOTERESETLINKINVALID: '<p>Der Link zum Zurücksetzen des Passworts ist entweder nicht korrekt oder abgelaufen</p><p>Sie können <a href="{link1}">einen neuen Link anfordern</a> oder Ihr Passwort nach dem <a href="{link2}">einloggen</a> ändern.</p>'
>>>>>>> d6c2ffe7
    NOTERESETPASSWORD: 'Geben Sie Ihre E-Mail-Adresse ein und wir werden Ihnen einen Link zuschicken, mit dem Sie Ihr Passwort zurücksetzen können.'
    PASSWORDSENTHEADER: 'Der Link zum Zurücksetzen des Passworts wurde an {email} gesendet'
    PASSWORDSENTTEXT: 'Vielen Dank! Wenn ein Account zu der E-Mail Adresse {email} existiert, wurde eine E-Mail mit dem Link zum Zurücksetzen des Passworts verschickt.'
  SecurityAdmin:
    ACCESS_HELP: 'Benutzer hinzufügen, anzeigen und editieren sowie diesen Berechtigungen und Rollen zuweisen.'
    APPLY_ROLES: 'Rollen zu Gruppen zuweisen'
    APPLY_ROLES_HELP: 'Möglichkeit die Zuweisungen von Rollen zu Gruppen zu editieren. Erfordert Zugriff auf den Bereich "Sicherheit".'
    EDITPERMISSIONS: 'Bearbeiten der Rechte und IP-Adressen für jede Gruppe'
    EDITPERMISSIONS_HELP: 'Möglichkeit Berechtigungen und IP-Adressen einer Gruppen zu editieren. Erfordert Zugriff auf den Bereich "Sicherheit".'
    GROUPNAME: Gruppenname
    IMPORTGROUPS: 'Gruppen importieren'
    IMPORTUSERS: 'Benutzer importieren'
    MEMBERS: Mitglieder
    MENUTITLE: Sicherheit
    MemberListCaution: 'Achtung: Das Entfernen von Mitgliedern aus dieser Liste löscht diese auch aus der Datenbank sowie die entsprechenden Gruppenzuweisungen.'
    NEWGROUP: 'Neue Gruppe'
    PERMISSIONS: Berechtigungen
    ROLES: Rollen
    ROLESDESCRIPTION: 'Hier können Sie der Gruppe Rollen zuweisen. Rollen sind logische Gruppierungen von Berechtigungen.'
    TABROLES: Rollen
    Users: Benutzer
  SecurityAdmin_MemberImportForm:
    BtnImport: Import
    FileFieldLabel: 'CSV Datei <small>(Erlaubte Dateierweiterung: *.csv)</small>'
  SilverStripeNavigator:
    Edit: Bearbeiten
  SimpleImageField:
    NOUPLOAD: 'Es wurde kein Bild hochgeladen'
  SiteTree:
    TABMAIN: Hauptteil
  TableField:
    ISREQUIRED: 'In %s wird ''%s'' benötigt'
  TableField.ss:
    ADD: 'Eine neue Zeile hinzufügen'
<<<<<<< HEAD
    ADDITEM: '%s hinzufügen'
=======
    ADDITEM: 'Add %s'
>>>>>>> d6c2ffe7
  TableListField:
    CSVEXPORT: 'Als CSV-Datei exportieren'
    PRINT: drucken
    Print: Drucken
    SELECT: 'Auswählen:'
  TableListField.ss:
<<<<<<< HEAD
    NOITEMSFOUND: 'Keine Elemente gefunden'
    SORTASC: 'Aufsteigend sortieren'
    SORTDESC: 'Absteigend sortieren'
  TableListField_PageControls.ss:
    DISPLAYING: Zeige
    OF: von
    TO: bis
    VIEWFIRST: 'Ersten anzeigen'
    VIEWLAST: 'Letzten anzeigen'
    VIEWNEXT: 'Nächsten anzeigen'
    VIEWPREVIOUS: 'Vorigen anzeigen'
  TimeField:
    VALIDATEFORMAT: 'Bitte geben sie die Uhrzeit im korrekten Format ein ({format})'
=======
    NOITEMSFOUND: 'No items found'
    SORTASC: 'Aufsteigend sortieren'
    SORTDESC: 'Absteigend sortieren'
  TableListField_PageControls.ss:
    DISPLAYING: Displaying
    OF: of
    TO: to
    VIEWFIRST: 'Ersten anzeigen'
    VIEWLAST: 'Letzten anzeigen'
    VIEWNEXT: 'Nächsten anzeigen'
    VIEWPREVIOUS: 'Vorherigen anzeigen'
  TimeField:
    VALIDATEFORMAT: 'Bitte geben Sie die Uhrzeit im korrekten Format ein ({format})'
>>>>>>> d6c2ffe7
  ToggleField:
    LESS: weniger
    MORE: mehr
  UploadField:
    ATTACHFILE: 'Datei anhängen'
    ATTACHFILES: 'Dateien anhängen'
    AttachFile: 'Dateien anhängen'
<<<<<<< HEAD
    DELETE: 'Aus Dateien löschen'
=======
    DELETE: 'Delete from files'
>>>>>>> d6c2ffe7
    DELETEINFO: 'Löscht die Datei dauerhaft aus dem Dateisystem'
    DOEDIT: Speichern
    DROPFILE: 'Datei hier ablegen'
    DROPFILES: 'Dateien hier ablegen'
    Dimensions: Dimensionen
<<<<<<< HEAD
    EDIT: Bearbeiten
    EDITINFO: 'Diese Datei bearbeiten'
    FIELDNOTSET: 'Dateiinformationen nicht gefunden'
    FROMCOMPUTER: 'Von Ihrem Computer'
    FROMCOMPUTERINFO: 'Aus Dateien auswählen'
=======
    EDIT: Edit
    EDITINFO: 'Diese Datei bearbeiten'
    FIELDNOTSET: 'Dateiinformationen nicht gefunden'
    FROMCOMPUTER: 'Von Ihrem Computer'
    FROMCOMPUTERINFO: 'Select from files'
>>>>>>> d6c2ffe7
    FROMFILES: 'Von "Dateien"'
    MAXNUMBEROFFILES: 'Maximale Anzahl an {count}  Datei(en) überschritten'
    MAXNUMBEROFFILESSHORT: 'SIe können maximal {count} Datei(en) hochladen'
    REMOVE: Entfernen
    REMOVEERROR: 'Fehler beim Entfernen der Datei'
    REMOVEINFO: 'Entfernt die Datei von hier, löscht Sie aber nicht aus dem Dateisystem.'
    STARTALL: 'Alle starten'
<<<<<<< HEAD
    STARTALLINFO: 'Alle Uploads starten'
=======
    STARTALLINFO: 'Start all uploads'
>>>>>>> d6c2ffe7
    Saved: Gespeichert
  Versioned:
    has_many_Versions: Versionen<|MERGE_RESOLUTION|>--- conflicted
+++ resolved
@@ -18,17 +18,10 @@
     DROPAREA: Dateiablage
     EDITALL: 'Alle Bearbeiten'
     EDITANDORGANIZE: Bearbeiten
-<<<<<<< HEAD
-    EDITINFO: 'Dateien bearbeiten'
-    FILES: Dateien
-    FROMCOMPUTER: 'Dateien von ihrem Computer auswählen'
-    FROMCOMPUTERINFO: 'Von ihrem Computer hochladen'
-=======
     EDITINFO: 'Edit files'
     FILES: Dateien
     FROMCOMPUTER: 'Choose files from your computer'
     FROMCOMPUTERINFO: 'Upload from your computer'
->>>>>>> d6c2ffe7
     TOTAL: Gesamt
     UPLOADINPROGRESS: 'Bitte warten sie... Upload im Gang'
     UPLOADOR: ODER
@@ -64,21 +57,12 @@
     ERRORNOTADMIN: 'Dieser Nutzer ist kein Administrator'
     ERRORNOTREC: 'Dieser/s  Nutzername/Passwort wurde nicht erkannt'
   Boolean:
-<<<<<<< HEAD
-    0: Nein
-    ANY: alle
-    1: Ja
-  CMSLoadingScreen.ss:
-    LOADING: 'Lade Daten ...'
-    REQUIREJS: 'Für die Benutzung des CMS wird JavaScript benötigt.'
-=======
     0: 'False'
     ANY: alle
     1: 'True'
   CMSLoadingScreen.ss:
     LOADING: 'Lade Daten ...'
     REQUIREJS: 'The CMS requires that you have JavaScript enabled.'
->>>>>>> d6c2ffe7
   CMSMain:
     ACCESS: 'Zugang zum Bereich ''{title}'''
     ACCESSALLINTERFACES: 'Zugriff auf alle Bereiche des CMS'
@@ -87,11 +71,7 @@
   CMSProfileController:
     MENUTITLE: CMSProfileController
   ChangePasswordEmail.ss:
-<<<<<<< HEAD
-    CHANGEPASSWORDTEXT1: 'Sie haben ihr Passwort geändert für'
-=======
     CHANGEPASSWORDTEXT1: 'Sie haben Ihr Passwort geändert für'
->>>>>>> d6c2ffe7
     CHANGEPASSWORDTEXT2: 'Sie können nun folgende Angaben benutzen um sich einzuloggen'
     EMAIL: E-Mail
     HELLO: Hi
@@ -104,13 +84,8 @@
     SUCCESSADD2: '{name} hinzugefügt'
     SUCCESSEDIT: 'Gespeichert %s %s %s'
   ComplexTableField.ss:
-<<<<<<< HEAD
-    ADDITEM: '%s hinzufügen'
-    NOITEMSFOUND: 'Keine Elemente gefunden'
-=======
     ADDITEM: 'Add %s'
     NOITEMSFOUND: 'No items found'
->>>>>>> d6c2ffe7
     SORTASC: 'Aufsteigend sortieren'
     SORTDESC: 'Absteigend sortieren'
   ComplexTableField_popup.ss:
@@ -198,21 +173,13 @@
     TEXT3: für
   Form:
     FIELDISREQUIRED: '%s wird benötigt'
-<<<<<<< HEAD
-    VALIDATIONCREDITNUMBER: 'Bitte stellen sie sicher, dass sie die Kreditkartennummer ({number}) korrekt eingegeben haben'
-=======
     VALIDATIONCREDITNUMBER: 'Bitte stellen Sie sicher, dass Sie die Kreditkartennummer ({number}) korrekt eingegeben haben'
->>>>>>> d6c2ffe7
     VALIDATIONNOTUNIQUE: 'Der eingegebene Wert ist nicht einzigartig'
     VALIDATIONPASSWORDSDONTMATCH: 'Passwörter stimmen nicht überein'
     VALIDATIONPASSWORDSNOTEMPTY: 'Passwortfelder dürfen nicht leer sein'
     VALIDATIONSTRONGPASSWORD: 'Passwörter müssen mindestens eine Zahl und ein alphanumerisches Zeichen enthalten'
     VALIDATOR: Prüfer
-<<<<<<< HEAD
-    VALIDCURRENCY: 'Bitte geben sie einen korrekten Betrag ein'
-=======
     VALIDCURRENCY: 'Bitte geben Sie einen korrekten Betrag ein'
->>>>>>> d6c2ffe7
   FormField:
     NONE: keine
   GridAction:
@@ -265,11 +232,7 @@
     ResultDeleted: '%d Gruppen gelöscht'
     ResultUpdated: '%d Gruppen aktualisiert'
   Hierarchy:
-<<<<<<< HEAD
-    InfiniteLoopNotAllowed: 'Es wurde eine Endlosschleife innerhalb der "{type}"-Hierarchie gefunden. Bitte ändern sie die übergeordnete Seite, um den Fehler zu beheben'
-=======
     InfiniteLoopNotAllowed: 'Es wurde eine Endlosschleife innerhalb der "{type}"-Hierarchie gefunden. Bitte ändern Sie die übergeordnete Seite, um den Fehler zu beheben'
->>>>>>> d6c2ffe7
   HtmlEditorField:
     ADDURL: 'URL hinzufügen'
     ADJUSTDETAILSDIMENSIONS: 'Details &amp; Dimensionen'
@@ -424,15 +387,9 @@
     UPDATEDRECORDS: '{count} Datensätze wurden aktualisiert.'
   ModelAdmin_ImportSpec.ss:
     IMPORTSPECFIELDS: Datenbankspalten
-<<<<<<< HEAD
-    IMPORTSPECLINK: 'Beschreibung von %s anzeigen'
-    IMPORTSPECRELATIONS: Relationen
-    IMPORTSPECTITLE: 'Beschreibung von %s'
-=======
     IMPORTSPECLINK: 'Show Specification for %s'
     IMPORTSPECRELATIONS: Relationen
     IMPORTSPECTITLE: 'Specification for %s'
->>>>>>> d6c2ffe7
   ModelAdmin_Tools.ss:
     FILTER: Filter
     IMPORT: Importieren
@@ -462,13 +419,8 @@
     VALIDATION: 'Bitte geben Sie eine gültige Telefonnummer ein'
   RelationComplexTableField.ss:
     ADD: Hinzufügen
-<<<<<<< HEAD
-    CSVEXPORT: 'Als CSV exportieren'
-    NOTFOUND: 'Keine Elemente gefunden'
-=======
     CSVEXPORT: 'Export to CSV'
     NOTFOUND: 'No items found'
->>>>>>> d6c2ffe7
   Security:
     ALREADYLOGGEDIN: 'Sie haben keinen Zugriff auf diese Seite. Wenn Sie ein anderes Konto besitzen, mit dem Sie auf diese Seite zugreifen können, melden Sie sich bitte unten an.'
     BUTTONSEND: 'Senden Sie mir den Link zur Passwortrücksetzung'
@@ -479,11 +431,7 @@
     LOGGEDOUT: 'Sie wurden ausgeloggt. Wenn Sie sich wieder einloggen möchten, geben Sie bitte unten Ihre Zugangsdaten ein.'
     LOGIN: Anmelden
     NOTEPAGESECURED: 'Diese Seite ist geschützt. Bitte melden Sie sich an und Sie werden sofort weitergeleitet.'
-<<<<<<< HEAD
-    NOTERESETLINKINVALID: '<p>Der Link zum Zurücksetzen des Passworts ist entweder nicht korrekt oder abgelaufen</p><p>Sie können <a href="{link1}">einen neuen Link anfordern</a> oder ihr Passwort nach dem <a href="{link2}">einloggen</a> ändern.</p>'
-=======
     NOTERESETLINKINVALID: '<p>Der Link zum Zurücksetzen des Passworts ist entweder nicht korrekt oder abgelaufen</p><p>Sie können <a href="{link1}">einen neuen Link anfordern</a> oder Ihr Passwort nach dem <a href="{link2}">einloggen</a> ändern.</p>'
->>>>>>> d6c2ffe7
     NOTERESETPASSWORD: 'Geben Sie Ihre E-Mail-Adresse ein und wir werden Ihnen einen Link zuschicken, mit dem Sie Ihr Passwort zurücksetzen können.'
     PASSWORDSENTHEADER: 'Der Link zum Zurücksetzen des Passworts wurde an {email} gesendet'
     PASSWORDSENTTEXT: 'Vielen Dank! Wenn ein Account zu der E-Mail Adresse {email} existiert, wurde eine E-Mail mit dem Link zum Zurücksetzen des Passworts verschickt.'
@@ -518,32 +466,13 @@
     ISREQUIRED: 'In %s wird ''%s'' benötigt'
   TableField.ss:
     ADD: 'Eine neue Zeile hinzufügen'
-<<<<<<< HEAD
-    ADDITEM: '%s hinzufügen'
-=======
     ADDITEM: 'Add %s'
->>>>>>> d6c2ffe7
   TableListField:
     CSVEXPORT: 'Als CSV-Datei exportieren'
     PRINT: drucken
     Print: Drucken
     SELECT: 'Auswählen:'
   TableListField.ss:
-<<<<<<< HEAD
-    NOITEMSFOUND: 'Keine Elemente gefunden'
-    SORTASC: 'Aufsteigend sortieren'
-    SORTDESC: 'Absteigend sortieren'
-  TableListField_PageControls.ss:
-    DISPLAYING: Zeige
-    OF: von
-    TO: bis
-    VIEWFIRST: 'Ersten anzeigen'
-    VIEWLAST: 'Letzten anzeigen'
-    VIEWNEXT: 'Nächsten anzeigen'
-    VIEWPREVIOUS: 'Vorigen anzeigen'
-  TimeField:
-    VALIDATEFORMAT: 'Bitte geben sie die Uhrzeit im korrekten Format ein ({format})'
-=======
     NOITEMSFOUND: 'No items found'
     SORTASC: 'Aufsteigend sortieren'
     SORTDESC: 'Absteigend sortieren'
@@ -557,7 +486,6 @@
     VIEWPREVIOUS: 'Vorherigen anzeigen'
   TimeField:
     VALIDATEFORMAT: 'Bitte geben Sie die Uhrzeit im korrekten Format ein ({format})'
->>>>>>> d6c2ffe7
   ToggleField:
     LESS: weniger
     MORE: mehr
@@ -565,29 +493,17 @@
     ATTACHFILE: 'Datei anhängen'
     ATTACHFILES: 'Dateien anhängen'
     AttachFile: 'Dateien anhängen'
-<<<<<<< HEAD
-    DELETE: 'Aus Dateien löschen'
-=======
     DELETE: 'Delete from files'
->>>>>>> d6c2ffe7
     DELETEINFO: 'Löscht die Datei dauerhaft aus dem Dateisystem'
     DOEDIT: Speichern
     DROPFILE: 'Datei hier ablegen'
     DROPFILES: 'Dateien hier ablegen'
     Dimensions: Dimensionen
-<<<<<<< HEAD
-    EDIT: Bearbeiten
-    EDITINFO: 'Diese Datei bearbeiten'
-    FIELDNOTSET: 'Dateiinformationen nicht gefunden'
-    FROMCOMPUTER: 'Von Ihrem Computer'
-    FROMCOMPUTERINFO: 'Aus Dateien auswählen'
-=======
     EDIT: Edit
     EDITINFO: 'Diese Datei bearbeiten'
     FIELDNOTSET: 'Dateiinformationen nicht gefunden'
     FROMCOMPUTER: 'Von Ihrem Computer'
     FROMCOMPUTERINFO: 'Select from files'
->>>>>>> d6c2ffe7
     FROMFILES: 'Von "Dateien"'
     MAXNUMBEROFFILES: 'Maximale Anzahl an {count}  Datei(en) überschritten'
     MAXNUMBEROFFILESSHORT: 'SIe können maximal {count} Datei(en) hochladen'
@@ -595,11 +511,7 @@
     REMOVEERROR: 'Fehler beim Entfernen der Datei'
     REMOVEINFO: 'Entfernt die Datei von hier, löscht Sie aber nicht aus dem Dateisystem.'
     STARTALL: 'Alle starten'
-<<<<<<< HEAD
-    STARTALLINFO: 'Alle Uploads starten'
-=======
     STARTALLINFO: 'Start all uploads'
->>>>>>> d6c2ffe7
     Saved: Gespeichert
   Versioned:
     has_many_Versions: Versionen