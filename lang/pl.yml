--- conflicted
+++ resolved
@@ -84,6 +84,7 @@
     RelationSearch: 'Wyszukiwanie powiązań'
     ResetFilter: Resetuj
   SilverStripe\Forms\GridField\GridFieldDeleteAction:
+    DELETE_DESCRIPTION: Usuń
     Delete: Usuń
     DeletePermissionsFailure: 'Brak uprawnień do usuwania'
     EditPermissionsFailure: 'Nie masz uprawnień, aby odłączyć rekord'
@@ -95,8 +96,6 @@
     DeletePermissionsFailure: 'Brak uprawnień do usuwania'
     Deleted: 'Usunięto {type} {name}'
     Save: Zapisz
-<<<<<<< HEAD
-=======
   SilverStripe\Forms\GridField\GridFieldEditButton_ss:
     EDIT: Edytuj
   SilverStripe\Forms\GridField\GridFieldGroupDeleteAction:
@@ -105,7 +104,6 @@
     OF: z
     Page: Strona
     View: Widok
->>>>>>> 1bcd449a
   SilverStripe\Forms\MoneyField:
     FIELDLABELAMOUNT: Ilość
     FIELDLABELCURRENCY: waluta
