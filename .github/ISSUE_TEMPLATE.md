## Affected Version

Show version numbers by pasting the output of `composer info --direct`.
<<<<<<< HEAD
Alternatively, hover over the SilverStripe logo in the CMS to get basic version information.
=======
Alternatively, get the framework version information from the CMS.
In SilverStripe 4.3 and newer you may find the Help menu in the bottom left corner, unfold it and hover over the version number to get the information.
Otherwise, simply hover over the SilverStripe logo in the bottom left corner of the CMS.
>>>>>>> 64c2938c

## Description

Describe expected and observed behaviour.
For visual issues, please include browser version and screenshots.
Please read https://docs.silverstripe.org/en/contributing/issues_and_bugs/

## Steps to Reproduce

Help us with step-by-step instructions.<|MERGE_RESOLUTION|>--- conflicted
+++ resolved
@@ -1,13 +1,10 @@
 ## Affected Version
 
 Show version numbers by pasting the output of `composer info --direct`.
-<<<<<<< HEAD
-Alternatively, hover over the SilverStripe logo in the CMS to get basic version information.
-=======
+
 Alternatively, get the framework version information from the CMS.
 In SilverStripe 4.3 and newer you may find the Help menu in the bottom left corner, unfold it and hover over the version number to get the information.
 Otherwise, simply hover over the SilverStripe logo in the bottom left corner of the CMS.
->>>>>>> 64c2938c
 
 ## Description
 
