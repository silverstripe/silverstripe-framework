{
	"name": "silverstripe/framework",
	"type": "silverstripe-module",
	"description": "The SilverStripe framework",
	"homepage": "http://silverstripe.org",
	"license": "BSD-3-Clause",
	"keywords": ["silverstripe", "framework"],
	"authors": [
		{
			"name": "SilverStripe",
			"homepage": "http://silverstripe.com"
		},
		{
			"name": "The SilverStripe Community",
			"homepage": "http://silverstripe.org"
		}
	],
	"require": {
<<<<<<< HEAD
		"php": ">=5.4.0",
=======
		"php": ">=5.3.3,<7",
>>>>>>> c5c8a6a7
		"composer/installers": "~1.0"
	},
	"require-dev": {
		"phpunit/PHPUnit": "~3.7"
	},
	"extra": {
		"branch-alias": {
			"dev-master": "4.0.x-dev"
		}
	},
	"autoload": {
		"classmap": ["tests/behat/features/bootstrap"]	
	}
}<|MERGE_RESOLUTION|>--- conflicted
+++ resolved
@@ -16,11 +16,7 @@
 		}
 	],
 	"require": {
-<<<<<<< HEAD
 		"php": ">=5.4.0",
-=======
-		"php": ">=5.3.3,<7",
->>>>>>> c5c8a6a7
 		"composer/installers": "~1.0"
 	},
 	"require-dev": {
@@ -32,6 +28,6 @@
 		}
 	},
 	"autoload": {
-		"classmap": ["tests/behat/features/bootstrap"]	
+		"classmap": ["tests/behat/features/bootstrap"]
 	}
 }