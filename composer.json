--- conflicted
+++ resolved
@@ -53,14 +53,8 @@
     "classmap": ["tests/behat/features/bootstrap"]
   },
   "include-path": [
-<<<<<<< HEAD
-      "thirdparty/",
-      "thirdparty/HTML_BBCodeParser2/"
+      "thirdparty/"
   ],
   "min-stability": "dev",
   "prefer-stable": true
-=======
-      "thirdparty/"
-  ]
->>>>>>> aecf5260
 }