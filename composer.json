{
    "name": "silverstripe/framework",
    "type": "silverstripe-vendormodule",
    "description": "The SilverStripe framework",
    "homepage": "http://silverstripe.org",
    "license": "BSD-3-Clause",
    "keywords": [
        "silverstripe",
        "framework"
    ],
    "authors": [
        {
            "name": "SilverStripe",
            "homepage": "http://silverstripe.com"
        },
        {
            "name": "The SilverStripe Community",
            "homepage": "http://silverstripe.org"
        }
    ],
    "bin": [
        "sake"
    ],
    "require": {
        "bramus/monolog-colored-line-formatter": "~2.0",
        "composer/installers": "~1.0",
        "embed/embed": "^3.0",
        "league/csv": "^9",
        "league/flysystem": "~1.0.12",
        "m1/env": "^2.1",
        "monolog/monolog": "~1.11",
        "nikic/php-parser": "^2 || ^3 || ^4",
        "psr/container": "1.0.0",
        "psr/container-implementation": "1.0.0",
        "silverstripe/config": "^2@dev",
        "silverstripe/assets": "^2@dev",
        "silverstripe/vendor-plugin": "^1.4",
        "swiftmailer/swiftmailer": "^6",
        "symfony/cache": "^3.3@dev",
        "symfony/config": "^3.2",
        "symfony/translation": "^2.8",
        "symfony/yaml": "~3.2",
        "php": ">=7.2.0",
        "ext-ctype": "*",
        "ext-dom": "*",
        "ext-hash": "*",
        "ext-intl": "*",
        "ext-json": "*",
        "ext-mbstring": "*",
        "ext-session": "*",
        "ext-simplexml": "*",
        "ext-tokenizer": "*",
        "ext-xml": "*"
    },
    "require-dev": {
        "phpunit/phpunit": "7.1.3",
        "sminnee/phpunit-mock-objects": "^3.4.5",
        "silverstripe/versioned": "^2"
    },
    "provide": {
        "psr/container-implementation": "1.0.0"
    },
    "extra": {
<<<<<<< HEAD
        "branch-alias": {
            "dev-master": "5.x-dev"
        },
=======
>>>>>>> 41210994
        "expose": [
            "client/images",
            "client/styles"
        ]
    },
    "autoload": {
        "psr-4": {
            "SilverStripe\\Control\\": "src/Control/",
            "SilverStripe\\Control\\Tests\\": "tests/php/Control/",
            "SilverStripe\\Core\\": "src/Core/",
            "SilverStripe\\Core\\Tests\\": "tests/php/Core/",
            "SilverStripe\\Dev\\": "src/Dev/",
            "SilverStripe\\Dev\\Tests\\": "tests/php/Dev/",
            "SilverStripe\\Forms\\": "src/Forms/",
            "SilverStripe\\Forms\\Tests\\": "tests/php/Forms/",
            "SilverStripe\\i18n\\": "src/i18n/",
            "SilverStripe\\i18n\\Tests\\": "tests/php/i18n/",
            "SilverStripe\\Logging\\": "src/Logging/",
            "SilverStripe\\Logging\\Tests\\": "tests/php/Logging/",
            "SilverStripe\\ORM\\": "src/ORM/",
            "SilverStripe\\ORM\\Tests\\": "tests/php/ORM/",
            "SilverStripe\\Security\\": "src/Security/",
            "SilverStripe\\Security\\Tests\\": "tests/php/Security/",
            "SilverStripe\\View\\": "src/View/",
            "SilverStripe\\View\\Tests\\": "tests/php/View/",
            "SilverStripe\\Framework\\Tests\\Behaviour\\": "tests/behat/src/"
        },
        "files": [
            "src/includes/constants.php"
        ]
    },
    "include-path": [
        "src/",
        "src/includes/",
        "thirdparty/"
    ],
    "scripts": {
        "lint": "phpcs src/ tests/php/ tests/behat/src/",
        "lint-clean": "phpcbf src/ tests/php/ tests/behat/src/",
        "php-peg": "php thirdparty/php-peg/cli.php src/View/SSTemplateParser.peg > src/View/SSTemplateParser.php"
    },
    "minimum-stability": "dev",
    "prefer-stable": true
}<|MERGE_RESOLUTION|>--- conflicted
+++ resolved
@@ -61,12 +61,9 @@
         "psr/container-implementation": "1.0.0"
     },
     "extra": {
-<<<<<<< HEAD
         "branch-alias": {
             "dev-master": "5.x-dev"
         },
-=======
->>>>>>> 41210994
         "expose": [
             "client/images",
             "client/styles"
