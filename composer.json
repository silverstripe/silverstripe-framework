--- conflicted
+++ resolved
@@ -52,23 +52,12 @@
     },
     "require-dev": {
         "phpunit/phpunit": "^5.7",
-<<<<<<< HEAD
-        "silverstripe/versioned": "^1@dev",
-        "silverstripe/behat-extension": "^3",
-        "silverstripe/serve": "^2@dev",
-        "se/selenium-server-standalone": "2.41.0"
-=======
-        "silverstripe/versioned": "^1.0"
->>>>>>> 81a2c15e
+        "silverstripe/versioned": "^1"
     },
     "provide": {
         "psr/container-implementation": "1.0.0"
     },
     "extra": {
-        "branch-alias": {
-            "4.x-dev": "4.2.x-dev",
-            "dev-master": "5.x-dev"
-        },
         "expose": [
             "client/images",
             "client/styles",
