--- conflicted
+++ resolved
@@ -19,15 +19,13 @@
 		"php": ">=5.2.4",
 		"composer/installers": "*"
 	},
-<<<<<<< HEAD
 	"extra": {
 		"branch-alias": {
 			"dev-post-2.4": "2.5.x-dev"
 		},
 		"installer-name": "sapphire"
-=======
+	},
 	"require-dev": {
 		"phpunit/PHPUnit": "~3.7@stable"
->>>>>>> 0c2332f8
 	}
 }