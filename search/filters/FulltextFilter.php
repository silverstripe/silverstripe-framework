<?php
/**
 * @package framework
 * @subpackage search
 */

/**
 * Filters by full-text matching on the given field.
 *
 * Full-text indexes are only available with MyISAM tables. The following column types are
 * supported:
 *   - Char
 *   - Varchar
 *   - Text
 *
 * To enable full-text matching on fields, you also need to add an index to the
 * database table, using the {$indexes} hash in your DataObject subclass:
 *
 * <code>
 *   private static $indexes = array(
 *      'SearchFields' => 'fulltext(Name, Title, Description)'
 *   );
 * </code>
 *
 * @todo Add support for databases besides MySQL
 */
class FulltextFilter extends SearchFilter {

	protected function applyOne(DataQuery $query) {
<<<<<<< HEAD
		$predicate = sprintf("MATCH (%s) AGAINST (?)", $this->getDbName());
		return $query->where(array($predicate => $this->getValue()));
	}

	protected function excludeOne(DataQuery $query) {
		$predicate = sprintf("NOT MATCH (%s) AGAINST (?)", $this->getDbName());
		return $query->where(array($predicate => $this->getValue()));
=======
		$this->model = $query->applyRelation($this->relation);
		return $query->where(sprintf(
			"MATCH (%s) AGAINST ('%s')",
			$this->getDbName(),
			Convert::raw2sql($this->getValue())
		));
	}

	protected function excludeOne(DataQuery $query) {
		$this->model = $query->applyRelation($this->relation);
		return $query->where(sprintf(
			"NOT MATCH (%s) AGAINST ('%s')",
			$this->getDbName(),
			Convert::raw2sql($this->getValue())
		));
>>>>>>> 912b133b
	}

	public function isEmpty() {
		return $this->getValue() === array() || $this->getValue() === null || $this->getValue() === '';
	}


	/**
	 * This implementation allows for a list of columns to be passed into MATCH() instead of just one.
	 *
	 * @example
	 * <code>
	 * 	MyDataObject::get()->filter('SearchFields:fulltext', 'search term')
	 * </code>
	 *
	 * @return string
	*/
	public function getDbName() {
		$indexes = Config::inst()->get($this->model, "indexes");
		if(is_array($indexes) && array_key_exists($this->getName(), $indexes)) {
			$index = $indexes[$this->getName()];
			if(is_array($index) && array_key_exists("value", $index)) {
				return $index['value'];
			} else {
				// Parse a fulltext string (eg. fulltext ("ColumnA", "ColumnB")) to figure out which columns
				// we need to search.
				if(preg_match('/^fulltext\s+\((.+)\)$/i', $index, $matches)) {
					return $matches[1];
				} else {
					throw new Exception("Invalid fulltext index format for '" . $this->getName()
						. "' on '" . $this->model . "'");
				}
			}
		}

		return parent::getDbName();
	}

}<|MERGE_RESOLUTION|>--- conflicted
+++ resolved
@@ -27,7 +27,6 @@
 class FulltextFilter extends SearchFilter {
 
 	protected function applyOne(DataQuery $query) {
-<<<<<<< HEAD
 		$predicate = sprintf("MATCH (%s) AGAINST (?)", $this->getDbName());
 		return $query->where(array($predicate => $this->getValue()));
 	}
@@ -35,23 +34,6 @@
 	protected function excludeOne(DataQuery $query) {
 		$predicate = sprintf("NOT MATCH (%s) AGAINST (?)", $this->getDbName());
 		return $query->where(array($predicate => $this->getValue()));
-=======
-		$this->model = $query->applyRelation($this->relation);
-		return $query->where(sprintf(
-			"MATCH (%s) AGAINST ('%s')",
-			$this->getDbName(),
-			Convert::raw2sql($this->getValue())
-		));
-	}
-
-	protected function excludeOne(DataQuery $query) {
-		$this->model = $query->applyRelation($this->relation);
-		return $query->where(sprintf(
-			"NOT MATCH (%s) AGAINST ('%s')",
-			$this->getDbName(),
-			Convert::raw2sql($this->getValue())
-		));
->>>>>>> 912b133b
 	}
 
 	public function isEmpty() {
