version: ~> 1.0

import:
  - silverstripe/silverstripe-travis-shared:config/provision/standard.yml

<<<<<<< HEAD
env:
  global:
    - REQUIRE_RECIPE="4.x-dev"

# Using a manual matrix to exclude PHPUNIT_COVERAGE_TEST for now because it was causing some strange issues
=======
# Using a manual matrix to exlude PHPUNIT_COVERAGE_TEST for now because it was causing some strange issues
>>>>>>> 465ca1d1
# e.g. https://travis-ci.com/github/silverstripe/silverstripe-framework/jobs/457096837
jobs:
  fast_finish: true
  include:
    - php: 7.3
      env:
        - DB=MYSQL
        - REQUIRE_INSTALLER="$REQUIRE_RECIPE"
        - PHPCS_TEST=1
        - PHPUNIT_TEST=1
        - PHPUNIT_SUITE="framework"
        - COMPOSER_INSTALL_ARG="--prefer-lowest"
    - php: 7.4
      env:
        - DB=PGSQL
        - REQUIRE_INSTALLER="$REQUIRE_RECIPE"
        - PHPUNIT_TEST=1
        - PHPUNIT_SUITE="framework"
    - php: 7.4
      env:
        - DB=MYSQL
        - REQUIRE_INSTALLER="$REQUIRE_RECIPE"
        - PHPUNIT_TEST=1
        - PHPUNIT_SUITE="cms"
    - php: 7.4
      env:
        - DB=MYSQL
        - REQUIRE_INSTALLER="$REQUIRE_RECIPE"
        - PHPUNIT_TEST=1
        - PHPUNIT_SUITE="framework"
    - php: 8.0
      env:
        - DB=MYSQL
        - REQUIRE_INSTALLER="$REQUIRE_RECIPE"
        - PHPUNIT_TEST=1
        - PHPUNIT_SUITE="framework"<|MERGE_RESOLUTION|>--- conflicted
+++ resolved
@@ -3,15 +3,7 @@
 import:
   - silverstripe/silverstripe-travis-shared:config/provision/standard.yml
 
-<<<<<<< HEAD
-env:
-  global:
-    - REQUIRE_RECIPE="4.x-dev"
-
-# Using a manual matrix to exclude PHPUNIT_COVERAGE_TEST for now because it was causing some strange issues
-=======
 # Using a manual matrix to exlude PHPUNIT_COVERAGE_TEST for now because it was causing some strange issues
->>>>>>> 465ca1d1
 # e.g. https://travis-ci.com/github/silverstripe/silverstripe-framework/jobs/457096837
 jobs:
   fast_finish: true
