--- conflicted
+++ resolved
@@ -23,12 +23,8 @@
         - DB=MYSQL
         - PHPCS_TEST=1
         - PHPUNIT_TEST=framework
-<<<<<<< HEAD
+
     - php: 7.1
-=======
-
-    - php: 7.0
->>>>>>> ee24413c
       env:
         - DB=PGSQL
         - PHPUNIT_TEST=framework
@@ -45,17 +41,8 @@
         - DB=MYSQL
         - PDO=1
         - PHPUNIT_TEST=framework
-<<<<<<< HEAD
-    - php: nightly
-      env:
-        - DB=MYSQL
-        - PDO=1
-        - PHPUNIT_TEST=framework
+
     - php: 7.1
-=======
-
-    - php: 7.0
->>>>>>> ee24413c
       env:
         - DB=MYSQL
         - PHPUNIT_TEST=cms
