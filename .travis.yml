--- conflicted
+++ resolved
@@ -13,19 +13,16 @@
 
 env:
   global:
-<<<<<<< HEAD
     - COMPOSER_ROOT_VERSION=5.x-dev
-    - DISPLAY=":99"
-    - XVFBARGS=":99 -ac -screen 0 1024x768x16"
-    - SS_BASE_URL="http://localhost:8080/"
-    - SS_ENVIRONMENT_TYPE="dev"
-=======
-    - COMPOSER_ROOT_VERSION=4.3.x-dev
->>>>>>> ac5c3416
 
 matrix:
   fast_finish: true
   include:
+    - php: 7.1
+      env:
+        - DB=MYSQL
+        - PHPCS_TEST=1
+        - PHPUNIT_TEST=framework
     - php: 7.1
       env:
         - DB=PGSQL
@@ -34,7 +31,7 @@
       if: type IN (cron)
       env:
         - DB=MYSQL
-        - PHPCS_TEST=1
+        - PDO=1
         - PHPUNIT_COVERAGE_TEST=framework
     - php: 7.2
       env:
@@ -48,21 +45,8 @@
         - PHPUNIT_TEST=framework
     - php: 7.1
       env:
-<<<<<<< HEAD
-       - DB=MYSQL
-       - BEHAT_TEST=framework
-    - php: 7.1
-      env:
         - DB=MYSQL
         - PHPUNIT_TEST=cms
-    - php: 7.1
-      env:
-        - DB=MYSQL
-        - BEHAT_TEST=cms
-=======
-        - DB=MYSQL
-        - PHPUNIT_TEST=cms
->>>>>>> ac5c3416
   allow_failures:
     - php: nightly
       env:
@@ -72,11 +56,7 @@
 
 before_script:
 # Extra $PATH
-<<<<<<< HEAD
-  - export PATH=/usr/lib/chromium-browser/:$PATH
-=======
   - export PATH=~/.composer/vendor/bin:$PATH
->>>>>>> ac5c3416
 
 # Init PHP
   - pecl channel-update pecl.php.net
@@ -87,18 +67,11 @@
 # Install composer dependencies
   - composer validate
   - mkdir ./public
-<<<<<<< HEAD
   - if [[ $DB == PGSQL ]]; then composer require silverstripe/postgresql:3.x-dev --no-update; fi
   - if [[ $DB == SQLITE ]]; then composer require silverstripe/sqlite3:3.x-dev --no-update; fi
   - composer require silverstripe/recipe-testing:^2 silverstripe/recipe-core:5.x-dev silverstripe/admin:2.x-dev silverstripe/versioned:2.x-dev --no-update
   - if [[ $PHPUNIT_TEST == cms ]] || [[ $BEHAT_TEST == cms ]]; then composer require silverstripe/recipe-cms:5.x-dev --no-update; fi
-=======
-  - if [[ $DB == PGSQL ]]; then composer require silverstripe/postgresql:2.1.x-dev --no-update; fi
-  - if [[ $DB == SQLITE ]]; then composer require silverstripe/sqlite3:2.0.x-dev --no-update; fi
-  - composer require silverstripe/recipe-testing:^1 silverstripe/recipe-core:4.3.x-dev silverstripe/admin:1.3.x-dev silverstripe/versioned:1.3.x-dev --no-update
-  - if [[ $PHPUNIT_TEST == cms ]]; then composer require silverstripe/recipe-cms:4.3.x-dev --no-update; fi
   - if [[ $PHPCS_TEST ]]; then composer global require squizlabs/php_codesniffer:^3 --prefer-dist --no-interaction --no-progress --no-suggest -o; fi
->>>>>>> ac5c3416
   - composer install --prefer-source --no-interaction --no-progress --no-suggest --optimize-autoloader --verbose --profile
 
 # Log constants to CI for debugging purposes
