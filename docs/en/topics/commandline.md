--- conflicted
+++ resolved
@@ -98,12 +98,8 @@
 
 	:::php
 	class MyProcess extends Controller {
-<<<<<<< HEAD
-	  public function index() {
-=======
 		public static $allowed_actions = array('index');
 	  function index() {
->>>>>>> 5cad7fe9
 	    set_time_limit(0);
 	    while(memory_get_usage() < 32*1024*1024) {
 	      if($this->somethingToDo()) {
