# 4.5.0

## Overview {#overview}

 * [PHP 7.1 is the lowest supported version](#php71)
 * [Apache >=2.4 is now recommended](#apache24)
 * [Installer UI has been removed](#installer-ui) and offered as a separate module.
 * [Generic login form styling](#login-forms) is now available as an optional module
 * Removed `use_gzip` option on `HtmlEditorField` which used to compress the rich text editor dependency.
   No longer required since compression is performed as part of the CMS build automatically.
   See (#832)(https://github.com/silverstripe/silverstripe-admin/issues/832)


## PHP 7.1 is the minimum supported version {#php71}

Starting with this release we do not support PHP 5.6 and 7.0 anymore.
As such, 7.1 is the lowest supported version. The prior releases will
keep supporting older PHP versions for their lifetime.


## Apache >=2.4 is now recommended {#apache24}

The cms recipes for new application installations and some of our asset migration scripts
are now generating ".htaccess" using the Apache 2.4 syntax. This does not affect any existing
".htaccess" files, but only auto-generated ones.
Apache 2.2 has reached its EOL in 2017, so we do not proactively support it anymore.
You also may amend any auto-generated ".htaccess" files manually in case you want to
run CMS on a different software.


## Installer UI has been removed {#installer-ui}

Until now, core releases of SilverStripe would put an `install.php` file in the
public root that, when accessed with a browser, would offer an installation
UI prompting the user for all the necessary configuration of your project
and environment, and validating it before performing the installation.

While this may be an important part of the onboarding experience for newcomers
to SilverStripe, it is an unnecessary artefact and potential security risk
for the vast majority of developers who install SilverStripe with composer
and their own environment files.

The installer UI will continue to live on under the name "installer-wizard" in a
[separate package](https://github.com/silverstripe/silverstripe-installer-wizard), which
can be added incrementally to core recipe installation, using `composer require silverstripe/installer-wizard`.
It is no longer a commercially supported module.

<<<<<<< HEAD
## Archive downloads have been removed

SilverStripe has gradually switched from using file archives
to installation via [Composer](https://getcomposer.org).
This enabled a much more diverse module ecosystem,
with clear dependency management and greater ability to
check and enforce constraints and semantic versioning.

Starting with this release, we are no longer publishing `silverstripe/installer`
as a file archive download on silverstripe.org.
If your workflow relied on these downloads, please switch to using Composer.
See [#9232](https://github.com/silverstripe/silverstripe-framework/issues/9232) for details.
=======
>>>>>>> 08eaed41

## Generic login form styling {#login-forms}

Login forms in SilverStripe are traditionally embedded in your page template.
This often requires style adjustments in your website, for example, to cover variations
such as error messages and validation feedback. It also complicates
more advanced login flows such as multi-factor authentication.

Starting with this release, you could install
[silverstripe/login-forms](https://github.com/silverstripe/silverstripe-login-forms)
module. It provides generic styles which look great without any adjustments.
You can choose to add your own logo or customise the templates.
The URLs to login functionality have not changed (e.g. `Security/login`).

Existing SilverStripe websites upgrading to this release can opt into using
login forms via composer:

```
composer require silverstripe/login-forms
```

Note that any customisations you might have in `Page.ss` or `Layout/Security.ss`
no longer apply when this module is installed. If you have customised the login process
by adding form fields, or through custom handlers such as SAML or LDAP,
you'll need to review those before starting to use the module.

Starting with `Silverstripe CMS 4.6` this module will be included in new installations by default.


## New PasswordExpirationMiddleware now proactively invalidates members with expired passwords

A new PasswordExpirationMiddleware has been implemented.
It checks passwords of authenticated users for expiration and either enforce a redirection
to a change password form, or resets the user for a request being processed (sets the current user to null).

This is considered to be a security enhancement, but potentially might interfere with some custom logic
around password expiration, if you have it implemented.

Ideally, you should test your setup when upgrading if you use the password expiration functionality.

If you'd like to deactivate the middleware, you can unregister it in your application config like this:

```yml
---
Name: disable-passwordExpirationMiddleware
After:
  - '#coresecurity'
---
SilverStripe\Core\Injector\Injector:
  SilverStripe\Control\Director:
    properties:
      Middlewares:
        PasswordExpirationMiddleware: null
```

## Deprecation

 * `PasswordValidator` methods `minLength`, `characterStrength`, and `checkHistoricalPasswords` are now deprecated from
  4.5.0 onwards (previously 5.0).

## Change Log

### API Changes

 * 2019-10-31 [e2bea6b41](https://github.com/silverstripe/silverstripe-framework/commit/e2bea6b41f05f2ad9d492d2e96a535dfff9f16ef) Add `withConfig` method (#9011) (Mojmir Fendek)
 * 2019-10-09 [e236ce5](https://github.com/silverstripe/silverstripe-admin/commit/e236ce576d51f902e61f7eed547411c9670a3da1) Add onBlur and onFocus handlers to Input field (Maxime Rainville)
 * 2019-08-06 [4380d7d15](https://github.com/silverstripe/silverstripe-framework/commit/4380d7d1552f498f43ff3bb6d6056b2cd7a6bce4) Add option to disable user-agent header session validation (Maxime Rainville)
 * 2019-06-18 [83661c7](https://github.com/silverstripe/silverstripe-versioned/commit/83661c7fa52c892ab97e124e02dd6da0e15772b1) Add deprecation warnings to Versioned::VersionsList() and allVersions() (Robbie Averill)
 * 2019-05-30 [0520d7746](https://github.com/silverstripe/silverstripe-framework/commit/0520d77461ce6c30343c1d8edbc6d67c3c8a2212) checkHistoricalPasswords(), characterStrength() and minLength() are now correctly deprecated from 4.5.0 onwards (#9008) (Guy Marriott)
 * 2019-05-27 [9bfce8c1a](https://github.com/silverstripe/silverstripe-framework/commit/9bfce8c1a48759fe2493d3cb841807cf5ec43592) Add extension points to MigrateFileTask (#8994) (Maxime Rainville)
 * 2019-05-24 [d87377995](https://github.com/silverstripe/silverstripe-framework/commit/d8737799560ac757f1218da4185ea5ec3560109a) checkHistoricalPasswords(), characterStrength() and minLength() are now correctly deprecated from 4.5.0 onwards (Robbie Averill)
 * 2019-05-23 [5184cb9](https://github.com/silverstripe/silverstripe-campaign-admin/commit/5184cb95b4431c018f3035a007b356111ac6fb69) Bump minimum PHP version to 7.1 (Robbie Averill)
 * 2019-05-23 [c262dd3](https://github.com/silverstripe/silverstripe-assets/commit/c262dd308f9fb75fa7b95a69b19f3613b0eb9ca7) Bump minimum PHP version to 7.1 (Robbie Averill)
 * 2019-05-23 [002cb6b](https://github.com/silverstripe/silverstripe-installer/commit/002cb6b61d4b62881e4b3709720ae9b033a9a1f5) Bump minimum PHP version to 7.1 (Robbie Averill)
 * 2019-05-23 [ac3534404](https://github.com/silverstripe/silverstripe-framework/commit/ac35344041e812e0ab842ee9f03961ac2abc4c5a) Drop PHP 5.6 and PHP 7.0 support in SS 4.5 (Sam Minnee)

### Features and Enhancements

 * 2019-11-13 [fbc5ca2](https://github.com/silverstripe/silverstripe-assets/commit/fbc5ca22056fc7869f1db93807db2bbbb899096f) Tweak attribute filter logic to allow 'falsey' values (Garion Herman)
 * 2019-10-24 [0173abc](https://github.com/silverstripe/silverstripe-admin/commit/0173abc9966f2b8a4b6ab529024d29d459d5a54b) Add Injector.init callback (#974) (Aaron Carlino)
 * 2019-10-22 [bed3f2b3c](https://github.com/silverstripe/silverstripe-framework/commit/bed3f2b3c691d3b157f615f1c0b6137f0908a40d) Add type declarations to Tip API, add TippableFieldInterface (Garion Herman)
 * 2019-10-22 [195417b06](https://github.com/silverstripe/silverstripe-framework/commit/195417b06120d1d7f2ec51b7ffff18259be1facc) Extract Tip from TextField, add test coverage (Garion Herman)
 * 2019-10-21 [e0f919d](https://github.com/silverstripe/silverstripe-asset-admin/commit/e0f919d3c6a6b0415ae06c9e91da5bf37da99672) Add HTML editor button to switch to image size preset (#1018) (Maxime Rainville)
 * 2019-10-21 [e59625fe5](https://github.com/silverstripe/silverstripe-framework/commit/e59625fe5ab7bd1e199feee7c822fb24ab2140e2) Add ability to define image size preset for the TinyMCE editor. (#9276) (Maxime Rainville)
 * 2019-10-21 [530b86e](https://github.com/silverstripe/silverstripe-asset-admin/commit/530b86e0a187f022335aa8124a80fbcb69e06cc8) Add tip to Alt Text field in Insert Media dialog (Garion Herman)
 * 2019-10-17 [ce97ec1](https://github.com/silverstripe/silverstripe-admin/commit/ce97ec1f3ac0be839339e6a84c13566ede324b0e) Add tests for Tip component, fix proptypes and story (Garion Herman)
 * 2019-10-15 [3c7ba6d](https://github.com/silverstripe/silverstripe-admin/commit/3c7ba6d558986691054d3986b20410fd38ae6ffd) Extract Tip UI to independent component, add knobs to TextField (Garion Herman)
 * 2019-10-11 [bbc6854](https://github.com/silverstripe/silverstripe-admin/commit/bbc68541147bbcd53453b53f97bcd70f067af50b) Tweak Tip UI render methods, remove autoOpen, add importance prop (Garion Herman)
 * 2019-10-11 [efc7ba952](https://github.com/silverstripe/silverstripe-framework/commit/efc7ba95200f761831477290cfde58011a2ec537) Tweak TextField Tip API to match changes to component (Garion Herman)
 * 2019-10-09 [b4d2b92](https://github.com/silverstripe/silverstripe-admin/commit/b4d2b928f86facc2cd9512b137fcc65d7cd83693) Add Tip UI to InputField component, document on TextField (Garion Herman)
 * 2019-10-09 [08a0811](https://github.com/silverstripe/silverstripe-admin/commit/08a0811a8c410af23ecc18b7f36218e75ee446c9) Update icon font with new lamp, flag and ticket icons (Garion Herman)
 * 2019-10-09 [74c350a](https://github.com/silverstripe/silverstripe-asset-admin/commit/74c350aa71d426dceb27a3f24b640add8b618d7e) Add `Download file` action to file meatballs button (#1011) (Andre Kiste)
 * 2019-10-08 [4bb83ee](https://github.com/silverstripe/silverstripe-admin/commit/4bb83ee3ffd172397a303f3e828daf87d4e10877) Add Markdown loader to Pattern Library for advanced docs (Garion Herman)
 * 2019-10-06 [a44bc5bcf](https://github.com/silverstripe/silverstripe-framework/commit/a44bc5bcf3ff920c43b58d835d3c25b5185afd5c) Add support for Tip UI in TextField (Garion Herman)
 * 2019-10-02 [c437316](https://github.com/silverstripe/silverstripe-asset-admin/commit/c43731637aff9439d65e1af3a5f83e956cf6654b) UploadField dropzone validates filesize before uploading (Serge Latyntcev)
 * 2019-10-01 [904b677](https://github.com/silverstripe/silverstripe-asset-admin/commit/904b677c17499489fe1ead9e5518a9e3b9926db5) Enable 'upload_folder_id' config to set dialog folderid (#1009) (Damian Mooyman)
 * 2019-09-29 [58c080db5](https://github.com/silverstripe/silverstripe-framework/commit/58c080db5a6a0b313cf16600f5450d1817efd799) Option placeholder for upload folder id (#9262) (Damian Mooyman)
 * 2019-09-16 [bcbf90a83](https://github.com/silverstripe/silverstripe-framework/commit/bcbf90a8374a379c71689b3372b86a0981d9c420) Introduce supported database transaction mode check (Michal Kleiner)
 * 2019-09-12 [233e0e7aa](https://github.com/silverstripe/silverstripe-framework/commit/233e0e7aa06be06c8e25eda6abba407041c69089) PasswordExpirationMiddleware implementation (#9207) (Serge Latyntsev)
 * 2019-09-11 [da6582f59](https://github.com/silverstripe/silverstripe-framework/commit/da6582f593de22a6a9ad04e7f35de19cf05f2868) Remove web installer, move to separate package (#9231) (Aaron Carlino)
 * 2019-09-06 [22a6a5b1e](https://github.com/silverstripe/silverstripe-framework/commit/22a6a5b1e36e29b2935671a948360cd8ae9b132c) Add getLastName() method to Member.php (#9222) (Hels666)
 * 2019-08-20 [c6f2070](https://github.com/silverstripe/silverstripe-admin/commit/c6f20706d8b64329641c2f2be2a142fa165e001b) Add a `canMove` callback which makes it possible to add conditional logic before moving nodes around the tree (bergice)
 * 2019-08-19 [759601741](https://github.com/silverstripe/silverstripe-framework/commit/759601741d0d03fc0ef8c13ac2178c1f8e78cbf0) Use templates to render embed shortcodes (closes #8762) (Loz Calver)
 * 2019-08-02 [7533ac709](https://github.com/silverstripe/silverstripe-framework/commit/7533ac7099db82ffc8e14e1b9fd582f817e54e67) HTTPRequest now has hasSession() to determine whether a ses… (#9159) (Guy Marriott)
 * 2019-08-01 [0672f8b76](https://github.com/silverstripe/silverstripe-framework/commit/0672f8b76bdffee2076563e96fe8b533589e75f0) HTTPRequest now has hasSession() to determine whether a session exists for it (Robbie Averill)
 * 2019-07-26 [be4ff49](https://github.com/silverstripe/silverstripe-installer/commit/be4ff49c1229b24b231b5d5e166c8f2a246a1aaa) Enhancement / Update travis config to use Xenial (Serge Latyntcev)
 * 2019-07-22 [dd21ce2](https://github.com/silverstripe/silverstripe-graphql/commit/dd21ce2ae8ee781f3f66603014eab93359a96712) Add universal permission checking for queries (#222) (Aaron Carlino)
 * 2019-07-21 [cb91f5fa0](https://github.com/silverstripe/silverstripe-framework/commit/cb91f5fa06ec5f5ca2b4f5f93a94edb95c6c947c) Added SRI support for Requirements::css, Requirements::javascript (#9139) (Chee Wai)
 * 2019-07-08 [ec66d366d](https://github.com/silverstripe/silverstripe-framework/commit/ec66d366d2c0c5f96baede7ae1de806d63bf88f8) Deprecated PDO in favour of native drivers (#9052) (Guy Marriott)
 * 2019-07-05 [6c9c6cd](https://github.com/silverstripe/silverstripe-asset-admin/commit/6c9c6cdc20399b76ba568ccc4994737d71edb236) Large thumbnails fallback on URL (#964) (Aaron Carlino)
 * 2019-07-05 [844d2ef13](https://github.com/silverstripe/silverstripe-framework/commit/844d2ef134a344bca0e39ecc4c5d8bdd75de4171) DBDate and DBDatetime now support modify() with a strtotime() style adjustment string (#9105) (Robbie Averill)
 * 2019-07-02 [571a4d9ac](https://github.com/silverstripe/silverstripe-framework/commit/571a4d9ace754ad8c803abf4762943dbd6cc772a) Added support for config condition if PHP extension is loaded (UndefinedOffset)
 * 2019-06-11 [a968e7a](https://github.com/silverstripe/silverstripe-installer/commit/a968e7ad479b3f32fef180b4b2917a93977b32a1) Change .env.example to default to MySQL native driver (Sam Minnee)
 * 2019-06-11 [27ace0327](https://github.com/silverstripe/silverstripe-framework/commit/27ace0327382015c74e2830ff4b1c68dac930f59) Deprecated PDO in favour of native drivers (Sam Minnee)
 * 2019-05-28 [b7c2491](https://github.com/silverstripe/silverstripe-errorpage/commit/b7c24910f23596084edc849157c6241619389c87) Allow error pages for 402 and 451 status codes (Elliot Sawyer)
 * 2019-05-27 [a7f0b5a](https://github.com/silverstripe/silverstripe-errorpage/commit/a7f0b5a069e14d695d5b7da8fc9197e6dbb9a8c9) Add technical message to error page on dev environments (Sam Minnee)
 * 2019-05-15 [350888bf5](https://github.com/silverstripe/silverstripe-framework/commit/350888bf502ef1b79693b0e794745ea3593fdd71) Adding a shuffle method to ArrayList (#8984) (Guy Marriott)
 * 2019-05-09 [43b8000](https://github.com/silverstripe/silverstripe-installer/commit/43b8000fd6303a20007ea8b4da9e5de6b655a5f4) Disable legacy resolution for new projects (#253) (Maxime Rainville)
 * 2019-05-02 [5dc57518c](https://github.com/silverstripe/silverstripe-framework/commit/5dc57518c24d34d5a659aaa9fe0504b047795e33) Filter out authenticators that are falsy (Indy Griffiths)
 * 2019-04-30 [fec0b4c](https://github.com/silverstripe/silverstripe-graphql/commit/fec0b4c0c7fad1829010ba41f027db8d04f18804) Added ability to disable type caching on flush (Guy Marriott)
 * 2019-04-17 [2d298d4](https://github.com/silverstripe/silverstripe-admin/commit/2d298d4d1db22084ac409563032d296200320bc0) Add VersionedBadge for displaying versioning states in the CMS (Robbie Averill)
 * 2019-03-12 [3a6a6e485](https://github.com/silverstripe/silverstripe-framework/commit/3a6a6e4850a590172709fb6c18def097eacf70df) Add PHP 7.4’s daily snapshot to the travis suite. (Sam Minnee)

### Bugfixes

 * 2019-11-26 [ed5dbc725](https://github.com/silverstripe/silverstripe-framework/commit/ed5dbc725cb5379240971475f77350280eb28de9) Fix extra blank Group being created when creating a new Group (#9325) (Andre Kiste)
 * 2019-11-18 [8be36604](https://github.com/silverstripe/silverstripe-reports/commit/8be36604092caf8e9919c076070f68fcd3ffe87e) Linting failure (Garion Herman)
 * 2019-11-13 [ea2a2b478](https://github.com/silverstripe/silverstripe-framework/commit/ea2a2b4786bd5731e015f57ebe38b855408b2c28) Adjust HTMLEditorField tests to support alt attr changes in assets (Garion Herman)
 * 2019-11-12 [9648801](https://github.com/silverstripe/silverstripe-versioned-admin/commit/9648801aa0eb8ad5ef8b78c9f28c3617a7fe3a03) Gracefully handle lack of actions in HistoryViewer (Serge Latyntcev)
 * 2019-11-12 [7045082a](https://github.com/silverstripe/silverstripe-cms/commit/7045082a06e56d5a4b5070475998a929a41b0452) Cache page icons (#2493) (Adrian Humphreys)
 * 2019-11-07 [3a00ecc](https://github.com/silverstripe/silverstripe-admin/commit/3a00ecc388c24d52ee7fa5830c5ed57f2dba1e84) Lowercase PHPUnit in composer.json to allow packagist to resolve 1.2.x-dev (Maxime Rainville)
 * 2019-11-05 [c4c688f](https://github.com/silverstripe/silverstripe-admin/commit/c4c688fd479a445feb7fe2de544ff4c72576d837) Do not include moment locales in bundle (Maxime Rainville)
 * 2019-10-31 [f47ff4c](https://github.com/silverstripe/silverstripe-admin/commit/f47ff4c9140e4ff46da364130724acda2f724496) Fix toast popping up forever (bergice)
 * 2019-10-28 [f03b3a0](https://github.com/silverstripe/silverstripe-admin/commit/f03b3a085e8e8b5675c5a1e3b100eaab619b6a31) fixed creating multiple duplicate data objects (#961) (Guy Marriott)
 * 2019-10-23 [15b21fc](https://github.com/silverstripe/silverstripe-admin/commit/15b21fcf502a6de90169c2f6a1940270c9176e4f) Remove deprecated uppercase characters from composer.json (#982) (Garion Herman)
 * 2019-10-23 [5fc94b9](https://github.com/silverstripe/silverstripe-admin/commit/5fc94b9b523951a85a878039bc0e272c355100bb) Revert scope change of TreeDropdownField hack and suppress linter (Garion Herman)
 * 2019-10-22 [c96b7be](https://github.com/silverstripe/silverstripe-admin/commit/c96b7becf66738039925fea94eb9dc85def87138) Use arrow syntax to avoid unnamed function linting error (Garion Herman)
 * 2019-10-21 [626d7c9](https://github.com/silverstripe/silverstripe-installer/commit/626d7c9f995800ca5d93ff017b0ce9075d05bfa9) Update changelog template location config (Garion Herman)
 * 2019-10-20 [2496de6](https://github.com/silverstripe/silverstripe-admin/commit/2496de6ce3cb8e6dce2b18b79e6b1859a6d89772) Fix ModelAdmin ignoring page_length (Damian Mooyman)
 * 2019-10-20 [9004b50](https://github.com/silverstripe/silverstripe-admin/commit/9004b50dc3d7b0009a47c90ff3b5f8e5076a5908) Tidy variable use, shift padding out of example in Tip story (Garion Herman)
 * 2019-10-20 [7a54920](https://github.com/silverstripe/silverstripe-admin/commit/7a549203ba54a6429787b877ec7829da924343f5) Translate Tip aria-label, add docs, improve knobs (Garion Herman)
 * 2019-10-09 [57e481f](https://github.com/silverstripe/silverstripe-admin/commit/57e481f8b864e9489d61ef24f5f22a94019b9194) Add support for disabling the smallfield holder label on react FieldGroup (Maxime Rainville)
 * 2019-10-09 [eb369ed](https://github.com/silverstripe/silverstripe-versioned-admin/commit/eb369edba887b43e78c63f96c80792e94079afe0) Gracefully handle lack of versions in HistoryViewer (Serge Latyntcev)
 * 2019-10-08 [3a3705d](https://github.com/silverstripe/silverstripe-versioned/commit/3a3705dc83ce866e253f82b1abc5c7287ec5f5b6) archive relationships, not related objects (Dylan Wagstaff)
 * 2019-10-07 [d182f06](https://github.com/silverstripe/silverstripe-admin/commit/d182f06e7e12345ed5ac679ec7e7114f50d4b2b4) Minor code formatting improvement. (Maxime Rainville)
 * 2019-10-03 [f1594fd99](https://github.com/silverstripe/silverstripe-framework/commit/f1594fd991b701d4b97b164919844242f45ae15e) Ensure that canCreate() context matches that respected by GridFieldAddNewButton (Damian Mooyman)
 * 2019-10-03 [b3ccd48](https://github.com/silverstripe/silverstripe-admin/commit/b3ccd48cb9bc0567f9ce53a74d5d465be4e77d90) Remove buggy code from LeftAndMain Breadcrumb (Maxime Rainville)
 * 2019-10-02 [7db524bd9](https://github.com/silverstripe/silverstripe-framework/commit/7db524bd9065dc1918fd812bf20e207740b57dd0) DebugViewFrendlyErrorFormatter handle of admin_email (Serge Latyntcev)
 * 2019-09-30 [be44178](https://github.com/silverstripe/silverstripe-admin/commit/be441785aeb79ea77bd56a5e74a668d809e92530) fixed creating multiple duplicate data object by locking out save button on submit (Makreig)
 * 2019-09-30 [daf995da6](https://github.com/silverstripe/silverstripe-framework/commit/daf995da6398a9eb7bcb2fbbe802d58477bd89b9) Fix syntax error in DataList docs (Loz Calver)
 * 2019-09-29 [2799265](https://github.com/silverstripe/silverstripe-asset-admin/commit/2799265675ac251c4590c80258f717a08d199273) Honour AssetAdminFile insert dimentions when inserting a new image (#1015) (Maxime Rainville)
 * 2019-09-29 [f475826](https://github.com/silverstripe/silverstripe-assets/commit/f4758265ad245e3b05f8e5fcf9c87fb490de5853) Fix inlinting issue (Maxime Rainville)
 * 2019-09-29 [30d816e](https://github.com/silverstripe/silverstripe-assets/commit/30d816ef386f13a774b4d037620d2435d65af42f) Flush cache before every test in Sha1FileHashingServiceTest (Maxime Rainville)
 * 2019-09-29 [52b2b3a](https://github.com/silverstripe/silverstripe-asset-admin/commit/52b2b3afca0533e01d4fd9430484726dedec2780) Fix minor typos in the comments (Maxime Rainville)
 * 2019-09-26 [959da81](https://github.com/silverstripe/silverstripe-assets/commit/959da8137684fcadd50701111355e3f71d4c9fe1) Store the timestamp in the cache (Maxime Rainville)
 * 2019-09-25 [255bf2f](https://github.com/silverstripe/silverstripe-admin/commit/255bf2f485963b403b627d887bb943412a73f83b) JSTree error if callback isn't passed (fixes #958) (Loz Calver)
 * 2019-09-24 [fb36e03](https://github.com/silverstripe/silverstripe-admin/commit/fb36e032db48446db074ed09b5d1720bf58370b3) Search for both Save and Apply change when running behat tests (Maxime Rainville)
 * 2019-09-24 [f110bec](https://github.com/silverstripe/silverstripe-assets/commit/f110becda902b26894bab0acd31bd6ffedb38b2c) Force alt attribute to render, remove fallback to image Title (Garion Herman)
 * 2019-09-23 [aa7c05742](https://github.com/silverstripe/silverstripe-framework/commit/aa7c05742242f8e2ec77f97b52839e0365ec7e1a) Don't force-add view button to readonly GridField (fixes #… (#9254) (Guy Marriott)
 * 2019-09-23 [190b2f284](https://github.com/silverstripe/silverstripe-framework/commit/190b2f28429cd870c791f689def055061665ee58) run member CMS validator when editing via groups (fixes #9… (#9255) (Guy Marriott)
 * 2019-09-23 [efdb9cc71](https://github.com/silverstripe/silverstripe-framework/commit/efdb9cc718517c09800a47bb53374bff787b54fa) run member CMS validator when editing via groups (fixes #9184) (Loz Calver)
 * 2019-09-23 [d85ff3bc4](https://github.com/silverstripe/silverstripe-framework/commit/d85ff3bc4463d47edd6b662b34569162e3861a88) Don't force-add view button to readonly GridField (fixes #9249) (Loz Calver)
 * 2019-09-23 [a2ddef0](https://github.com/silverstripe/silverstripe-asset-admin/commit/a2ddef09fa48aa429b51f7a9798847fe92aec32e) Fix build (Maxime Rainville)
 * 2019-09-23 [a6a108b](https://github.com/silverstripe/silverstripe-asset-admin/commit/a6a108b572c5ba81cc74135bde8fedd550801ecf) Fix bad description for bulk delete actions (Maxime Rainville)
 * 2019-09-23 [f177606](https://github.com/silverstripe/recipe-core/commit/f1776060fec34ba5ac83f1be9f88906e055b1c20) Update Apache .htaccess for new access directives (Dylan Wagstaff)
 * 2019-09-23 [3f96b28](https://github.com/silverstripe/silverstripe-asset-admin/commit/3f96b28e52f87943ece14711b44d4f8b58e5c8e1) Fix broken existing tests (Maxime Rainville)
 * 2019-09-11 [51f05c0](https://github.com/silverstripe/silverstripe-asset-admin/commit/51f05c06753db10bfbc2206cc8d1159e709c12aa) Fix Used On tab showing file links (bergice)
 * 2019-09-10 [3510cc0](https://github.com/silverstripe/silverstripe-asset-admin/commit/3510cc02ae1e3c9f0d77a75cac6c9fe14a228ce5) Add a status column to the table view (#980) (Maxime Rainville)
 * 2019-09-08 [c16556158](https://github.com/silverstripe/silverstripe-framework/commit/c165561580312114d6a827d71fed1fb72bd8815c) Fix typos (Maxime Rainville)
 * 2019-09-06 [f788a8a92](https://github.com/silverstripe/silverstripe-framework/commit/f788a8a92704474ed8665b222ea6e8e8e05166fe) Member::getLastName() now correctly returns the Member surn… (#9226) (Guy Marriott)
 * 2019-09-06 [e8c2f963f](https://github.com/silverstripe/silverstripe-framework/commit/e8c2f963fde9eeac87d758a423965f1e6a17f714) Member::getLastName() now correctly returns the Member surname (Robbie Averill)
 * 2019-08-28 [10c10d5](https://github.com/silverstripe/silverstripe-admin/commit/10c10d5a788e94216aaa50783ec395c7bce9a823) When using the esc key to exist a popover, refocus to the target element (Maxime Rainville)
 * 2019-08-22 [8e307292](https://github.com/silverstripe/silverstripe-cms/commit/8e3072922f5227caf7e0394478dd3d55c12fa34c) Disable caching on page previews (CMSPreviews or stage=Stage) (Garion Herman)
 * 2019-08-19 [cddd423](https://github.com/silverstripe/silverstripe-admin/commit/cddd42368d41a78397a911ed6ce83423488456a4) Sort action menus using numeric valuesrather than boolean (Maxime Rainville)
 * 2019-08-16 [9d44a3b](https://github.com/silverstripe/silverstripe-asset-admin/commit/9d44a3bb44b44b63c0807ddc853689105fb1f6fe) Optimise AssetAdminFile::nestedFolderIDs (Guy Marriott)
 * 2019-08-13 [f8506c1](https://github.com/silverstripe/silverstripe-admin/commit/f8506c1cbe6b5b457e19a3d784edd859bfee7a9e) re-enable ability to insert anchors (Dylan Wagstaff)
 * 2019-08-12 [d9cc265](https://github.com/silverstripe/silverstripe-asset-admin/commit/d9cc2655c09a3f81eb139457f1d4fc9a4c85f712) Set better order for insert link menu (Maxime Rainville)
 * 2019-08-12 [4960cc35](https://github.com/silverstripe/silverstripe-cms/commit/4960cc3542a92a08f5932577889b2afee40b69a5) Set better order for insert link menu (Maxime Rainville)
 * 2019-08-12 [d0f94b3](https://github.com/silverstripe/silverstripe-admin/commit/d0f94b3fc4837b0a93443e63128481b8a3f6b43a) Set better order for insert link menu (Maxime Rainville)
 * 2019-08-02 [6ec02da57](https://github.com/silverstripe/silverstripe-framework/commit/6ec02da577c0561cd62e001400f7ac425ef15cbe) Allow multi-line content in grid field cells (Sam Minnee)
 * 2019-08-02 [d088354f4](https://github.com/silverstripe/silverstripe-framework/commit/d088354f46e39fa02de68fb0edc3ccbf143001a1) Write relations when saving in grid-field item edit form (Sam Minnee)
 * 2019-07-26 [89eb6c88b](https://github.com/silverstripe/silverstripe-framework/commit/89eb6c88b2cc508ca0e582c589efda279a0797f7) Do not try and load fixtures from directories, fixes PHP 7.4 build errors (Robbie Averill)
 * 2019-07-24 [d1c927ff2](https://github.com/silverstripe/silverstripe-framework/commit/d1c927ff2372a422ca8d5145aee6ba5192355f80) Remove curly brace access to string offsets, deprecated in PHP 7.4 (Robbie Averill)
 * 2019-07-19 [79fa61edf](https://github.com/silverstripe/silverstripe-framework/commit/79fa61edf8cf45a581e9aa4ef065812fb33432a2) Type safety on nullable argument, fixes PHP 7.4 test (Robbie Averill)
 * 2019-07-18 [2287da9](https://github.com/silverstripe/silverstripe-asset-admin/commit/2287da92935dd307b41bcb907672fbfe3d2fd670) Fix ambiguous UploadField labels (Jonathon Menz)
 * 2019-07-17 [c11d0f3](https://github.com/silverstripe/silverstripe-admin/commit/c11d0f38fdba347d9fa9b7e8513737954fae5ba0) Resolving an issue where no .stories.js file would error (Guy Marriott)
 * 2019-07-10 [f4913c5](https://github.com/silverstripe/silverstripe-admin/commit/f4913c5e52d1cf9cd87700bf5f4698eab827a5c1) Refresh icons (#905) (Guy Marriott)
 * 2019-07-10 [04077d6](https://github.com/silverstripe/silverstripe-admin/commit/04077d6758af1659408c72cbf908574d9986e0e0) Refresh icons. (Maxime Rainville)
 * 2019-06-30 [a638651](https://github.com/silverstripe/silverstripe-graphql/commit/a638651c9f4367f19ce6577fafa3dd743030f913) Fix some inconsistencies in the GraphQL docs. (bergice)
 * 2019-06-26 [8917545](https://github.com/silverstripe/silverstripe-admin/commit/8917545657cc74f54f3f365482486eceac94998f) /NEW: Stories are now fetched dynamically from related modules (Guy Marriott)
 * 2019-06-23 [6425852](https://github.com/silverstripe/silverstripe-assets/commit/6425852a19e8a69651c8faf832aac51eedd11a93) Fix the `TagsToShortcodeTask` segment so it matches the class name, like every other BuildTask we have. (#297) (Andre Kiste)
 * 2019-06-18 [e652b3e42](https://github.com/silverstripe/silverstripe-framework/commit/e652b3e4214c8bbe06d33102340bcbd79ea6a5cd) fix #9075 log example yml-config in docs (lerni)
 * 2019-06-17 [093c3cf](https://github.com/silverstripe/silverstripe-admin/commit/093c3cf78231435da09dfce82db6ff04550fd47e) Hide iframe while loading in preview component (Guy Marriott)
 * 2019-06-14 [1ee03da65](https://github.com/silverstripe/silverstripe-framework/commit/1ee03da657575436f307df5e7ffc169a415c91d5) Fix PHPUnit operation on PHP 7.4 (Sam Minnee)
 * 2019-06-14 [ea04c8c](https://github.com/silverstripe/silverstripe-admin/commit/ea04c8cc326e2fda5ee237ef2ff84a37c2396b60) Remove unused gzip tinemce third party lib (Maxime Rainville)
 * 2019-06-14 [abce98886](https://github.com/silverstripe/silverstripe-framework/commit/abce98886cf950f75e8f1f6cd7fd5b9a41d254b6) Temporarilly allow PHP 7.4 build to fail without failing the entire build (Maxime Rainville)
 * 2019-06-13 [b3093b7a1](https://github.com/silverstripe/silverstripe-framework/commit/b3093b7a1a77dcddf88ad01fe6620fb1798e1c21) Allow state to be shared across nested GridFields (Aaron Carlino)
 * 2019-06-10 [654156d46](https://github.com/silverstripe/silverstripe-framework/commit/654156d46d109e1cca0198c069aa6b657b574aad) Fix bug when confirmed password is changed but not the password. (#9012) (Sam Minnée)
 * 2019-06-05 [acfb84e](https://github.com/silverstripe/silverstripe-admin/commit/acfb84eda3a09139728697a8e96e34991165c44e) Update modal designs to match design pattern library (Guy Marriott)
 * 2019-05-28 [469e7ca0](https://github.com/silverstripe/silverstripe-cms/commit/469e7ca01bf05a7fe7e87515ddf0d4e188ebf680) Make test comparison less brittle in MigrateSiteTreeLinkingTaskTest (Sam Minnee)
 * 2019-05-27 [7ef604807](https://github.com/silverstripe/silverstripe-framework/commit/7ef604807cceb75c335b52b179dd9f5de608a3b5) Enable file hash caching when running the file migration task (#8993) (Maxime Rainville)
 * 2019-05-27 [983d36b7e](https://github.com/silverstripe/silverstripe-framework/commit/983d36b7eed36fe43bfb9536f81f245e12aee562) Better message when form action handler not found. (Sam Minnee)
 * 2019-05-27 [7407096e9](https://github.com/silverstripe/silverstripe-framework/commit/7407096e997b6178c5ccbedc8010dad7ec3e9b06) List default items in the readonly view of ListboxField (Sam Minnee)
 * 2019-05-20 [3142b35](https://github.com/silverstripe/recipe-core/commit/3142b3531689eb7d17a461ebb1db99934c7d52bb) #42: Remove excess RewriteCond and clean up comments to reflect current functionality. (Patrick Nelson)
 * 2019-05-17 [1b3a4aea](https://github.com/silverstripe/silverstripe-cms/commit/1b3a4aea96873792b59ae0788057a7e340d13f50) Page Type listed in Page Type dropdown when $can_be_root is false (Nic Horstmeier)
 * 2019-05-14 [368c88d59](https://github.com/silverstripe/silverstripe-framework/commit/368c88d59aafd4378dbc981e24e9558f59386e71) Fix link to related lesson (Federico Jaramillo Martínez)
 * 2019-05-14 [207cf75dc](https://github.com/silverstripe/silverstripe-framework/commit/207cf75dc42a4f7333d53233339ef501a6519a10) Fix link to npmjs (Federico Jaramillo Martínez)
 * 2019-05-14 [08e08160c](https://github.com/silverstripe/silverstripe-framework/commit/08e08160c1582ed1af921c8f0e60cc331c0b58d5) Fix link to es6features (Federico Jaramillo Martínez)
 * 2019-05-10 [ce9f6e3](https://github.com/silverstripe/silverstripe-admin/commit/ce9f6e3d9a9de0fccd00236bfefa281b51696404) Add offending class to exception message (Guy Marriott)
 * 2019-05-10 [db5b2f8](https://github.com/silverstripe/silverstripe-admin/commit/db5b2f8ae1768e1b8766f5e88af0dac4a3a74ce7) Fix OptionField component title generation (Serge Latyntcev)
 * 2019-05-08 [8a7327b](https://github.com/silverstripe/recipe-core/commit/8a7327bad1369255ecc5689b9643e0e5361eb5a4) Fix travis dependencies (Aaron Carlino)
 * 2019-05-06 [4d21f34](https://github.com/silverstripe/silverstripe-errorpage/commit/4d21f3495e54d9fa916839003873c9e1b928e69c) Fix composer.json merge (Aaron Carlino)
 * 2019-04-29 [cfba4cb](https://github.com/silverstripe/silverstripe-installer/commit/cfba4cbe3602c666bd3481b9786b5b9bd5932336) Fixed core dependency to 4.x-dev (Ingo Schommer)
 * 2019-04-29 [f02c756](https://github.com/silverstripe/silverstripe-admin/commit/f02c75675053d8fe51cfcaef9e3eca45ef3c438f) Remove unused variable (Guy Marriott)
 * 2019-04-15 [f63973f](https://github.com/silverstripe/recipe-core/commit/f63973f062757f7faa90358d411e9070cb74f277) Disable uneeded File ID Helper on new project (Maxime Rainville)
 * 2019-04-09 [91f168955](https://github.com/silverstripe/silverstripe-framework/commit/91f168955dc6f314615f25f22220032f3679a9aa) Fix reference to webconfig.php, an invalid file (Matt Peel)
 * 2019-02-01 [031740e](https://github.com/silverstripe/silverstripe-admin/commit/031740edcb412ff66b9436f0df6bb62cfb55b4e6) Scrolling out of auto-selected edit mode not switches back to split mode (Robbie Averill)<|MERGE_RESOLUTION|>--- conflicted
+++ resolved
@@ -45,7 +45,6 @@
 can be added incrementally to core recipe installation, using `composer require silverstripe/installer-wizard`.
 It is no longer a commercially supported module.
 
-<<<<<<< HEAD
 ## Archive downloads have been removed
 
 SilverStripe has gradually switched from using file archives
@@ -58,8 +57,6 @@
 as a file archive download on silverstripe.org.
 If your workflow relied on these downloads, please switch to using Composer.
 See [#9232](https://github.com/silverstripe/silverstripe-framework/issues/9232) for details.
-=======
->>>>>>> 08eaed41
 
 ## Generic login form styling {#login-forms}
 
