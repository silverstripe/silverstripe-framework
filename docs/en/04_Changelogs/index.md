---
title: Changelogs
introduction: Key information on new features and improvements in each version.
<<<<<<< HEAD
hideChildren: true
=======
>>>>>>> 4188c137
---

Keep up to date with new releases by reading [SilverStripe Forums](https://forum.silverstripe.org/c/releases),
and our [blog posts](http://silverstripe.org/blog/tag/release).

We also keep an overview of [security-related releases](http://silverstripe.org/security-releases/).

For information on how to upgrade to newer versions consult the [upgrading](/upgrading) guide.

<<<<<<< HEAD
=======
As of Silverstripe CMS 4, these changelogs track **recipe** versions (`silverstripe/installer`, `silverstripe/recipe-core`, and `silverstripe/recipe-cms`), rather than versions of individual modules like `framework` or `cms`, which can vary from the recipe version and from each other. We recommend referencing recipes in your Composer dependencies, rather than individual modules. See [Recipes](/getting_started/recipes) for more information.

>>>>>>> 4188c137
---

[CHILDREN Only="rc" includeFolders]

---

[CHILDREN reverse]<|MERGE_RESOLUTION|>--- conflicted
+++ resolved
@@ -1,10 +1,7 @@
 ---
 title: Changelogs
 introduction: Key information on new features and improvements in each version.
-<<<<<<< HEAD
 hideChildren: true
-=======
->>>>>>> 4188c137
 ---
 
 Keep up to date with new releases by reading [SilverStripe Forums](https://forum.silverstripe.org/c/releases),
@@ -14,11 +11,8 @@
 
 For information on how to upgrade to newer versions consult the [upgrading](/upgrading) guide.
 
-<<<<<<< HEAD
-=======
 As of Silverstripe CMS 4, these changelogs track **recipe** versions (`silverstripe/installer`, `silverstripe/recipe-core`, and `silverstripe/recipe-cms`), rather than versions of individual modules like `framework` or `cms`, which can vary from the recipe version and from each other. We recommend referencing recipes in your Composer dependencies, rather than individual modules. See [Recipes](/getting_started/recipes) for more information.
 
->>>>>>> 4188c137
 ---
 
 [CHILDREN Only="rc" includeFolders]
