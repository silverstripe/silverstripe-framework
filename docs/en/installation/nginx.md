# Nginx

These instructions are also covered on the
[Nginx Wiki](http://wiki.nginx.org/SilverStripe).

The prerequisite is that you have already installed Nginx and you are
able to run PHP files via the FastCGI-wrapper from Nginx.

Now you need to set up a virtual host in Nginx with configuration settings
that are similar to those shown below.
<div class="notice" markdown='1'>
If you don't fully understand the configuration presented here, consult the
[nginx documentation](http://nginx.org/en/docs/).

Especially be aware of [accidental php-execution](https://nealpoole.com/blog/2011/04/setting-up-php-fastcgi-and-nginx-dont-trust-the-tutorials-check-your-configuration/ "Don't trust the tutorials") when extending the configuration.
</div>
But enough of the disclaimer, on to the actual configuration — typically in `nginx.conf`:

	server {
		listen 80;
<<<<<<< HEAD
		server_name example.com;
		
		root /var/www/example.com;
		
		# SSL configuration (optional, but recommended for security)
		# (remember to actually force logins to use ssl)
		include ssl
		
		include silverstripe3.conf;
		include htaccess.conf;
		
		# rest of the server section is optional, but helpful
		# maintenance page if it exists
		error_page 503 @maintenance;
		if (-f $document_root/maintenance.html ) {
			return 503;
		}
		location @maintenance {
			try_files /maintenance.html =503;
		}
		
		# always show SilverStripe's version of 500 error page
		error_page 500 /assets/error-500.html;
		
		# let the user's browser cache static files (e.g. 2 weeks)
		expires 2w;
		
		# in case your machine is slow, increase the timeout
		# (also remembers php's own timeout settings)
		#fastcgi_read_timeout 300s;
	}

Here is the include file `silverstripe3.conf`:

	location / {
		try_files $uri @silverstripe;
	}
	
	# only needed for installation - disable this location (and remove the
	# index.php and install.php files) after you installed SilverStripe
	# (you did read the blogentry linked above, didn't you)
	location ~ ^/(index|install).php {
		fastcgi_split_path_info ^((?U).+\.php)(/?.+)$;
		include fastcgi.conf;
		fastcgi_pass unix:/run/php-fpm/php-fpm-silverstripe.sock;
	}
	
	# whitelist php files that are called directly and need to be interpreted
	location = /framework/thirdparty/tinymce/tiny_mce_gzip.php {
		include fastcgi.conf;
		fastcgi_pass unix:/run/php-fpm/php-fpm-silverstripe.sock;
	}
	location = /framework/thirdparty/tinymce-spellchecker/rpc.php {
		include fastcgi.conf;
		fastcgi_pass unix:/run/php-fpm/php-fpm-silverstripe.sock;
	}
	
	location @silverstripe {
		expires off;
		include fastcgi.conf;
		fastcgi_pass unix:/run/php-fpm/php-fpm-silverstripe.sock;
		# note that specifying a fixed script already protects against execution
		# of arbitrary files, but remember the advice above for any other rules
		# you add yourself (monitoring, etc,....)
		fastcgi_param SCRIPT_FILENAME $document_root/framework/main.php;
		fastcgi_param SCRIPT_NAME /framework/main.php;
		fastcgi_param QUERY_STRING url=$uri&$args;
		
		# tuning is up to your expertise, but buffer_size needs to be >= 8k,
		# otherwise you'll get  "upstream sent too big header while reading
		# response header from upstream" errors.
		fastcgi_buffer_size 8k;
		#fastcgi_buffers 4 32k;
		#fastcgi_busy_buffers_size 64k;
	}

<div class="warning" markdown='1'>
With only the above configuration, nginx would hand out any existing file
uninterpreted, so it would happily serve your precious configuration files,
including all your private api-keys and whatnot to any random visitor. So you
**must** restrict access further.
</div>
You don't need to use separate files, but it is easier to have the permissive
rules distinct from the restricting ones.

Here is the include file `htaccess.conf`:

	# Don't try to find nonexisting stuff in assets (esp. don't pass through php)
	location ^~ /assets/ {
		try_files $uri =404;
	}
	
	# Deny access to silverstripe-cache, vendor or composer.json/.lock
	location ^~ /silverstripe-cache/ {
		deny all;
	}
	location ^~ /vendor/ {
		deny all;
	}
	location ~ /composer\.(json|lock) {
		deny all;
	}
	
	# Don't serve up any "hidden" files or directories
	# (starting with dot, like .htaccess or .git)
	# also don't serve web.config files
	location ~ /(\.|web\.config) {
		deny all;
	}
	
	# Block access to yaml files (and don't forget about backup
	# files that editors tend to leave behind)
	location ~ \.(yml|bak|swp)$ {
		deny all;
	}
	location ~ ~$ {
		deny all;
	}
	
	# generally don't serve any php-like files
	# (as they exist, they would be served as regular files, and not interpreted.
	# But as those can contain configuration data, this is bad nevertheless)
	# If needed, you can always whitelist entries.
	location ~ \.(php|php[345]|phtml|inc)$ {
		deny all;
	}
	location ~ ^/(cms|framework)/silverstripe_version$ {
		deny all;
	}

Here is the optional include file `ssl`:

	listen 443 ssl;
	ssl_certificate server.crt;
	ssl_certificate_key server.key;
	ssl_session_timeout 5m;
	ssl_protocols SSLv3 TLSv1;
	ssl_ciphers ALL:!ADH:!EXPORT56:RC4+RSA:+HIGH:+MEDIUM:+LOW:+SSLv3:+EXP;

The above configuration sets up a virtual host `example.com` with
rewrite rules suited for SilverStripe. The location block named
`@silverstripe` passes all requests that aren't matched by one of the other
location rules (and cannot be satisfied by serving an existing file) to
SilverStripe framework's main.php script, that is run by the FastCGI-wrapper,
that in turn is accessed via a Unix socket.
=======
		root /path/to/ss/folder;
	
		server_name site.com www.site.com;
	
		location / {
			try_files $uri /framework/main.php?url=$uri&$query_string;
		}
	
		error_page 404 /assets/error-404.html;
		error_page 500 /assets/error-500.html;
	
		location ^~ /assets/ {
			sendfile on;
			try_files $uri =404;
		}
	
		location ~ /framework/.*(main|rpc|tiny_mce_gzip)\.php$ {
			fastcgi_keep_conn on;
			fastcgi_pass   127.0.0.1:9000;
			fastcgi_index  index.php;
			fastcgi_param  SCRIPT_FILENAME $document_root$fastcgi_script_name;
			include        fastcgi_params;
		}
	
		location ~ /(mysite|framework|cms)/.*\.(php|php3|php4|php5|phtml|inc)$ {
			deny all;
		}
	
		location ~ /\.. {
			deny all;
		}
	
		location ~ \.ss$ {
			satisfy any;
			allow 127.0.0.1;
			deny all;
		}
	
		location ~ web\.config$ {
			deny all;
		}
	
		location ~ \.ya?ml$ {
			deny all;
		}
	
		location ^~ /vendor/ {
			deny all;
		}
	
		location ~* /silverstripe-cache/ {
			deny all;
		}
	
		location ~* composer\.(json|lock)$ {
			deny all;
		}
	
		location ~* /(cms|framework)/silverstripe_version$ {
			deny all;
		}
	
		location ~ \.php$ {
	                fastcgi_keep_conn on;
	                fastcgi_pass   127.0.0.1:9000;
	                fastcgi_index  index.php;
	                fastcgi_param  SCRIPT_FILENAME $document_root$fastcgi_script_name;
	                include        fastcgi_params;
		}
	}

The above configuration sets up a virtual host `site.com` with
rewrite rules suited for SilverStripe. The location block for php files
passes all php scripts to the FastCGI-wrapper via a TCP socket.
>>>>>>> 21f462a7

Now you can proceed with the SilverStripe installation normally.<|MERGE_RESOLUTION|>--- conflicted
+++ resolved
@@ -18,153 +18,6 @@
 
 	server {
 		listen 80;
-<<<<<<< HEAD
-		server_name example.com;
-		
-		root /var/www/example.com;
-		
-		# SSL configuration (optional, but recommended for security)
-		# (remember to actually force logins to use ssl)
-		include ssl
-		
-		include silverstripe3.conf;
-		include htaccess.conf;
-		
-		# rest of the server section is optional, but helpful
-		# maintenance page if it exists
-		error_page 503 @maintenance;
-		if (-f $document_root/maintenance.html ) {
-			return 503;
-		}
-		location @maintenance {
-			try_files /maintenance.html =503;
-		}
-		
-		# always show SilverStripe's version of 500 error page
-		error_page 500 /assets/error-500.html;
-		
-		# let the user's browser cache static files (e.g. 2 weeks)
-		expires 2w;
-		
-		# in case your machine is slow, increase the timeout
-		# (also remembers php's own timeout settings)
-		#fastcgi_read_timeout 300s;
-	}
-
-Here is the include file `silverstripe3.conf`:
-
-	location / {
-		try_files $uri @silverstripe;
-	}
-	
-	# only needed for installation - disable this location (and remove the
-	# index.php and install.php files) after you installed SilverStripe
-	# (you did read the blogentry linked above, didn't you)
-	location ~ ^/(index|install).php {
-		fastcgi_split_path_info ^((?U).+\.php)(/?.+)$;
-		include fastcgi.conf;
-		fastcgi_pass unix:/run/php-fpm/php-fpm-silverstripe.sock;
-	}
-	
-	# whitelist php files that are called directly and need to be interpreted
-	location = /framework/thirdparty/tinymce/tiny_mce_gzip.php {
-		include fastcgi.conf;
-		fastcgi_pass unix:/run/php-fpm/php-fpm-silverstripe.sock;
-	}
-	location = /framework/thirdparty/tinymce-spellchecker/rpc.php {
-		include fastcgi.conf;
-		fastcgi_pass unix:/run/php-fpm/php-fpm-silverstripe.sock;
-	}
-	
-	location @silverstripe {
-		expires off;
-		include fastcgi.conf;
-		fastcgi_pass unix:/run/php-fpm/php-fpm-silverstripe.sock;
-		# note that specifying a fixed script already protects against execution
-		# of arbitrary files, but remember the advice above for any other rules
-		# you add yourself (monitoring, etc,....)
-		fastcgi_param SCRIPT_FILENAME $document_root/framework/main.php;
-		fastcgi_param SCRIPT_NAME /framework/main.php;
-		fastcgi_param QUERY_STRING url=$uri&$args;
-		
-		# tuning is up to your expertise, but buffer_size needs to be >= 8k,
-		# otherwise you'll get  "upstream sent too big header while reading
-		# response header from upstream" errors.
-		fastcgi_buffer_size 8k;
-		#fastcgi_buffers 4 32k;
-		#fastcgi_busy_buffers_size 64k;
-	}
-
-<div class="warning" markdown='1'>
-With only the above configuration, nginx would hand out any existing file
-uninterpreted, so it would happily serve your precious configuration files,
-including all your private api-keys and whatnot to any random visitor. So you
-**must** restrict access further.
-</div>
-You don't need to use separate files, but it is easier to have the permissive
-rules distinct from the restricting ones.
-
-Here is the include file `htaccess.conf`:
-
-	# Don't try to find nonexisting stuff in assets (esp. don't pass through php)
-	location ^~ /assets/ {
-		try_files $uri =404;
-	}
-	
-	# Deny access to silverstripe-cache, vendor or composer.json/.lock
-	location ^~ /silverstripe-cache/ {
-		deny all;
-	}
-	location ^~ /vendor/ {
-		deny all;
-	}
-	location ~ /composer\.(json|lock) {
-		deny all;
-	}
-	
-	# Don't serve up any "hidden" files or directories
-	# (starting with dot, like .htaccess or .git)
-	# also don't serve web.config files
-	location ~ /(\.|web\.config) {
-		deny all;
-	}
-	
-	# Block access to yaml files (and don't forget about backup
-	# files that editors tend to leave behind)
-	location ~ \.(yml|bak|swp)$ {
-		deny all;
-	}
-	location ~ ~$ {
-		deny all;
-	}
-	
-	# generally don't serve any php-like files
-	# (as they exist, they would be served as regular files, and not interpreted.
-	# But as those can contain configuration data, this is bad nevertheless)
-	# If needed, you can always whitelist entries.
-	location ~ \.(php|php[345]|phtml|inc)$ {
-		deny all;
-	}
-	location ~ ^/(cms|framework)/silverstripe_version$ {
-		deny all;
-	}
-
-Here is the optional include file `ssl`:
-
-	listen 443 ssl;
-	ssl_certificate server.crt;
-	ssl_certificate_key server.key;
-	ssl_session_timeout 5m;
-	ssl_protocols SSLv3 TLSv1;
-	ssl_ciphers ALL:!ADH:!EXPORT56:RC4+RSA:+HIGH:+MEDIUM:+LOW:+SSLv3:+EXP;
-
-The above configuration sets up a virtual host `example.com` with
-rewrite rules suited for SilverStripe. The location block named
-`@silverstripe` passes all requests that aren't matched by one of the other
-location rules (and cannot be satisfied by serving an existing file) to
-SilverStripe framework's main.php script, that is run by the FastCGI-wrapper,
-that in turn is accessed via a Unix socket.
-=======
 		root /path/to/ss/folder;
 	
 		server_name site.com www.site.com;
@@ -239,6 +92,5 @@
 The above configuration sets up a virtual host `site.com` with
 rewrite rules suited for SilverStripe. The location block for php files
 passes all php scripts to the FastCGI-wrapper via a TCP socket.
->>>>>>> 21f462a7
 
 Now you can proceed with the SilverStripe installation normally.