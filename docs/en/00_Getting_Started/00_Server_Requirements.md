# Requirements

SilverStripe CMS needs to be installed on a web server. Content authors and website administrators use their web browser
to access a web-based GUI to do their day-to-day work. Website designers and developers require access to the files on
the server to update templates, website logic, and perform upgrades or maintenance.

Our web-based [PHP installer](installation/) can check if you meet the requirements listed below.

## Web server software requirements

SilverStripe 4.5 has the following server requirements:

<<<<<<< HEAD
 * PHP 7.1 or higher
 * Once PHP versions become [unsupported by the PHP Project](http://php.net/supported-versions.php),
   we drop support for those versions in the [next minor release](/contributing/release-process). This means that PHP 7.1 support may be dropped in a 5.x minor release after December 2019.
 * We recommend using a PHP accelerator or opcode cache, such as [xcache](http://xcache.lighttpd.net/) or [WinCache](http://www.iis.net/download/wincacheforphp).
     * Note: Some PHP 5.5+ packages already have [Zend OpCache](http://php.net/manual/en/book.opcache.php) installed by default. If this is the case on your system, do not try and run additional opcaches alongside Zend OpCache without first disabling it, as it will likely have unexpected consequences.
=======
 * PHP 7.1+ (5.6+ was supported 4.0 - 4.4, we dropped support for these 6 months after PHP EOL'd them)
>>>>>>> 58519790
 * Allocate at least 48MB of memory to each PHP process. (SilverStripe can be resource hungry for some intensive operations.)
 * PHP requires a suitable CSPRNG (random number generator) source for generating random tokens, password salts etc. This can be any of the following, and most operating systems will have at least one source available:
   * PHP 7 `random_bytes()`:
     * `CryptGenRandom` (Windows only)
     * `arc4random_buf` (OpenBSD & NetBSD only)
     * `getrandom(2)` (Linux only)
     * `/dev/urandom`
 * Required modules: ctype, dom, fileinfo, hash, intl, mbstring, session, simplexml, tokenizer, xml.
 * At least one from each group of extensions:
     * Image library extension (gd2, imagick)
     * DB connector library (pdo, mysqli, pgsql)
 * Recommended configuration
     * Dev (local development for running test framework): memory_limit 512MB
     * Production: memory_limit = 64M

 * See [phpinfo()](http://php.net/manual/en/function.phpinfo.php) for more information about your environment
 * One of the following databases: 
   * MySQL 5.6+
   * PostgreSQL 9.4+ (requires ["silverstripe/postgresql" module](http://silverstripe.org/postgresql-module))
     * Warning: PostgreSQL has some known issues with collations when installed on Alpine, MacOS X and BSD derivatives
     (see [PostgreSQL FAQ](https://wiki.postgresql.org/wiki/FAQ#Why_do_my_strings_sort_incorrectly.3F)).  
     We do not support such installations, although they still may work correctly for you.  
     As a workaround for PostgreSQL 10+ you could manually switch to ICU collations (e.g. und-x-icu).
     There are no known workarounds for PostgreSQL <10.
   * [SQL Server](http://silverstripe.org/microsoft-sql-server-database/),
     [Oracle](https://github.com/smindel/silverstripe-oracle) and
     [SQLite](http://silverstripe.org/sqlite-database/) are not commercially supported, but are under development by our open source community.
 * One of the following web server products: 
   * Apache 2.0+ with mod_rewrite and "AllowOverride All" set
   * IIS 7+
   * Support for Lighttpd, IIS 6, and other web servers may work if you are familiar with configuring those products.
 * We recommend enabling content compression (for example with mod_deflate) to speed up the delivery of HTML, CSS, and JavaScript.
 * One of the following operating systems:
   * Linux/Unix/BSD
   * Windows
   * Mac OS X

### PHP Requirements for older SilverStripe releases

SilverStripe's PHP support has changed over time and if you are looking to upgrade PHP on your SilverStripe site, this table may be of use:

| SilverStripe Version | PHP Version | More information |
| -------------------- | ----------- | ---------------- |
| 3.0 - 3.5            | 5.3 - 5.6   | [requirements docs](https://docs.silverstripe.org/en/3.4/getting_started/server_requirements/)
| 3.6                  | 5.3 - 7.1   | |
| 3.7                  | 5.3 - 7.3   | [changelog](https://docs.silverstripe.org/en/3/changelogs/3.7.0/) |
| 4.0 - 4.4            | 5.6+        | |
| 4.5+ (unreleased)    | 7.1+        | [blog post](https://www.silverstripe.org/blog/our-plan-for-ending-php-5-6-support-in-silverstripe-4/) |
| 5.0+ (unreleased)    | 7.1+        | |


## Web server hardware requirements

Hardware requirements vary widely depending on the traffic to your website, the complexity of its logic (i.e., PHP), and
its size (i.e., database.) By default, all pages are dynamic, and thus access both the database and execute PHP code to
generate. SilverStripe can cache full pages and segments of templates to dramatically increase performance.

A typical website page on a conservative single CPU machine (e.g., Intel 2Ghz) takes roughly 300ms to generate. This
comfortably allows over a million page views per month. Caching and other optimisations can improve this by a factor of
ten or even one hundred times. SilverStripe CMS can be used in multiple-server architectures to improve scalability and
redundancy.

For more information on how to scale SilverStripe see the [Performance](/developer_guides/performance/) Guide.

## Client side (CMS) browser requirements

SilverStripe CMS supports the following web browsers:
* Google Chrome
* Internet Explorer 11
* Microsoft Edge 
* Mozilla Firefox.
 
We aim to provide satisfactory experiences in Apple Safari. SilverStripe CMS works well across Windows, Linux, and Mac operating systems.

## End user requirements

SilverStripe CMS is designed to make excellent, standards-compliant websites that are compatible with a wide range of
industry standard browsers and operating systems. A competent developer is able to produce websites that meet W3C
guidelines for HTML, CSS, JavaScript, and accessibility, in addition to meeting specific guide lines, such as
e-government requirements.<|MERGE_RESOLUTION|>--- conflicted
+++ resolved
@@ -8,17 +8,13 @@
 
 ## Web server software requirements
 
-SilverStripe 4.5 has the following server requirements:
+SilverStripe 5 has the following server requirements:
 
-<<<<<<< HEAD
  * PHP 7.1 or higher
  * Once PHP versions become [unsupported by the PHP Project](http://php.net/supported-versions.php),
    we drop support for those versions in the [next minor release](/contributing/release-process). This means that PHP 7.1 support may be dropped in a 5.x minor release after December 2019.
  * We recommend using a PHP accelerator or opcode cache, such as [xcache](http://xcache.lighttpd.net/) or [WinCache](http://www.iis.net/download/wincacheforphp).
      * Note: Some PHP 5.5+ packages already have [Zend OpCache](http://php.net/manual/en/book.opcache.php) installed by default. If this is the case on your system, do not try and run additional opcaches alongside Zend OpCache without first disabling it, as it will likely have unexpected consequences.
-=======
- * PHP 7.1+ (5.6+ was supported 4.0 - 4.4, we dropped support for these 6 months after PHP EOL'd them)
->>>>>>> 58519790
  * Allocate at least 48MB of memory to each PHP process. (SilverStripe can be resource hungry for some intensive operations.)
  * PHP requires a suitable CSPRNG (random number generator) source for generating random tokens, password salts etc. This can be any of the following, and most operating systems will have at least one source available:
    * PHP 7 `random_bytes()`:
