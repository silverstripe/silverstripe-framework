--- conflicted
+++ resolved
@@ -490,18 +490,11 @@
 	Page 'Child 1' is a child of 'My Page'
 	Page 'Grandchild 1' is a grandchild of 'My Page'
 	Page 'Child 2' is a child of 'MyPage'
-<<<<<<< HEAD
-
-<div class="notice" markdown="1">
+
+[notice]
 Each `<% loop %>` or `<% with %>` block results in a change of scope, regardless of how the objects are traversed in the opening statement.
 See the example below:
-</div>
-=======
-```
-[notice]
-Additional selectors implicitely change the scope so you need to put additional `$Up` to get what you expect.
-[/notice]
->>>>>>> 41210994
+[/notice]]
 
 ```ss
 {$Title} <%-- Page title --%>
