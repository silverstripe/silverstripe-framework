# Security

## Introduction

This page details notes on how to ensure that we develop secure SilverStripe applications. 
See our "[Release Process](/misc/release-process#security-releases) on how to report security issues.

## SQL Injection

<<<<<<< HEAD
The [coding-conventions](/misc/coding-conventions) help guard against SQL injection attacks but still require developer
diligence: ensure that any variable you insert into a filter / sort / join clause is either parameterised, or has been
escaped.
=======
The [coding-conventions](/getting_started/coding_conventions) help guard against SQL injection attacks but still require developer
diligence: ensure that any variable you insert into a filter / sort / join clause has been escaped.
>>>>>>> c0b6619c

See [http://shiflett.org/articles/sql-injection](http://shiflett.org/articles/sql-injection).

### Parameterised queries

Parameterised queries, or prepared statements, allow the logic around the query and its structure to be separated from
the parameters passed in to be executed. Many DB adaptors support these as standard including [PDO](http://php.net/manual/en/pdo.prepare.php),
[MySQL](http://php.net/manual/en/mysqli.prepare.php), [SQL Server](http://php.net/manual/en/function.sqlsrv-prepare.php),
[SQLite](http://php.net/manual/en/sqlite3.prepare.php), and [PostgreSQL](http://php.net/manual/en/function.pg-prepare.php).

The use of parameterised queries whenever possible will safeguard your code in most cases, but care
must still be taken when working with literal values or table/column identifiers that may 
come from user input.

Example:
	
	:::php
	$records = DB::preparedQuery('SELECT * FROM "MyClass" WHERE "ID" = ?', array(3));
	$records = MyClass::get()->where(array('"ID" = ?' => 3));
	$records = MyClass::get()->where(array('"ID"' => 3));
	$records = DataObject::get_by_id('MyClass', 3);
	$records = DataObject::get_one('MyClass', array('"ID" = ?' => 3));
	$records = MyClass::get()->byID(3);
	$records = SQLQuery::create()->addWhere(array('"ID"' => 3))->execute();

Parameterised updates and inserts are also supported, but the syntax is a little different

	:::php
	SQLInsert::create('"MyClass"')
		->assign('"Name"', 'Daniel')
		->addAssignments(array(
			'"Position"' => 'Accountant',
			'"Age"' => array(
				'GREATEST(0,?,?)' => array(24, 28)
			)
		))
		->assignSQL('"Created"', 'NOW()')
		->execute();
	DB::preparedQuery(
		'INSERT INTO "MyClass" ("Name", "Position", "Age", "Created") VALUES(?, ?, GREATEST(0,?,?), NOW())'
		array('Daniel', 'Accountant', 24, 28)
	);


### Automatic escaping

SilverStripe internally will use parameterised queries in SQL statements wherever possible.

If necessary Silverstripe performs any required escaping through database-specific methods (see `[api:Database->addslashes()]`).
For `[api:MySQLDatabase]`, this will be `[mysql_real_escape_string()](http://de3.php.net/mysql_real_escape_string)`.

*  Most `[api:DataList]` accessors (see escaping note in method documentation)
*  DataObject::get_by_id()
*  DataObject::update()
*  DataObject::castedUpdate()
*  DataObject->Property = 'val', DataObject->setField('Property','val')
*  DataObject::write()
*  DataList->byID()
*  Form->saveInto()
*  FormField->saveInto()
*  DBField->saveInto()

Data is not escaped when writing to object-properties, as inserts and updates are normally
handled via prepared statements.

Example:
	
	:::php
	// automatically escaped/quoted
	$members = Member::get()->filter('Name', $_GET['name']); 
	// automatically escaped/quoted
	$members = Member::get()->filter(array('Name' => $_GET['name'])); 
	// parameterised condition
	$members = Member::get()->where(array('"Name" = ?' => $_GET['name'])); 
	// needs to be escaped and quoted manually (note raw2sql called with the $quote parameter set to true)
	$members = Member::get()->where(sprintf('"Name" = %s', Convert::raw2sql($_GET['name'], true))); 

<div class="warning" markdown='1'>
It is NOT good practice to "be sure" and convert the data passed to the functions above manually. This might
result in *double escaping* and alters the actually saved data (e.g. by adding slashes to your content).
</div>

### Manual escaping

<<<<<<< HEAD
As a rule of thumb, whenever you're creating SQL queries (or just chunks of SQL) you should use parameterisation,
but there may be cases where you need to take care of escaping yourself. See [coding-conventions](/misc/coding-conventions)
and [datamodel](/topics/datamodel) for ways to parameterise, cast, and convert your data.
=======
As a rule of thumb, whenever you're creating raw queries (or just chunks of SQL), you need to take care of escaping
yourself. See [coding-conventions](/getting_started/coding_conventions) and [datamodel](/topics/datamodel) for ways to cast and convert
your data.
>>>>>>> c0b6619c

*  `SQLQuery`
*  `DB::query()`
*  `DB::preparedQuery()`
*  `Director::urlParams()`
*  `Controller->requestParams`, `Controller->urlParams`
*  `SS_HTTPRequest` data
*  GET/POST data passed to a form method

Example:

	:::php
	class MyForm extends Form {
		public function save($RAW_data, $form) {
			// Pass true as the second parameter of raw2sql to quote the value safely
			$SQL_data = Convert::raw2sql($RAW_data, true); // works recursively on an array
			$objs = Player::get()->where("Name = " . $SQL_data['name']);
			// ...
		}
	}


*  `FormField->Value()`
*  URLParams passed to a Controller-method

Example:

	:::php
	class MyController extends Controller {
		private static $allowed_actions = array('myurlaction');
		public function myurlaction($RAW_urlParams) {
			// Pass true as the second parameter of raw2sql to quote the value safely
			$SQL_urlParams = Convert::raw2sql($RAW_urlParams, true); // works recursively on an array
			$objs = Player::get()->where("Name = " . $SQL_data['OtherID']);
			// ...
		}
	}


As a rule of thumb, you should escape your data **as close to querying as possible**
(or preferably, use parameterised queries). This means if you've got a chain of functions
passing data through, escaping should happen at the end of the chain.

	:::php
	class MyController extends Controller {
		/**
		 * @param array $RAW_data All names in an indexed array (not SQL-safe)
		 */
		public function saveAllNames($RAW_data) {
			// $SQL_data = Convert::raw2sql($RAW_data); // premature escaping
			foreach($RAW_data as $item) $this->saveName($item);
		}

		public function saveName($RAW_name) {
			$SQL_name = Convert::raw2sql($RAW_name, true);
			DB::query("UPDATE Player SET Name = {$SQL_name}");
		}
	}

This might not be applicable in all cases - especially if you are building an API thats likely to be customized. If
you're passing unescaped data, make sure to be explicit about it by writing *phpdoc*-documentation and *prefixing* your
variables ($RAW_data instead of $data).


## XSS (Cross-Site-Scripting)

SilverStripe helps you guard any output against clientside attacks initiated by malicious user input, commonly known as
XSS (Cross-Site-Scripting). With some basic guidelines, you can ensure your output is safe for a specific use case (e.g.
displaying a blog post in HTML from a trusted author, or escaping a search parameter from an untrusted visitor before
redisplaying it).

<div class="notice" markdown='1'>
Note: SilverStripe templates do not remove tags, please use [strip_tags()](http://php.net/strip_tags) for this purpose
or [sanitize](http://htmlpurifier.org/) it correctly.
</div>

See [http://shiflett.org/articles/foiling-cross-site-attacks](http://shiflett.org/articles/foiling-cross-site-attacks)
for in-depth information about "Cross-Site-Scripting".

### What if I can't trust my editors?

The default configuration of SilverStripe assumes some level of trust is given to your editors who have access
to the CMS. Though the HTML WYSIWYG editor is configured to provide some control over the HTML an editor provides,
this is not enforced server side, and so can be bypassed by a malicious editor. A editor that does so can use an
XSS attack against an admin to perform any administrative action.

If you can't trust your editors, SilverStripe must be configured to filter the content so that any javascript is
stripped out

To enable filtering, set the HtmlEditorField::$sanitise_server_side [configuration](/topics/configuration) property to
true, e.g.

	HtmlEditorField::config()->sanitise_server_side = true

The built in sanitiser enforces the TinyMCE whitelist rules on the server side, and is sufficient to eliminate the
most common XSS vectors.

However some subtle XSS attacks that exploit HTML parsing bugs need heavier filtering. For greater protection
you can install the [htmlpurifier](https://github.com/silverstripe-labs/silverstripe-htmlpurifier) module which
will replace the built in sanitiser with one that uses the [HTML Purifier](http://htmlpurifier.org/) library.
In both cases, you must ensure that you have not configured TinyMCE to explicitly allow script elements or other
javascript-specific attributes.

For `HTMLText` database fields which aren't edited through `HtmlEditorField`, you also
have the option to explicitly whitelist allowed tags in the field definition, e.g. `"MyField" => "HTMLText('meta','link')"`.
The `SiteTree.ExtraMeta` property uses this to limit allowed input.

##### But I also need my editors to provide javascript

It is not currently possible to allow editors to provide javascript content and yet still protect other users
from any malicious code within that javascript.

We recommend configuring [shortcodes](/reference/shortcodes) that can be used by editors in place of using javascript directly.

### Escaping model properties

`[api:SSViewer]` (the SilverStripe template engine) automatically takes care of escaping HTML tags from specific
object-properties by [casting](/topics/datamodel#casting) its string value into a `[api:DBField]` object.

PHP:

	:::php
	class MyObject extends DataObject {
		private static $db = array(
			'MyEscapedValue' => 'Text', // Example value: <b>not bold</b>
			'MyUnescapedValue' => 'HTMLText' // Example value: <b>bold</b>
		);
	}


Template:

	:::php
	<ul>
		<li>$MyEscapedValue</li> // output: &lt;b&gt;not bold&lt;b&gt;
		<li>$MyUnescapedValue</li> // output: <b>bold</b>
	</ul>


The example below assumes that data wasn't properly filtered when saving to the database, but are escaped before
outputting through SSViewer.

### Overriding default escaping in templates

You can force escaping on a casted value/object by using an [escape type](/topics/datamodel) method in your template, e.g.
"XML" or "ATT". 

Template (see above):

	:::php
	<ul>
		// output: <a href="#" title="foo &amp; &#quot;bar&quot;">foo &amp; "bar"</a>
		<li><a href="#" title="$Title.ATT">$Title</a></li>
		<li>$MyEscapedValue</li> // output: &lt;b&gt;not bold&lt;b&gt;
		<li>$MyUnescapedValue</li> // output: <b>bold</b>
		<li>$MyUnescapedValue.XML</li> // output: &lt;b&gt;bold&lt;b&gt;
	</ul>


### Escaping custom attributes and getters

Every object attribute or getter method used for template purposes should have its escape type defined through the
static *$casting* array. Caution: Casting only applies when using values in a template, not in PHP.

PHP:

	:::php
	class MyObject extends DataObject {
		public $Title = '<b>not bold</b>'; // will be escaped due to Text casting
		
		$casting = array(
			"Title" => "Text", // forcing a casting
			'TitleWithHTMLSuffix' => 'HTMLText' // optional, as HTMLText is the default casting
		);
		
		public function TitleWithHTMLSuffix($suffix) {
			// $this->Title is not casted in PHP
			return $this->Title . '<small>(' . $suffix. ')</small>';
		}
	}


Template:

	:::php
	<ul>
		<li>$Title</li> // output: &lt;b&gt;not bold&lt;b&gt;
		<li>$Title.RAW</li> // output: <b>not bold</b>
		<li>$TitleWithHTMLSuffix</li> // output: <b>not bold</b>: <small>(...)</small>
	</ul>


Note: Avoid generating HTML by string concatenation in PHP wherever possible to minimize risk and separate your
presentation from business logic.

### Manual escaping in PHP

When using *customise()* or *renderWith()* calls in your controller, or otherwise forcing a custom context for your
template, you'll need to take care of casting and escaping yourself in PHP. 

The `[api:Convert]` class has utilities for this, mainly *Convert::raw2xml()* and *Convert::raw2att()* (which is
also used by *XML* and *ATT* in template code).

PHP:

	:::php
	class MyController extends Controller {
		private static $allowed_actions = array('search');
		public function search($request) {
			$htmlTitle = '<p>Your results for:' . Convert::raw2xml($request->getVar('Query')) . '</p>';
			return $this->customise(array(
				'Query' => Text::create($request->getVar('Query')),
				'HTMLTitle' => HTMLText::create($htmlTitle)
			));
		}
	}


Template:

	:::php
	<h2 title="Searching for $Query.ATT">$HTMLTitle</h2>


Whenever you insert a variable into an HTML attribute within a template, use $VarName.ATT, no not $VarName.

You can also use the built-in casting in PHP by using the *obj()* wrapper, see [datamodel](/topics/datamodel)  .

### Escaping URLs

Whenever you are generating a URL that contains querystring components based on user data, use urlencode() to escape the
user data, not *Convert::raw2att()*.  Use raw ampersands in your URL, and cast the URL as a "Text" DBField:

PHP:

	:::php
	class MyController extends Controller {
		private static $allowed_actions = array('search');
		public function search($request) {
			$rssRelativeLink = "/rss?Query=" . urlencode($_REQUEST['query']) . "&sortOrder=asc";
			$rssLink = Controller::join_links($this->Link(), $rssRelativeLink);
			return $this->customise(array(
				"RSSLink" => Text::create($rssLink),
			));
		}
	}


Template:

	:::php
	<a href="$RSSLink.ATT">RSS feed</a>


Some rules of thumb:

*  Don't concatenate URLs in a template.  It only works in extremely simple cases that usually contain bugs.
*  Use *Controller::join_links()* to concatenate URLs.  It deals with query strings and other such edge cases.

### Filtering incoming HTML from TinyMCE

In some cases you may be particularly concerned about which HTML elements are addable to Content via the CMS.
By default, although TinyMCE is configured to restrict some dangerous tags (such as `script` tags), this restriction
is not enforced server-side. A malicious user with write access to the CMS might create a specific request to avoid
these restrictions.

To enable server side filtering using the same whitelisting controls as TinyMCE, set the
HtmlEditorField::$sanitise_server_side config property to true.

## Cross-Site Request Forgery (CSRF)

SilverStripe has built-in countermeasures against [CSRF](http://shiflett.org/articles/cross-site-request-forgeries) identity theft for all form submissions. A form object
will automatically contain a `SecurityID` parameter which is generated as a secure hash on the server, connected to the
currently active session of the user. If this form is submitted without this parameter, or if the parameter doesn't
match the hash stored in the users session, the request is discarded.
You can disable this behaviour through `[api:Form->disableSecurityToken()]`.

It is also recommended to limit form submissions to the intended HTTP verb (mostly `GET` or `POST`)
through `[api:Form->setStrictFormMethodCheck()]`. 

Sometimes you need to handle state-changing HTTP submissions which aren't handled through
SilverStripe's form system. In this case, you can also check the current HTTP request
for a valid token through `[api:SecurityToken::checkRequest()]`.

## Casting user input

When working with `$_GET`, `$_POST` or `Director::urlParams` variables, and you know your variable has to be of a
certain type, like an integer, then it's essential to cast it as one. *Why?* To be sure that any processing of your
given variable is done safely, with the assumption that it's an integer.

To cast the variable as an integer, place `(int)` or `(integer)` before the variable.

For example: a page with the URL paramaters *mysite.com/home/add/1* requires that ''Director::urlParams['ID']'' be an
integer. We cast it by adding `(int)` - ''(int)Director::urlParams['ID']''. If a value other than an integer is
passed, such as *mysite.com/home/add/dfsdfdsfd*, then it returns 0.

Below is an example with different ways you would use this casting technique:

	:::php
	public function CaseStudies() {
	
		// cast an ID from URL parameters e.g. (mysite.com/home/action/ID)
		$anotherID = (int)Director::urlParam['ID'];

		// perform a calculation, the prerequisite being $anotherID must be an integer
		$calc = $anotherID + (5 - 2) / 2;

		// cast the 'category' GET variable as an integer
		$categoryID = (int)$_GET['category'];

		// perform a byID(), which ensures the ID is an integer before querying
		return CaseStudy::get()->byID($categoryID);
	}


The same technique can be employed anywhere in your PHP code you know something must be of a certain type. A list of PHP
cast types can be found here:

*  `(int)`, `(integer)` - cast to integer
*  `(bool)`, `(boolean)` - cast to boolean
*  `(float)`, `(double)`, `(real)` - cast to float
*  `(string)` - cast to string
*  `(array)` - cast to array
*  `(object)` - cast to object

Note that there is also a 'SilverStripe' way of casting fields on a class, this is a different type of casting to the
standard PHP way. See [casting](/topics/datamodel#casting).




## Filesystem

### Don't allow script-execution in /assets

As all uploaded files are stored by default on the /assets-directory, you should disallow script-execution for this
folder. This is just an additional security-measure to making sure you avoid directory-traversal, check for filesize and
disallow certain filetypes.

Example configuration for Apache2:

	<VirtualHost *:80>
		<LocationMatch assets/>
			php_flag engine off
			Options -ExecCGI -Includes -Indexes
		</LocationMatch>
	</VirtualHost>


If you are using shared hosting or in a situation where you cannot alter your Vhost definitions, you can use a .htaccess
file in the assets directory.  This requires PHP to be loaded as an Apache module (not CGI or FastCGI).

**/assets/.htaccess**

	php_flag engine off
	Options -ExecCGI -Includes -Indexes 

### Don't allow access to YAML files

YAML files are often used to store sensitive or semi-sensitive data for use by 
SilverStripe, such as configuration files. We block access to any files
with a `.yml` or `.yaml` extension through the default web server rewriting rules.
If you need users to access files with this extension,
you can bypass the rules for a specific directory.
Here's an example for a `.htaccess` file used by the Apache web server:

	<Files *.yml>
		Order allow,deny
		Allow from all
	</Files>


### User uploaded files

Certain file types are by default excluded from user upload. html, xhtml, htm, and xml files may have embedded,
or contain links to, external resources or scripts that may hijack browser sessions and impersonate that user.
Even if the uploader of this content may be a trusted user, there is no safeguard against these users being
deceived by the content source.

Flash files (swf) are also prone to a variety of security vulnerabilities of their own, and thus by default are
disabled from file upload. As a standard practice, any users wishing to allow flash upload to their sites should
take the following precautions:

 * Only allow flash uploads from trusted sources, preferably those with available source.
 * Make use of the [AllowScriptAccess](http://helpx.adobe.com/flash/kb/control-access-scripts-host-web.html)
   parameter to ensure that any embedded Flash file is isolated from its environments scripts. In an ideal
   situation, all flash content would be served from another domain, and this value is set to "sameDomain". If this
   is not feasible, this should be set to "never". For trusted flash files you may set this to "sameDomain" without
   an isolated domain name, but do so at your own risk.
 * Take note of any regional cookie legislation that may affect your users. See
   [Cookie Law and Flash Cookies](http://eucookiedirective.com/cookie-law-and-flash-cookies/).

See [the Adobe Flash security page](http://www.adobe.com/devnet/flashplayer/security.html) for more information.
	

ADMIN privileged users may be allowed to override the above upload restrictions if the
`File.apply_restrictions_to_admin` config is set to false. By default this is true, which enforces these
restrictions globally.

Additionally, if certain file uploads should be made available to non-privileged users, you can add them to the
list of allowed extensions by adding these to the `File.allowed_extensions` config.

## Passwords

SilverStripe stores passwords with a strong hashing algorithm (blowfish) by default
(see [api:PasswordEncryptor]). It adds randomness to these hashes via
salt values generated with the strongest entropy generators available on the platform
(see [api:RandomGenerator]). This prevents brute force attacks with
[Rainbow tables](http://en.wikipedia.org/wiki/Rainbow_table).

Strong passwords are a crucial part of any system security.
So in addition to storing the password in a secure fashion,
you can also enforce specific password policies by configuring
a [api:PasswordValidator]:

	:::php
	$validator = new PasswordValidator();
	$validator->minLength(7);
	$validator->checkHistoricalPasswords(6);
	$validator->characterStrength(3, array("lowercase", "uppercase", "digits", "punctuation"));
	Member::set_password_validator($validator);

In addition, you can tighten password security with the following configuration settings:

 * `Member.password_expiry_days`: Set the number of days that a password should be valid for.
 * `Member.lock_out_after_incorrect_logins`: Number of incorrect logins after which
    the user is blocked from further attempts for the timespan defined in `$lock_out_delay_mins`
 * `Member.lock_out_delay_mins`: Minutes of enforced lockout after incorrect password attempts.
 		Only applies if `lock_out_after_incorrect_logins` is greater than 0.
 * `Security.remember_username`: Set to false to disable autocomplete on login form

## Clickjacking: Prevent iframe Inclusion

"[Clickjacking](http://en.wikipedia.org/wiki/Clickjacking)"  is a malicious technique
where a web user is tricked into clicking on hidden interface elements, which can
lead to the attacker gaining access to user data or taking control of the website behaviour.

You can signal to browsers that the current response isn't allowed to be 
included in HTML "frame" or "iframe" elements, and thereby prevent the most common
attack vector. This is done through a HTTP header, which is usually added in your
controller's `init()` method:

	:::php
	class MyController extends Controller {
		public function init() {
			parent::init();
			$this->response->addHeader('X-Frame-Options', 'SAMEORIGIN');
		}
	}
	

This is a recommended option to secure any controller which displays
or submits sensitive user input, and is enabled by default in all CMS controllers,
as well as the login form.

##  Related

 * [http://silverstripe.org/security-releases/](http://silverstripe.org/security-releases/)
 * [Best-practices for securing MySQL (securityfocus.com)](http://www.securityfocus.com/infocus/1726)<|MERGE_RESOLUTION|>--- conflicted
+++ resolved
@@ -7,14 +7,9 @@
 
 ## SQL Injection
 
-<<<<<<< HEAD
-The [coding-conventions](/misc/coding-conventions) help guard against SQL injection attacks but still require developer
+The [coding-conventions](/getting_started/coding_conventions) help guard against SQL injection attacks but still require developer
 diligence: ensure that any variable you insert into a filter / sort / join clause is either parameterised, or has been
 escaped.
-=======
-The [coding-conventions](/getting_started/coding_conventions) help guard against SQL injection attacks but still require developer
-diligence: ensure that any variable you insert into a filter / sort / join clause has been escaped.
->>>>>>> c0b6619c
 
 See [http://shiflett.org/articles/sql-injection](http://shiflett.org/articles/sql-injection).
 
@@ -99,15 +94,9 @@
 
 ### Manual escaping
 
-<<<<<<< HEAD
 As a rule of thumb, whenever you're creating SQL queries (or just chunks of SQL) you should use parameterisation,
-but there may be cases where you need to take care of escaping yourself. See [coding-conventions](/misc/coding-conventions)
-and [datamodel](/topics/datamodel) for ways to parameterise, cast, and convert your data.
-=======
-As a rule of thumb, whenever you're creating raw queries (or just chunks of SQL), you need to take care of escaping
-yourself. See [coding-conventions](/getting_started/coding_conventions) and [datamodel](/topics/datamodel) for ways to cast and convert
-your data.
->>>>>>> c0b6619c
+but there may be cases where you need to take care of escaping yourself. See [coding-conventions](/getting_started/coding-conventions)
+and [datamodel](/developer_guides/model) for ways to parameterise, cast, and convert your data.
 
 *  `SQLQuery`
 *  `DB::query()`
