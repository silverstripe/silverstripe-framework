name: Oembed
---
Oembed:
  providers:
    'http://*.youtube.com/watch*':
      http: 'http://www.youtube.com/oembed/'
      https: 'https://www.youtube.com/oembed/?scheme=https'
    'https://*.youtube.com/watch*':
      http: 'http://www.youtube.com/oembed/'
      https: 'https://www.youtube.com/oembed/?scheme=https'
    'http://*.youtu.be/*':
      http: 'http://www.youtube.com/oembed/'
      https: 'https://www.youtube.com/oembed/?scheme=https'
    'https://youtu.be/*':
      http: 'http://www.youtube.com/oembed/'
      https: 'https://www.youtube.com/oembed/?scheme=https'
    'http://*.flickr.com/*':
      'http://www.flickr.com/services/oembed/'
    'http://*.viddler.com/*':
      'http://lab.viddler.com/services/oembed/'
    'http://*.revision3.com/*':
      'http://revision3.com/api/oembed/'
    'http://*.hulu.com/watch/*':
      'http://www.hulu.com/api/oembed.json'
    'http://*.vimeo.com/*':
<<<<<<< HEAD
      http: 'http://www.vimeo.com/api/oembed.json'
      https: 'https://www.vimeo.com/api/oembed.json'
    'https://*.vimeo.com/*':
      http: 'http://www.vimeo.com/api/oembed.json'
      https: 'https://www.vimeo.com/api/oembed.json'
=======
      http: 'http://vimeo.com/api/oembed.json',
      https: 'https://vimeo.com/api/oembed.json'
    'https://*.vimeo.com/*':
      http: 'http://vimeo.com/api/oembed.json',
      https: 'https://vimeo.com/api/oembed.json'
>>>>>>> 8e4db95f
    'http://twitter.com/*':
      http: 'https://api.twitter.com/1/statuses/oembed.json'
      https: 'https://api.twitter.com/1/statuses/oembed.json'
    'https://twitter.com/*':
      http: 'https://api.twitter.com/1/statuses/oembed.json'
      https: 'https://api.twitter.com/1/statuses/oembed.json'
  autodiscover:
    true
  enabled:
    true<|MERGE_RESOLUTION|>--- conflicted
+++ resolved
@@ -23,19 +23,11 @@
     'http://*.hulu.com/watch/*':
       'http://www.hulu.com/api/oembed.json'
     'http://*.vimeo.com/*':
-<<<<<<< HEAD
-      http: 'http://www.vimeo.com/api/oembed.json'
-      https: 'https://www.vimeo.com/api/oembed.json'
-    'https://*.vimeo.com/*':
-      http: 'http://www.vimeo.com/api/oembed.json'
-      https: 'https://www.vimeo.com/api/oembed.json'
-=======
-      http: 'http://vimeo.com/api/oembed.json',
+      http: 'http://vimeo.com/api/oembed.json'
       https: 'https://vimeo.com/api/oembed.json'
     'https://*.vimeo.com/*':
-      http: 'http://vimeo.com/api/oembed.json',
+      http: 'http://vimeo.com/api/oembed.json'
       https: 'https://vimeo.com/api/oembed.json'
->>>>>>> 8e4db95f
     'http://twitter.com/*':
       http: 'https://api.twitter.com/1/statuses/oembed.json'
       https: 'https://api.twitter.com/1/statuses/oembed.json'
