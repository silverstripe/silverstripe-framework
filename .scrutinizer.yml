<<<<<<< HEAD
tools:
    php_pdepend:
        enabled: true
        excluded_dirs:
            - vendor
            - thirdparty
            - tests
            - parsers/HTML/BBCodeParser
            - docs
    custom_commands:
        -
            scope: file
            command: php tests/phpcs_runner.php %pathname%
            filter:
               excluded_paths: ["*/css/*", "css/*", "thirdparty/*", "*/jquery-changetracker/*", "parsers/HTML/BBCodeParser/*", "*/SSTemplateParser.php$", "docs/*", "*/images/*"]
=======
inherit: true
filter:
  excluded_paths:
    - thirdparty/*
    - parsers/*
    - docs/*
    - images/*
>>>>>>> 0f3e62f6
<|MERGE_RESOLUTION|>--- conflicted
+++ resolved
@@ -1,25 +1,7 @@
-<<<<<<< HEAD
-tools:
-    php_pdepend:
-        enabled: true
-        excluded_dirs:
-            - vendor
-            - thirdparty
-            - tests
-            - parsers/HTML/BBCodeParser
-            - docs
-    custom_commands:
-        -
-            scope: file
-            command: php tests/phpcs_runner.php %pathname%
-            filter:
-               excluded_paths: ["*/css/*", "css/*", "thirdparty/*", "*/jquery-changetracker/*", "parsers/HTML/BBCodeParser/*", "*/SSTemplateParser.php$", "docs/*", "*/images/*"]
-=======
 inherit: true
 filter:
   excluded_paths:
     - thirdparty/*
     - parsers/*
     - docs/*
-    - images/*
->>>>>>> 0f3e62f6
+    - images/*