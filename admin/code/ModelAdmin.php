<?php
/**
 * Generates a three-pane UI for editing model classes,
 * with an automatically generated search panel, tabular results
 * and edit forms.
 * Relies on data such as {@link DataObject::$db} and {@DataObject::getCMSFields()}
 * to scaffold interfaces "out of the box", while at the same time providing
 * flexibility to customize the default output.
 * 
 * Add a route (note - this doc is not currently in sync with the code, need to update)
 * <code>
 * Director::addRules(50, array('admin/mymodel/$Class/$Action/$ID' => 'MyModelAdmin'));
 * </code>
 *
 * @todo saving logic (should mostly use Form->saveInto() and iterate over relations)
 * @todo ajax form loading and saving
 * @todo ajax result display
 * @todo relation formfield scaffolding (one tab per relation) - relations don't have DBField sublclasses, we do
 * 	we define the scaffold defaults. can be ComplexTableField instances for a start. 
 * @todo has_many/many_many relation autocomplete field (HasManyComplexTableField doesn't work well with larger datasets)
 * 
 * Long term TODOs:
 * @todo Hook into RESTful interface on DataObjects (yet to be developed)
 * @todo Permission control via datamodel and Form class
 * 
 * @uses SearchContext
 * 
 * @package cms
 * @subpackage core
 */
abstract class ModelAdmin extends LeftAndMain {

	static $url_rule = '/$ModelClass/$Action';	
	
	/**
	 * List of all managed {@link DataObject}s in this interface.
	 *
	 * Simple notation with class names only:
	 * <code>
	 * array('MyObjectClass','MyOtherObjectClass')
	 * </code>
	 * 
	 * Extended notation with options (e.g. custom titles):
	 * <code>
	 * array(
	 *   'MyObjectClass' => array('title' => "Custom title")
	 * )
	 * </code>
	 * 
	 * Available options:
	 * - 'title': Set custom titles for the tabs or dropdown names
	 *
	 * @var array|string
	 */
	public static $managed_models = null;
	
	public static $allowed_actions = array(
		'ImportForm',
		'SearchForm',
	);
	
	public static $url_handlers = array(
		'$ModelClass/$Action' => 'handleAction'
	);

	/**
	 * @var String
	 */
	protected $modelClass;
	
	/**
	 * Change this variable if you don't want the Import from CSV form to appear. 
	 * This variable can be a boolean or an array.
	 * If array, you can list className you want the form to appear on. i.e. array('myClassOne','myClasstwo') 
	 */
	public $showImportForm = true;
		
	/**
	 * List of all {@link DataObject}s which can be imported through
	 * a subclass of {@link BulkLoader} (mostly CSV data).
	 * By default {@link CsvBulkLoader} is used, assuming a standard mapping
	 * of column names to {@link DataObject} properties/relations.
	 * 
	 * e.g. "BlogEntry" => "BlogEntryCsvBulkLoader"
	 *
	 * @var array
	 */
	public static $model_importers = null;
	
	/**
	 * Amount of results showing on a single page.
	 *
	 * @var int
	 */
	public static $page_length = 30;
		
	/**
	 * Initialize the model admin interface. Sets up embedded jquery libraries and requisite plugins.
	 * 
	 * @todo remove reliance on urlParams
	 */
	public function init() {
		parent::init();

		$models = $this->getManagedModels();
		$this->modelClass = (isset($this->urlParams['ModelClass'])) ? $this->urlParams['ModelClass'] : $models[0];

		// security check for valid models
		if(!in_array($this->modelClass, $models)) {
			user_error('ModelAdmin::init(): Invalid Model class', E_USER_ERROR);
		}
		
		Requirements::javascript(SAPPHIRE_ADMIN_DIR . '/javascript/ModelAdmin.js');
	}

	function getEditForm($id = null, $fields = null) {
		$list = $this->getList();
		$exportButton = new GridFieldExportButton();
		$exportButton->setExportColumns($this->getExportFields());
		$listField = GridField::create(
			$this->modelClass,
			false,
			$list,
			$fieldConfig = GridFieldConfig_RecordEditor::create($this->stat('page_length'))
				->addComponent($exportButton)
				->removeComponentsByType('GridFieldFilterHeader')
		);

		// Validation
		if(singleton($this->modelClass)->hasMethod('getCMSValidator')) {
			$detailValidator = singleton($this->modelClass)->getCMSValidator();
			$listField->getConfig()->getComponentByType('GridFieldDetailForm')->setValidator($detailValidator);
		}

		$form = new Form(
			$this,
			'EditForm',
			new FieldList($listField),
			new FieldList()
		);
		$form->addExtraClass('cms-edit-form cms-panel-padded center');
		$form->setTemplate($this->getTemplatesWithSuffix('_EditForm'));
		$form->setFormAction(Controller::join_links($this->Link($this->modelClass), 'EditForm'));

		$this->extend('updateEditForm', $form);
		
		return $form;
	}

	/**
	 * Define which fields are used in the {@link getEditForm} GridField export.
	 * By default, it uses the summary fields from the model definition.
	 *
	 * @return array
	 */
	public function getExportFields() {
		return singleton($this->modelClass)->summaryFields();
	}

	/**
	 * @return SearchContext
	 */
	public function getSearchContext() {
		$context = singleton($this->modelClass)->getDefaultSearchContext();

		// Namespace fields, for easier detection if a search is present
		foreach($context->getFields() as $field) $field->setName(sprintf('q[%s]', $field->getName()));
		foreach($context->getFilters() as $filter) $filter->setFullName(sprintf('q[%s]', $filter->getFullName()));

		$this->extend('updateSearchContext', $context);

		return $context;
	}

	/**
	 * @return Form
	 */
	public function SearchForm() {
		$context = $this->getSearchContext();
		$form = new Form($this, "SearchForm",
			$context->getSearchFields(),
			new FieldList(
<<<<<<< HEAD
				ResetFormAction::create('clearsearch', _t('ModelAdmin.CLEAR_SEARCH','Clear Search'))
					->setUseButtonTag(true)->addExtraClass('ss-ui-action-minor'),
				FormAction::create('search', _t('MemberTableField.SEARCH', 'Search'))
				->setUseButtonTag(true)
=======
				Object::create('FormAction', 'search', _t('MemberTableField.APPLY FILTER', 'Apply Filter'))
				->setUseButtonTag(true)->addExtraClass('ss-ui-action-constructive'),
				Object::create('ResetFormAction','clearsearch', _t('ModelAdmin.RESET','Reset'))
					->setUseButtonTag(true)
>>>>>>> 98399f77
			),
			new RequiredFields()
		);
		$form->setFormMethod('get');
		$form->setFormAction($this->Link($this->modelClass));
		$form->addExtraClass('cms-search-form');
		$form->disableSecurityToken();
		$form->loadDataFrom($this->request->getVars());

		$this->extend('updateSearchForm', $form);

		return $form;
	}
	
	public function getList() {
		$context = $this->getSearchContext();
		$params = $this->request->requestVar('q');
		$list = $context->getResults($params);

		$this->extend('updateList', $list);

		return $list;
	}

	
	/**
	 * Returns managed models' create, search, and import forms
	 * @uses SearchContext
	 * @uses SearchFilter
	 * @return SS_List of forms 
	 */
	protected function getManagedModelTabs() {
		$models = $this->getManagedModels();
		$forms  = new ArrayList();
		
		foreach($models as $class => $options) { 
			if(is_numeric($class)) $class = $options;
			$forms->push(new ArrayData(array (
				'Title'     => (is_array($options) && isset($options['title'])) ? $options['title'] : singleton($class)->i18n_singular_name(),
				'ClassName' => $class,
				'Link' => $this->Link($class),
				'LinkOrCurrent' => ($class == $this->modelClass) ? 'current' : 'link'
			)));
		}
		
		return $forms;
	}
	
	/**
	 * @return array
	 */
	function getManagedModels() {
		$models = $this->stat('managed_models');
		if(is_string($models)) {
			$models = array($models);
		}
		if(!count($models)) {
			user_error(
				'ModelAdmin::getManagedModels(): 
				You need to specify at least one DataObject subclass in public static $managed_models.
				Make sure that this property is defined, and that its visibility is set to "public"', 
				E_USER_ERROR
			);
		}
		
		return $models;
	}
	
	/**
	 * Returns all importers defined in {@link self::$model_importers}.
	 * If none are defined, we fall back to {@link self::managed_models}
	 * with a default {@link CsvBulkLoader} class. In this case the column names of the first row
	 * in the CSV file are assumed to have direct mappings to properties on the object.
	 *
	 * @return array Map of model class names to importer instances
	 */
	 function getModelImporters() {
		$importerClasses = $this->stat('model_importers');

		// fallback to all defined models if not explicitly defined
		if(is_null($importerClasses)) {
			$models = $this->getManagedModels();
			foreach($models as $modelName => $options) {
				if(is_numeric($modelName)) $modelName = $options;
				$importerClasses[$modelName] = 'CsvBulkLoader';
			}
		}

		$importers = array();
		foreach($importerClasses as $modelClass => $importerClass) {
			$importers[$modelClass] = new $importerClass($modelClass);
		}
		
		return $importers;
	}

	/**
	 * Generate a CSV import form for a single {@link DataObject} subclass.
	 *
	 * @return Form
	 */
	public function ImportForm() {
		$modelName = $this->modelClass;
		// check if a import form should be generated
		if(!$this->showImportForm || (is_array($this->showImportForm) && !in_array($modelName,$this->showImportForm))) {
			return false;
		}

		$importers = $this->getModelImporters();
		if(!$importers || !isset($importers[$modelName])) return false;
		
		if(!singleton($modelName)->canCreate(Member::currentUser())) return false;

		$fields = new FieldList(
			new HiddenField('ClassName', _t('ModelAdmin.CLASSTYPE'), $modelName),
			new FileField('_CsvFile', false)
		);
		
		// get HTML specification for each import (column names etc.)
		$importerClass = $importers[$modelName];
		$importer = new $importerClass($modelName);
		$spec = $importer->getImportSpec();
		$specFields = new ArrayList();
		foreach($spec['fields'] as $name => $desc) {
			$specFields->push(new ArrayData(array('Name' => $name, 'Description' => $desc)));
		}
		$specRelations = new ArrayList();
		foreach($spec['relations'] as $name => $desc) {
			$specRelations->push(new ArrayData(array('Name' => $name, 'Description' => $desc)));
		}
		$specHTML = $this->customise(array(
			'ModelName' => Convert::raw2att($modelName),
			'Fields' => $specFields,
			'Relations' => $specRelations, 
		))->renderWith('ModelAdmin_ImportSpec');
		
		$fields->push(new LiteralField("SpecFor{$modelName}", $specHTML));
		$fields->push(new CheckboxField('EmptyBeforeImport', 'Clear Database before import', false)); 
		
		$actions = new FieldList(
			new FormAction('import', _t('ModelAdmin.IMPORT', 'Import from CSV'))
		);
		
		$form = new Form(
			$this,
			"ImportForm",
			$fields,
			$actions
		);
		$form->setFormAction(Controller::join_links($this->Link($this->modelClass), 'ImportForm'));

		$this->extend('updateImportForm', $form);

		return $form;
	}
	
	/**
	 * Imports the submitted CSV file based on specifications given in
	 * {@link self::model_importers}.
	 * Redirects back with a success/failure message.
	 * 
	 * @todo Figure out ajax submission of files via jQuery.form plugin
	 *
	 * @param array $data
	 * @param Form $form
	 * @param SS_HTTPRequest $request
	 */
	function import($data, $form, $request) {
		if(!$this->showImportForm || (is_array($this->showImportForm) && !in_array($this->modelClass,$this->showImportForm))) {
			return false;
		}

		$importers = $this->getModelImporters();
		$loader = $importers[$this->modelClass];

		// File wasn't properly uploaded, show a reminder to the user
		if(
			empty($_FILES['_CsvFile']['tmp_name']) ||
			file_get_contents($_FILES['_CsvFile']['tmp_name']) == ''
		) {
			$form->sessionMessage(_t('ModelAdmin.NOCSVFILE', 'Please browse for a CSV file to import'), 'good');
			$this->redirectBack();
			return false;
		}

		if (!empty($data['EmptyBeforeImport']) && $data['EmptyBeforeImport']) { //clear database before import
			$loader->deleteExistingRecords = true;
		}
		$results = $loader->load($_FILES['_CsvFile']['tmp_name']);

		$message = '';
		if($results->CreatedCount()) $message .= sprintf(
			_t('ModelAdmin.IMPORTEDRECORDS', "Imported %s records."),
			$results->CreatedCount()
		);
		if($results->UpdatedCount()) $message .= sprintf(
			_t('ModelAdmin.UPDATEDRECORDS', "Updated %s records."),
			$results->UpdatedCount()
		);
		if($results->DeletedCount()) $message .= sprintf(
			_t('ModelAdmin.DELETEDRECORDS', "Deleted %s records."),
			$results->DeletedCount()
		);
		if(!$results->CreatedCount() && !$results->UpdatedCount()) $message .= _t('ModelAdmin.NOIMPORT', "Nothing to import");

		$form->sessionMessage($message, 'good');
		$this->redirectBack();
	}

	/**
	 * @return ArrayList
	 */
	public function Breadcrumbs($unlinked = false) {
		$items = parent::Breadcrumbs($unlinked);

		// Show the class name rather than ModelAdmin title as root node
		$models = $this->getManagedModels();
		$modelSpec = ArrayLib::is_associative($models) ? $models[$this->modelClass] : null;
		if(is_array($modelSpec) && isset($modelSpec['title'])) {
			$items[0]->Title = $modelSpec['title'];
		} else {
			$items[0]->Title = singleton($this->modelClass)->i18n_singular_name();
		}
		
		return $items;
	}

	/**
	 * overwrite the static page_length of the admin panel, 
	 * should be called in the project _config file.
	 */
	static function set_page_length($length){
		self::$page_length = $length;
	}
	
	/**
	 * Return the static page_length of the admin, default as 30
	 */
	static function get_page_length(){
		return self::$page_length;
	} 
	
}<|MERGE_RESOLUTION|>--- conflicted
+++ resolved
@@ -180,17 +180,10 @@
 		$form = new Form($this, "SearchForm",
 			$context->getSearchFields(),
 			new FieldList(
-<<<<<<< HEAD
-				ResetFormAction::create('clearsearch', _t('ModelAdmin.CLEAR_SEARCH','Clear Search'))
-					->setUseButtonTag(true)->addExtraClass('ss-ui-action-minor'),
-				FormAction::create('search', _t('MemberTableField.SEARCH', 'Search'))
-				->setUseButtonTag(true)
-=======
 				Object::create('FormAction', 'search', _t('MemberTableField.APPLY FILTER', 'Apply Filter'))
 				->setUseButtonTag(true)->addExtraClass('ss-ui-action-constructive'),
 				Object::create('ResetFormAction','clearsearch', _t('ModelAdmin.RESET','Reset'))
 					->setUseButtonTag(true)
->>>>>>> 98399f77
 			),
 			new RequiredFields()
 		);
