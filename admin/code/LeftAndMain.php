<?php

namespace SilverStripe\Admin;

use SilverStripe\CMS\Controllers\CMSPageEditController;
use SilverStripe\CMS\Controllers\CMSPagesController;
use SilverStripe\CMS\Model\SiteTree;
use SilverStripe\CMS\Model\VirtualPage;
use SilverStripe\CMS\Controllers\SilverStripeNavigator;
use SilverStripe\Control\ContentNegotiator;
use SilverStripe\Control\Director;
use SilverStripe\Control\HTTPResponse;
use SilverStripe\Control\Session;
use SilverStripe\Control\HTTPRequest;
use SilverStripe\Control\HTTPResponse_Exception;
use SilverStripe\Control\Controller;
use SilverStripe\Control\PjaxResponseNegotiator;
use SilverStripe\Core\Convert;
use SilverStripe\Core\Config\Config;
use SilverStripe\Core\Cache;
use SilverStripe\Core\ClassInfo;
use SilverStripe\Core\Injector\Injector;
use SilverStripe\Dev\Deprecation;
use SilverStripe\Forms\Form;
use SilverStripe\Forms\HiddenField;
use SilverStripe\Forms\LiteralField;
use SilverStripe\Forms\FormAction;
use SilverStripe\Forms\FieldList;
use SilverStripe\Forms\DropdownField;
use SilverStripe\Forms\PrintableTransformation;
use SilverStripe\Forms\HTMLEditor\HTMLEditorConfig;
use SilverStripe\Forms\HTMLEditor\HTMLEditorField_Toolbar;
use SilverStripe\Forms\Schema\FormSchema;
use SilverStripe\i18n\i18n;
use SilverStripe\ORM\FieldType\DBHTMLText;
use SilverStripe\ORM\Hierarchy\Hierarchy;
use SilverStripe\ORM\SS_List;
use SilverStripe\ORM\ValidationResult;
use SilverStripe\ORM\Versioning\Versioned;
use SilverStripe\ORM\DataModel;
use SilverStripe\ORM\ValidationException;
use SilverStripe\ORM\ArrayList;
use SilverStripe\ORM\FieldType\DBField;
use SilverStripe\ORM\DataObject;
use SilverStripe\ORM\DB;
use SilverStripe\Security\SecurityToken;
use SilverStripe\Security\Member;
use SilverStripe\Security\Permission;
use SilverStripe\Security\Security;
use SilverStripe\Security\PermissionProvider;
use SilverStripe\View\SSViewer;
use SilverStripe\View\Requirements;
use SilverStripe\View\ArrayData;
use ReflectionClass;
use InvalidArgumentException;

use SilverStripe\SiteConfig\SiteConfig;

/**
 * LeftAndMain is the parent class of all the two-pane views in the CMS.
 * If you are wanting to add more areas to the CMS, you can do it by subclassing LeftAndMain.
 *
 * This is essentially an abstract class which should be subclassed.
 * See {@link CMSMain} for a good example.
 */
<<<<<<< HEAD
class LeftAndMain extends Controller implements PermissionProvider
{

    /**
     * Form schema header identifier
     */
    const SCHEMA_HEADER = 'X-Formschema-Request';

    /**
     * Enable front-end debugging (increases verbosity) in dev mode.
     * Will be ignored in live environments.
     *
     * @var bool
     */
    private static $client_debugging = true;

    /**
     * The current url segment attached to the LeftAndMain instance
     *
     * @config
     * @var string
     */
    private static $url_segment;

    /**
     * @config
     * @var string Used by {@link AdminRootController} to augment Director route rules for sub-classes of LeftAndMain
     */
    private static $url_rule = '/$Action/$ID/$OtherID';

    /**
     * @config
     * @var string
     */
    private static $menu_title;

    /**
     * @config
     * @var string
     */
    private static $menu_icon;

    /**
     * @config
     * @var int
     */
    private static $menu_priority = 0;

    /**
     * @config
     * @var int
     */
    private static $url_priority = 50;

    /**
     * A subclass of {@link DataObject}.
     *
     * Determines what is managed in this interface, through
     * {@link getEditForm()} and other logic.
     *
     * @config
     * @var string
     */
    private static $tree_class = null;

    /**
     * The url used for the link in the Help tab in the backend
     *
     * @config
     * @var string
     */
    private static $help_link = '//userhelp.silverstripe.org/framework/en/3.3';

    /**
     * @var array
     */
    private static $allowed_actions = [
        'index',
        'save',
        'savetreenode',
        'getsubtree',
        'updatetreenodes',
        'printable',
        'show',
        'EditorToolbar',
        'EditForm',
        'AddForm',
        'batchactions',
        'BatchActionsForm',
        'schema',
    ];

    private static $url_handlers = [
        'GET schema/$FormName/$ItemID/$OtherItemID' => 'schema'
    ];

    private static $dependencies = [
        'FormSchema' => '%$FormSchema'
    ];

    /**
     * Current form schema helper
     *
     * @var FormSchema
     */
    protected $schema = null;

    /**
     * Assign themes to use for cms
     *
     * @config
     * @var array
     */
    private static $admin_themes = [
        'silverstripe/framework:/admin/themes/cms-forms',
        SSViewer::DEFAULT_THEME,
    ];

    /**
     * Codes which are required from the current user to view this controller.
     * If multiple codes are provided, all of them are required.
     * All CMS controllers require "CMS_ACCESS_LeftAndMain" as a baseline check,
     * and fall back to "CMS_ACCESS_<class>" if no permissions are defined here.
     * See {@link canView()} for more details on permission checks.
     *
     * @config
     * @var array
     */
    private static $required_permission_codes;

    /**
     * @config
     * @var String Namespace for session info, e.g. current record.
     * Defaults to the current class name, but can be amended to share a namespace in case
     * controllers are logically bundled together, and mainly separated
     * to achieve more flexible templating.
     */
    private static $session_namespace;

    /**
     * Register additional requirements through the {@link Requirements} class.
     * Used mainly to work around the missing "lazy loading" functionality
     * for getting css/javascript required after an ajax-call (e.g. loading the editform).
     *
     * YAML configuration example:
     * <code>
     * LeftAndMain:
     *   extra_requirements_javascript:
     *     - mysite/javascript/myscript.js
     * </code>
     *
     * @config
     * @var array
     */
    private static $extra_requirements_javascript = array();

    /**
     * YAML configuration example:
     * <code>
     * LeftAndMain:
     *   extra_requirements_css:
     *     - mysite/css/mystyle.css:
    *          media: screen
     * </code>
     *
     * @config
     * @var array See {@link extra_requirements_javascript}
     */
    private static $extra_requirements_css = array();

    /**
     * @config
     * @var array See {@link extra_requirements_javascript}
     */
    private static $extra_requirements_themedCss = array();

    /**
     * If true, call a keepalive ping every 5 minutes from the CMS interface,
     * to ensure that the session never dies.
     *
     * @config
     * @var boolean
     */
    private static $session_keepalive_ping = true;

    /**
     * Value of X-Frame-Options header
     *
     * @config
     * @var string
     */
    private static $frame_options = 'SAMEORIGIN';

    /**
     * @var PjaxResponseNegotiator
     */
    protected $responseNegotiator;

    /**
     * Gets the combined configuration of all LeafAndMain subclasses required by the client app.
     *
     * @return array
     *
     * WARNING: Experimental API
     */
    public function getCombinedClientConfig()
    {
        $combinedClientConfig = ['sections' => []];
        $cmsClassNames = CMSMenu::get_cms_classes('SilverStripe\\Admin\\LeftAndMain', true, CMSMenu::URL_PRIORITY);

        foreach ($cmsClassNames as $className) {
            $combinedClientConfig['sections'][$className] =  Injector::inst()->get($className)->getClientConfig();
        }

        // Pass in base url (absolute and relative)
        $combinedClientConfig['baseUrl'] = Director::baseURL();
        $combinedClientConfig['absoluteBaseUrl'] = Director::absoluteBaseURL();
        $combinedClientConfig['adminUrl'] = AdminRootController::admin_url();

        // Get "global" CSRF token for use in JavaScript
        $token = SecurityToken::inst();
        $combinedClientConfig[$token->getName()] = $token->getValue();

        // Set env
        $combinedClientConfig['environment'] = Director::get_environment_type();
        $combinedClientConfig['debugging'] = $this->config()->client_debugging;

        return Convert::raw2json($combinedClientConfig);
    }

    /**
     * Returns configuration required by the client app.
     *
     * @return array
     *
     * WARNING: Experimental API
     */
    public function getClientConfig()
    {
        return [
            // Trim leading/trailing slash to make it easier to concatenate URL
            // and use in routing definitions.
            'url' => trim($this->Link(), '/'),
        ];
    }

    /**
     * Get form schema helper
     *
     * @return FormSchema
     */
    public function getFormSchema()
    {
        return $this->schema;
    }

    /**
     * Set form schema helper for this controller
     *
     * @param FormSchema $schema
     * @return $this
     */
    public function setFormSchema(FormSchema $schema)
    {
        $this->schema = $schema;
        return $this;
    }

    /**
     * Gets a JSON schema representing the current edit form.
     *
     * WARNING: Experimental API.
     *
     * @param HTTPRequest $request
     * @return HTTPResponse
     */
    public function schema($request)
    {
        $formName = $request->param('FormName');
        $itemID = $request->param('ItemID');

        if (!$formName) {
            return (new HTTPResponse('Missing request params', 400));
        }
    
        $formMethod = "get{$formName}";
        if (!$this->hasMethod($formMethod)) {
            return (new HTTPResponse('Form not found', 404));
        }

        if (!$this->hasAction($formName)) {
            return (new HTTPResponse('Form not accessible', 401));
        }
    
        if ($itemID) {
            $form = $this->{$formMethod}($itemID);
        } else {
            $form = $this->{$formMethod}();
        }
        $schemaID = $request->getURL();
        return $this->getSchemaResponse($schemaID, $form);
    }

    /**
     * Check if the current request has a X-Formschema-Request header set.
     * Used by conditional logic that responds to validation results
     *
     * @return bool
     */
    protected function getSchemaRequested()
    {
        $parts = $this->getRequest()->getHeader(static::SCHEMA_HEADER);
        return !empty($parts);
    }

    /**
     * Generate schema for the given form based on the X-Formschema-Request header value
     *
     * @param string $schemaID ID for this schema. Required.
     * @param Form $form Required for 'state' or 'schema' response
     * @param ValidationResult $errors Required for 'error' response
     * @param array $extraData Any extra data to be merged with the schema response
     * @return HTTPResponse
     */
    protected function getSchemaResponse($schemaID, $form = null, ValidationResult $errors = null, $extraData = [])
    {
        $parts = $this->getRequest()->getHeader(static::SCHEMA_HEADER);
        $data = $this
            ->getFormSchema()
            ->getMultipartSchema($parts, $schemaID, $form, $errors);

        if ($extraData) {
            $data = array_merge($data, $extraData);
        }

        $response = new HTTPResponse(Convert::raw2json($data));
        $response->addHeader('Content-Type', 'application/json');
        return $response;
    }

    /**
     * Get link to schema url for a given form
     *
     * @param Form $form
     * @return string
     */
    protected function getSchemaLinkForForm(Form $form)
    {
        $parts = [$this->Link('schema'), $form->getName()];
        if (($record = $form->getRecord()) && $record->isInDB()) {
            $parts[] = $record->ID;
        } elseif (($data = $form->getData()) && !empty($data['ID'])) {
            $parts[] = $data['ID'];
        }
        return Controller::join_links($parts);
    }

    /**
     * @param Member $member
     * @return boolean
     */
    public function canView($member = null)
    {
        if (!$member && $member !== false) {
            $member = Member::currentUser();
        }

        // cms menus only for logged-in members
        if (!$member) {
            return false;
        }

        // alternative extended checks
        if ($this->hasMethod('alternateAccessCheck')) {
            $alternateAllowed = $this->alternateAccessCheck();
            if ($alternateAllowed === false) {
                return false;
            }
        }

        // Check for "CMS admin" permission
        if (Permission::checkMember($member, "CMS_ACCESS_LeftAndMain")) {
            return true;
        }

        // Check for LeftAndMain sub-class permissions
        $codes = $this->getRequiredPermissions();
        if ($codes === false) { // allow explicit FALSE to disable subclass check
            return true;
        }
        foreach ((array)$codes as $code) {
            if (!Permission::checkMember($member, $code)) {
                return false;
            }
        }

        return true;
    }

    /**
     * Get list of required permissions
     *
     * @return array|string|bool Code, array of codes, or false if no permission required
     */
    public static function getRequiredPermissions()
    {
        $class = get_called_class();
        $code = Config::inst()->get($class, 'required_permission_codes', Config::FIRST_SET);
        if ($code === false) {
            return false;
        }
        if ($code) {
            return $code;
        }
        return "CMS_ACCESS_" . $class;
    }

    /**
     * @uses LeftAndMainExtension->init()
     * @uses LeftAndMainExtension->accessedCMS()
     * @uses CMSMenu
     */
    protected function init()
    {
        parent::init();

        SSViewer::config()->update('rewrite_hash_links', false);
        ContentNegotiator::config()->update('enabled', false);

        // set language
        $member = Member::currentUser();
        if (!empty($member->Locale)) {
            i18n::set_locale($member->Locale);
        }
        if (!empty($member->DateFormat)) {
            i18n::config()->date_format = $member->DateFormat;
        }
        if (!empty($member->TimeFormat)) {
            i18n::config()->time_format = $member->TimeFormat;
        }

        // can't be done in cms/_config.php as locale is not set yet
        CMSMenu::add_link(
            'Help',
            _t('LeftAndMain.HELP', 'Help', 'Menu title'),
            $this->config()->help_link,
            -2,
            array(
                'target' => '_blank'
            ),
            'font-icon-help-circled'
        );

        // Allow customisation of the access check by a extension
        // Also all the canView() check to execute Controller::redirect()
        if (!$this->canView() && !$this->getResponse()->isFinished()) {
            // When access /admin/, we should try a redirect to another part of the admin rather than be locked out
            $menu = $this->MainMenu();
            foreach ($menu as $candidate) {
                if ($candidate->Link &&
                    $candidate->Link != $this->Link()
                    && $candidate->MenuItem->controller
                    && singleton($candidate->MenuItem->controller)->canView()
                ) {
                    $this->redirect($candidate->Link);
                    return;
                }
            }

            if (Member::currentUser()) {
                Session::set("BackURL", null);
            }

            // if no alternate menu items have matched, return a permission error
            $messageSet = array(
                'default' => _t(
                    'LeftAndMain.PERMDEFAULT',
                    "You must be logged in to access the administration area; please enter your credentials below."
                ),
                'alreadyLoggedIn' => _t(
                    'LeftAndMain.PERMALREADY',
                    "I'm sorry, but you can't access that part of the CMS.  If you want to log in as someone else, do"
                    . " so below."
                ),
                'logInAgain' => _t(
                    'LeftAndMain.PERMAGAIN',
                    "You have been logged out of the CMS.  If you would like to log in again, enter a username and"
                    . " password below."
                ),
            );

            Security::permissionFailure($this, $messageSet);
            return;
        }

        // Don't continue if there's already been a redirection request.
        if ($this->redirectedTo()) {
            return;
        }

        // Audit logging hook
        if (empty($_REQUEST['executeForm']) && !$this->getRequest()->isAjax()) {
            $this->extend('accessedCMS');
        }

        // Set the members html editor config
        if (Member::currentUser()) {
            HTMLEditorConfig::set_active_identifier(Member::currentUser()->getHtmlEditorConfigForCMS());
        }

        // Set default values in the config if missing.  These things can't be defined in the config
        // file because insufficient information exists when that is being processed
        $htmlEditorConfig = HTMLEditorConfig::get_active();
        $htmlEditorConfig->setOption('language', i18n::get_tinymce_lang());

        Requirements::customScript("
			window.ss = window.ss || {};
			window.ss.config = " . $this->getCombinedClientConfig() . ";
		");

        Requirements::javascript(FRAMEWORK_ADMIN_DIR . '/client/dist/js/vendor.js');
        Requirements::javascript(FRAMEWORK_ADMIN_DIR . '/client/dist/js/bundle.js');
        Requirements::css(ltrim(FRAMEWORK_ADMIN_DIR . '/client/dist/styles/bundle.css', '/'));

        Requirements::add_i18n_javascript(ltrim(FRAMEWORK_DIR . '/client/lang', '/'), false, true);
        Requirements::add_i18n_javascript(FRAMEWORK_ADMIN_DIR . '/client/lang', false, true);

        if ($this->config()->session_keepalive_ping) {
            Requirements::javascript(FRAMEWORK_ADMIN_DIR . '/client/dist/js/LeftAndMain.Ping.js');
        }

        if (Director::isDev()) {
            // TODO Confuses jQuery.ondemand through document.write()
            Requirements::javascript(ADMIN_THIRDPARTY_DIR . '/jquery-entwine/src/jquery.entwine.inspector.js');
            Requirements::javascript(FRAMEWORK_ADMIN_DIR . '/client/dist/js/leaktools.js');
        }

        // Custom requirements
        $extraJs = $this->stat('extra_requirements_javascript');

        if ($extraJs) {
            foreach ($extraJs as $file => $config) {
                if (is_numeric($file)) {
                    $file = $config;
                }

                Requirements::javascript($file);
            }
        }

        $extraCss = $this->stat('extra_requirements_css');

        if ($extraCss) {
            foreach ($extraCss as $file => $config) {
                if (is_numeric($file)) {
                    $file = $config;
                    $config = array();
                }

                Requirements::css($file, isset($config['media']) ? $config['media'] : null);
            }
        }

        $extraThemedCss = $this->stat('extra_requirements_themedCss');

        if ($extraThemedCss) {
            foreach ($extraThemedCss as $file => $config) {
                if (is_numeric($file)) {
                    $file = $config;
                    $config = array();
                }

                Requirements::themedCSS($file, isset($config['media']) ? $config['media'] : null);
            }
        }

        $dummy = null;
        $this->extend('init', $dummy);

        // Assign default cms theme and replace user-specified themes
        SSViewer::set_themes($this->config()->admin_themes);

        //set the reading mode for the admin to stage
        Versioned::set_stage(Versioned::DRAFT);
    }

    public function handleRequest(HTTPRequest $request, DataModel $model = null)
    {
        try {
            $response = parent::handleRequest($request, $model);
        } catch (ValidationException $e) {
            // Nicer presentation of model-level validation errors
            $msgs = _t('LeftAndMain.ValidationError', 'Validation error') . ': '
                . $e->getMessage();
            $e = new HTTPResponse_Exception($msgs, 403);
            $errorResponse = $e->getResponse();
            $errorResponse->addHeader('Content-Type', 'text/plain');
            $errorResponse->addHeader('X-Status', rawurlencode($msgs));
            $e->setResponse($errorResponse);
            throw $e;
        }

        $title = $this->Title();
        if (!$response->getHeader('X-Controller')) {
            $response->addHeader('X-Controller', $this->class);
        }
        if (!$response->getHeader('X-Title')) {
            $response->addHeader('X-Title', urlencode($title));
        }

        // Prevent clickjacking, see https://developer.mozilla.org/en-US/docs/HTTP/X-Frame-Options
        $originalResponse = $this->getResponse();
        $originalResponse->addHeader('X-Frame-Options', $this->config()->frame_options);
        $originalResponse->addHeader('Vary', 'X-Requested-With');

        return $response;
    }

    /**
     * Overloaded redirection logic to trigger a fake redirect on ajax requests.
     * While this violates HTTP principles, its the only way to work around the
     * fact that browsers handle HTTP redirects opaquely, no intervention via JS is possible.
     * In isolation, that's not a problem - but combined with history.pushState()
     * it means we would request the same redirection URL twice if we want to update the URL as well.
     * See LeftAndMain.js for the required jQuery ajaxComplete handlers.
     *
     * @param string $url
     * @param int $code
     * @return HTTPResponse|string
     */
    public function redirect($url, $code = 302)
    {
        if ($this->getRequest()->isAjax()) {
            $response = $this->getResponse();
            $response->addHeader('X-ControllerURL', $url);
            if ($this->getRequest()->getHeader('X-Pjax') && !$response->getHeader('X-Pjax')) {
                $response->addHeader('X-Pjax', $this->getRequest()->getHeader('X-Pjax'));
            }
            $newResponse = new LeftAndMain_HTTPResponse(
                $response->getBody(),
                $response->getStatusCode(),
                $response->getStatusDescription()
            );
            foreach ($response->getHeaders() as $k => $v) {
                $newResponse->addHeader($k, $v);
            }
            $newResponse->setIsFinished(true);
            $this->setResponse($newResponse);
            return ''; // Actual response will be re-requested by client
        } else {
            parent::redirect($url, $code);
        }
    }

    /**
     * @param HTTPRequest $request
     * @return HTTPResponse
     */
    public function index($request)
    {
        return $this->getResponseNegotiator()->respond($request);
    }

    /**
     * If this is set to true, the "switchView" context in the
     * template is shown, with links to the staging and publish site.
     *
     * @return boolean
     */
    public function ShowSwitchView()
    {
        return false;
    }


    //------------------------------------------------------------------------------------------//
    // Main controllers

    /**
     * You should implement a Link() function in your subclass of LeftAndMain,
     * to point to the URL of that particular controller.
     *
     * @param string $action
     * @return string
     */
    public function Link($action = null)
    {
        // Handle missing url_segments
        if ($this->config()->url_segment) {
            $segment = $this->config()->get('url_segment', Config::FIRST_SET);
        } else {
            $segment = $this->class;
        };

        $link = Controller::join_links(
            AdminRootController::admin_url(),
            $segment,
            '/', // trailing slash needed if $action is null!
            "$action"
        );
        $this->extend('updateLink', $link);
        return $link;
    }

    /**
     * @deprecated 5.0
     */
    public static function menu_title_for_class($class)
    {
        Deprecation::notice('5.0', 'Use menu_title() instead');
        return static::menu_title($class, false);
    }

    /**
     * Get menu title for this section (translated)
     *
     * @param string $class Optional class name if called on LeftAndMain directly
     * @param bool $localise Determine if menu title should be localised via i18n.
     * @return string Menu title for the given class
     */
    public static function menu_title($class = null, $localise = true)
    {
        if ($class && is_subclass_of($class, __CLASS__)) {
            // Respect oveloading of menu_title() in subclasses
            return $class::menu_title(null, $localise);
        }
        if (!$class) {
            $class = get_called_class();
        }

        // Get default class title
        $title = Config::inst()->get($class, 'menu_title', Config::FIRST_SET);
        if (!$title) {
            $title = preg_replace('/Admin$/', '', $class);
        }

        // Check localisation
        if (!$localise) {
            return $title;
        }
        return i18n::_t("{$class}.MENUTITLE", $title);
    }

    /**
     * Return styling for the menu icon, if a custom icon is set for this class
     *
     * Example: static $menu-icon = '/path/to/image/';
     * @param string $class
     * @return string
     */
    public static function menu_icon_for_class($class)
    {
        $icon = Config::inst()->get($class, 'menu_icon', Config::FIRST_SET);
        if (!empty($icon)) {
            $class = strtolower(Convert::raw2htmlname(str_replace('\\', '-', $class)));
            return ".icon.icon-16.icon-{$class} { background-image: url('{$icon}'); } ";
        }
        return '';
    }

    /**
     * Return the web font icon class name for this interface icon. Uses the
     * built in SilveStripe webfont. {@see menu_icon_for_class()} for providing
     * a background image.
     *
     * @param string $class.
     * @return string
     */
    public static function menu_icon_class_for_class($class)
    {
        return Config::inst()->get($class, 'menu_icon_class', Config::FIRST_SET);
    }

    /**
     * @param HTTPRequest $request
     * @return HTTPResponse
     * @throws HTTPResponse_Exception
     */
    public function show($request)
    {
        // TODO Necessary for TableListField URLs to work properly
        if ($request->param('ID')) {
            $this->setCurrentPageID($request->param('ID'));
        }
        return $this->getResponseNegotiator()->respond($request);
    }

    /**
     * Caution: Volatile API.
     *
     * @return PjaxResponseNegotiator
     */
    public function getResponseNegotiator()
    {
        if (!$this->responseNegotiator) {
            $controller = $this;
            $this->responseNegotiator = new PjaxResponseNegotiator(
                array(
                    'CurrentForm' => function () use (&$controller) {
                        return $controller->getEditForm()->forTemplate();
                    },
                    'Content' => function () use (&$controller) {
                        return $controller->renderWith($controller->getTemplatesWithSuffix('_Content'));
                    },
                    'Breadcrumbs' => function () use (&$controller) {
                        return $controller->renderWith([
                            'type' => 'Includes',
                            'SilverStripe\\Admin\\CMSBreadcrumbs'
                        ]);
                    },
                    'default' => function () use (&$controller) {
                        return $controller->renderWith($controller->getViewer('show'));
                    }
                ),
                $this->getResponse()
            );
        }
        return $this->responseNegotiator;
    }

    //------------------------------------------------------------------------------------------//
    // Main UI components

    /**
     * Returns the main menu of the CMS.  This is also used by init()
     * to work out which sections the user has access to.
     *
     * @param bool $cached
     * @return SS_List
     */
    public function MainMenu($cached = true)
    {
        if (!isset($this->_cache_MainMenu) || !$cached) {
            // Don't accidentally return a menu if you're not logged in - it's used to determine access.
            if (!Member::currentUser()) {
                return new ArrayList();
            }

            // Encode into DO set
            $menu = new ArrayList();
            $menuItems = CMSMenu::get_viewable_menu_items();

            // extra styling for custom menu-icons
            $menuIconStyling = '';

            if ($menuItems) {
                /** @var CMSMenuItem $menuItem */
                foreach ($menuItems as $code => $menuItem) {
                    // alternate permission checks (in addition to LeftAndMain->canView())
                    if (isset($menuItem->controller)
                        && $this->hasMethod('alternateMenuDisplayCheck')
                        && !$this->alternateMenuDisplayCheck($menuItem->controller)
                    ) {
                        continue;
                    }

                    $linkingmode = "link";

                    if ($menuItem->controller && get_class($this) == $menuItem->controller) {
                        $linkingmode = "current";
                    } elseif (strpos($this->Link(), $menuItem->url) !== false) {
                        if ($this->Link() == $menuItem->url) {
                            $linkingmode = "current";

                        // default menu is the one with a blank {@link url_segment}
                        } elseif (singleton($menuItem->controller)->stat('url_segment') == '') {
                            if ($this->Link() == AdminRootController::admin_url()) {
                                $linkingmode = "current";
                            }
                        } else {
                            $linkingmode = "current";
                        }
                    }

                    // already set in CMSMenu::populate_menu(), but from a static pre-controller
                    // context, so doesn't respect the current user locale in _t() calls - as a workaround,
                    // we simply call LeftAndMain::menu_title() again
                    // if we're dealing with a controller
                    if ($menuItem->controller) {
                        $title = LeftAndMain::menu_title($menuItem->controller);
                    } else {
                        $title = $menuItem->title;
                    }

                    // Provide styling for custom $menu-icon. Done here instead of in
                    // CMSMenu::populate_menu(), because the icon is part of
                    // the CMS right pane for the specified class as well...
                    $iconClass = false;

                    if ($menuItem->controller) {
                        $menuIcon = LeftAndMain::menu_icon_for_class($menuItem->controller);

                        if (!empty($menuIcon)) {
                            $menuIconStyling .= $menuIcon;
                        }

                        $iconClass = LeftAndMain::menu_icon_class_for_class($menuItem->controller);
                    } else {
                        $iconClass = $menuItem->iconClass;
                    }

                    $menu->push(new ArrayData(array(
                        "MenuItem" => $menuItem,
                        "AttributesHTML" => $menuItem->getAttributesHTML(),
                        "Title" => Convert::raw2xml($title),
                        "Code" => $code,
                        "Icon" => strtolower($code),
                        "IconClass" => $iconClass,
                        "Link" => $menuItem->url,
                        "LinkingMode" => $linkingmode
                    )));
                }
            }
            if ($menuIconStyling) {
                Requirements::customCSS($menuIconStyling);
            }

            $this->_cache_MainMenu = $menu;
        }

        return $this->_cache_MainMenu;
    }

    public function Menu()
    {
        return $this->renderWith($this->getTemplatesWithSuffix('_Menu'));
    }

    /**
     * @todo Wrap in CMSMenu instance accessor
     * @return ArrayData A single menu entry (see {@link MainMenu})
     */
    public function MenuCurrentItem()
    {
        $items = $this->MainMenu();
        return $items->find('LinkingMode', 'current');
    }

    /**
     * Return a list of appropriate templates for this class, with the given suffix using
     * {@link SSViewer::get_templates_by_class()}
     *
     * @param string $suffix
     * @return array
     */
    public function getTemplatesWithSuffix($suffix)
    {
        $templates = SSViewer::get_templates_by_class(get_class($this), $suffix, __CLASS__);
        return SSViewer::chooseTemplate($templates);
    }

    public function Content()
    {
        return $this->renderWith($this->getTemplatesWithSuffix('_Content'));
    }

    /**
     * Render $PreviewPanel content
     *
     * @return DBHTMLText
     */
    public function PreviewPanel()
    {
        $template = $this->getTemplatesWithSuffix('_PreviewPanel');
        // Only render sections with preview panel
        if ($template) {
            return $this->renderWith($template);
        }
    }

    public function getRecord($id)
    {
        $className = $this->stat('tree_class');
        if ($className && $id instanceof $className) {
            return $id;
        } elseif ($className && $id == 'root') {
            return singleton($className);
        } elseif ($className && is_numeric($id)) {
            return DataObject::get_by_id($className, $id);
        } else {
            return false;
        }
    }

    /**
     * @param bool $unlinked
     * @return ArrayList
     */
    public function Breadcrumbs($unlinked = false)
    {
        $items = new ArrayList(array(
            new ArrayData(array(
                'Title' => $this->menu_title(),
                'Link' => ($unlinked) ? false : $this->Link()
            ))
        ));
        $record = $this->currentPage();
        if ($record && $record->exists()) {
            if ($record->hasExtension(Hierarchy::class)) {
                $ancestors = $record->getAncestors();
                $ancestors = new ArrayList(array_reverse($ancestors->toArray()));
                $ancestors->push($record);
                foreach ($ancestors as $ancestor) {
                    $items->push(new ArrayData(array(
                        'Title' => ($ancestor->MenuTitle) ? $ancestor->MenuTitle : $ancestor->Title,
                        'Link' => ($unlinked) ? false : Controller::join_links($this->Link('show'), $ancestor->ID)
                    )));
                }
            } else {
                $items->push(new ArrayData(array(
                    'Title' => ($record->MenuTitle) ? $record->MenuTitle : $record->Title,
                    'Link' => ($unlinked) ? false : Controller::join_links($this->Link('show'), $record->ID)
                )));
            }
        }

        return $items;
    }

    /**
     * @return String HTML
     */
    public function SiteTreeAsUL()
    {
        $html = $this->getSiteTreeFor($this->stat('tree_class'));
        $this->extend('updateSiteTreeAsUL', $html);
        return $html;
    }

    /**
     * Gets the current search filter for this request, if available
     *
     * @throws InvalidArgumentException
     * @return LeftAndMain_SearchFilter
     */
    protected function getSearchFilter()
    {
        // Check for given FilterClass
        $params = $this->getRequest()->getVar('q');
        if (empty($params['FilterClass'])) {
            return null;
        }

        // Validate classname
        $filterClass = $params['FilterClass'];
        $filterInfo = new ReflectionClass($filterClass);
        if (!$filterInfo->implementsInterface('SilverStripe\\Admin\\LeftAndMain_SearchFilter')) {
            throw new InvalidArgumentException(sprintf('Invalid filter class passed: %s', $filterClass));
        }

        return Injector::inst()->createWithArgs($filterClass, array($params));
    }

    /**
     * Get a site tree HTML listing which displays the nodes under the given criteria.
     *
     * @param string $className The class of the root object
     * @param string $rootID The ID of the root object.  If this is null then a complete tree will be
     *  shown
     * @param string $childrenMethod The method to call to get the children of the tree. For example,
     *  Children, AllChildrenIncludingDeleted, or AllHistoricalChildren
     * @param string $numChildrenMethod
     * @param callable $filterFunction
     * @param int $nodeCountThreshold
     * @return string Nested unordered list with links to each page
     */
    public function getSiteTreeFor(
        $className,
        $rootID = null,
        $childrenMethod = null,
        $numChildrenMethod = null,
        $filterFunction = null,
        $nodeCountThreshold = 30
    ) {

        // Filter criteria
        $filter = $this->getSearchFilter();

        // Default childrenMethod and numChildrenMethod
        if (!$childrenMethod) {
            $childrenMethod = ($filter && $filter->getChildrenMethod())
            ? $filter->getChildrenMethod()
            : 'AllChildrenIncludingDeleted';
        }

        if (!$numChildrenMethod) {
            $numChildrenMethod = 'numChildren';
            if ($filter && $filter->getNumChildrenMethod()) {
                $numChildrenMethod = $filter->getNumChildrenMethod();
            }
        }
        if (!$filterFunction && $filter) {
            $filterFunction = function ($node) use ($filter) {
                return $filter->isPageIncluded($node);
            };
        }

        // Get the tree root
        $record = ($rootID) ? $this->getRecord($rootID) : null;
        $obj = $record ? $record : singleton($className);

        // Get the current page
        // NOTE: This *must* be fetched before markPartialTree() is called, as this
        // causes the Hierarchy::$marked cache to be flushed (@see CMSMain::getRecord)
        // which means that deleted pages stored in the marked tree would be removed
        $currentPage = $this->currentPage();

        // Mark the nodes of the tree to return
        if ($filterFunction) {
            $obj->setMarkingFilterFunction($filterFunction);
        }

        $obj->markPartialTree($nodeCountThreshold, $this, $childrenMethod, $numChildrenMethod);

        // Ensure current page is exposed
        if ($currentPage) {
            $obj->markToExpose($currentPage);
        }

        // NOTE: SiteTree/CMSMain coupling :-(
        if (class_exists('SilverStripe\\CMS\\Model\\SiteTree')) {
            SiteTree::prepopulate_permission_cache(
                'CanEditType',
                $obj->markedNodeIDs(),
                'SilverStripe\\CMS\\Model\\SiteTree::can_edit_multiple'
            );
        }

        // getChildrenAsUL is a flexible and complex way of traversing the tree
        $controller = $this;
        $recordController = ($this->stat('tree_class') == 'SilverStripe\\CMS\\Model\\SiteTree')
            ?  CMSPageEditController::singleton()
            : $this;
        $titleFn = function (&$child, $numChildrenMethod) use (&$controller, &$recordController, $filter) {
            $link = Controller::join_links($recordController->Link("show"), $child->ID);
            $node = LeftAndMain_TreeNode::create($child, $link, $controller->isCurrentPage($child), $numChildrenMethod, $filter);
            return $node->forTemplate();
        };

        // Limit the amount of nodes shown for performance reasons.
        // Skip the check if we're filtering the tree, since its not clear how many children will
        // match the filter criteria until they're queried (and matched up with previously marked nodes).
        $nodeThresholdLeaf = Config::inst()->get(Hierarchy::class, 'node_threshold_leaf');
        if ($nodeThresholdLeaf && !$filterFunction) {
            $nodeCountCallback = function ($parent, $numChildren) use (&$controller, $className, $nodeThresholdLeaf) {
                if ($className !== 'SilverStripe\\CMS\\Model\\SiteTree'
                    || !$parent->ID
                    || $numChildren <= $nodeThresholdLeaf
                ) {
                    return null;
                }
                    return sprintf(
                        '<ul><li class="readonly"><span class="item">'
                            . '%s (<a href="%s" class="cms-panel-link" data-pjax-target="Content">%s</a>)'
                            . '</span></li></ul>',
                        _t('LeftAndMain.TooManyPages', 'Too many pages'),
                        Controller::join_links(
                            $controller->LinkWithSearch($controller->Link()),
                            '?view=listview&ParentID=' . $parent->ID
                        ),
                        _t(
                            'LeftAndMain.ShowAsList',
                            'show as list',
                            'Show large amount of pages in list instead of tree view'
                        )
                    );
            };
        } else {
            $nodeCountCallback = null;
        }

        // If the amount of pages exceeds the node thresholds set, use the callback
        $html = null;
        if ($obj->ParentID && $nodeCountCallback) {
            $html = $nodeCountCallback($obj, $obj->$numChildrenMethod());
        }

        // Otherwise return the actual tree (which might still filter leaf thresholds on children)
        if (!$html) {
            $html = $obj->getChildrenAsUL(
                "",
                $titleFn,
                CMSPagesController::singleton(),
                true,
                $childrenMethod,
                $numChildrenMethod,
                $nodeCountThreshold,
                $nodeCountCallback
            );
        }

        // Wrap the root if needs be.
        if (!$rootID) {
            $rootLink = $this->Link('show') . '/root';

            // This lets us override the tree title with an extension
            if ($this->hasMethod('getCMSTreeTitle') && $customTreeTitle = $this->getCMSTreeTitle()) {
                $treeTitle = $customTreeTitle;
            } elseif (class_exists('SilverStripe\\SiteConfig\\SiteConfig')) {
                $siteConfig = SiteConfig::current_site_config();
                $treeTitle =  Convert::raw2xml($siteConfig->Title);
            } else {
                $treeTitle = '...';
            }

            $html = "<ul><li id=\"record-0\" data-id=\"0\" class=\"Root nodelete\"><strong>$treeTitle</strong>"
                . $html . "</li></ul>";
        }

        return $html;
    }

    /**
     * Get a subtree underneath the request param 'ID'.
     * If ID = 0, then get the whole tree.
     *
     * @param HTTPRequest $request
     * @return string
     */
    public function getsubtree($request)
    {
        $html = $this->getSiteTreeFor(
            $this->stat('tree_class'),
            $request->getVar('ID'),
            null,
            null,
            null,
            $request->getVar('minNodeCount')
        );

        // Trim off the outer tag
        $html = preg_replace('/^[\s\t\r\n]*<ul[^>]*>/', '', $html);
        $html = preg_replace('/<\/ul[^>]*>[\s\t\r\n]*$/', '', $html);

        return $html;
    }

    /**
     * Allows requesting a view update on specific tree nodes.
     * Similar to {@link getsubtree()}, but doesn't enforce loading
     * all children with the node. Useful to refresh views after
     * state modifications, e.g. saving a form.
     *
     * @param HTTPRequest $request
     * @return string JSON
     */
    public function updatetreenodes($request)
    {
        $data = array();
        $ids = explode(',', $request->getVar('ids'));
        foreach ($ids as $id) {
            if ($id === "") {
                continue; // $id may be a blank string, which is invalid and should be skipped over
            }

            $record = $this->getRecord($id);
            if (!$record) {
                continue; // In case a page is no longer available
            }
            $recordController = ($this->stat('tree_class') == 'SilverStripe\\CMS\\Model\\SiteTree')
                ? CMSPageEditController::singleton()
                : $this;

            // Find the next & previous nodes, for proper positioning (Sort isn't good enough - it's not a raw offset)
            // TODO: These methods should really be in hierarchy - for a start it assumes Sort exists
            $next = $prev = null;

            $className = $this->stat('tree_class');
            $next = DataObject::get($className)
                ->filter('ParentID', $record->ParentID)
                ->filter('Sort:GreaterThan', $record->Sort)
                ->first();

            if (!$next) {
                $prev = DataObject::get($className)
                    ->filter('ParentID', $record->ParentID)
                    ->filter('Sort:LessThan', $record->Sort)
                    ->reverse()
                    ->first();
            }

            $link = Controller::join_links($recordController->Link("show"), $record->ID);
            $html = LeftAndMain_TreeNode::create($record, $link, $this->isCurrentPage($record))
                ->forTemplate() . '</li>';

            $data[$id] = array(
                'html' => $html,
                'ParentID' => $record->ParentID,
                'NextID' => $next ? $next->ID : null,
                'PrevID' => $prev ? $prev->ID : null
            );
        }
        $this->getResponse()->addHeader('Content-Type', 'text/json');
        return Convert::raw2json($data);
    }

    /**
     * Save  handler
     *
     * @param array $data
     * @param Form $form
     * @return HTTPResponse
     */
    public function save($data, $form)
    {
        $request = $this->getRequest();
        $className = $this->stat('tree_class');

        // Existing or new record?
        $id = $data['ID'];
        if (is_numeric($id) && $id > 0) {
            $record = DataObject::get_by_id($className, $id);
            if ($record && !$record->canEdit()) {
                return Security::permissionFailure($this);
            }
            if (!$record || !$record->ID) {
                $this->httpError(404, "Bad record ID #" . (int)$id);
            }
        } else {
            if (!singleton($this->stat('tree_class'))->canCreate()) {
                return Security::permissionFailure($this);
            }
            $record = $this->getNewItem($id, false);
        }

        // save form data into record
        $form->saveInto($record, true);
        $record->write();
        $this->extend('onAfterSave', $record);
        $this->setCurrentPageID($record->ID);

        $message = _t('LeftAndMain.SAVEDUP', 'Saved.');
        if ($this->getSchemaRequested()) {
            $schemaId = Controller::join_links($this->Link('schema/DetailEditForm'), $id);
            // Ensure that newly created records have all their data loaded back into the form.
            $form->loadDataFrom($record);
            $form->setMessage($message, 'good');
            $response = $this->getSchemaResponse($schemaId, $form);
        } else {
            $response = $this->getResponseNegotiator()->respond($request);
        }

        $response->addHeader('X-Status', rawurlencode($message));
        return $response;
    }

    /**
     * Create new item.
     *
     * @param string|int $id
     * @param bool $setID
     * @return DataObject
     */
    public function getNewItem($id, $setID = true)
    {
        $class = $this->stat('tree_class');
        $object = Injector::inst()->create($class);
        if ($setID) {
            $object->ID = $id;
        }
        return $object;
    }

    public function delete($data, $form)
    {
        $className = $this->stat('tree_class');

        $id = $data['ID'];
        $record = DataObject::get_by_id($className, $id);
        if ($record && !$record->canDelete()) {
            return Security::permissionFailure();
        }
        if (!$record || !$record->ID) {
            $this->httpError(404, "Bad record ID #" . (int)$id);
        }

        $record->delete();

        $this->getResponse()->addHeader('X-Status', rawurlencode(_t('LeftAndMain.DELETED', 'Deleted.')));
        return $this->getResponseNegotiator()->respond(
            $this->getRequest(),
            array('currentform' => array($this, 'EmptyForm'))
        );
    }

    /**
     * Update the position and parent of a tree node.
     * Only saves the node if changes were made.
     *
     * Required data:
     * - 'ID': The moved node
     * - 'ParentID': New parent relation of the moved node (0 for root)
     * - 'SiblingIDs': Array of all sibling nodes to the moved node (incl. the node itself).
     *   In case of a 'ParentID' change, relates to the new siblings under the new parent.
     *
     * @param HTTPRequest $request
     * @return HTTPResponse JSON string with a
     * @throws HTTPResponse_Exception
     */
    public function savetreenode($request)
    {
        if (!SecurityToken::inst()->checkRequest($request)) {
            return $this->httpError(400);
        }
        if (!Permission::check('SITETREE_REORGANISE') && !Permission::check('ADMIN')) {
            $this->getResponse()->setStatusCode(
                403,
                _t(
                    'LeftAndMain.CANT_REORGANISE',
                    "You do not have permission to rearange the site tree. Your change was not saved."
                )
            );
            return;
        }

        $className = $this->stat('tree_class');
        $statusUpdates = array('modified'=>array());
        $id = $request->requestVar('ID');
        $parentID = $request->requestVar('ParentID');

        if ($className == 'SilverStripe\\CMS\\Model\\SiteTree' && $page = DataObject::get_by_id(SiteTree::class, $id)) {
            $root = $page->getParentType();
            if (($parentID == '0' || $root == 'root') && !SiteConfig::current_site_config()->canCreateTopLevel()) {
                $this->getResponse()->setStatusCode(
                    403,
                    _t(
                        'LeftAndMain.CANT_REORGANISE',
                        "You do not have permission to alter Top level pages. Your change was not saved."
                    )
                );
                return;
            }
        }

        $siblingIDs = $request->requestVar('SiblingIDs');
        $statusUpdates = array('modified'=>array());
        if (!is_numeric($id) || !is_numeric($parentID)) {
            throw new InvalidArgumentException();
        }

        $node = DataObject::get_by_id($className, $id);
        if ($node && !$node->canEdit()) {
            return Security::permissionFailure($this);
        }

        if (!$node) {
            $this->getResponse()->setStatusCode(
                500,
                _t(
                    'LeftAndMain.PLEASESAVE',
                    "Please Save Page: This page could not be updated because it hasn't been saved yet."
                )
            );
            return;
        }

        // Update hierarchy (only if ParentID changed)
        if ($node->ParentID != $parentID) {
            $node->ParentID = (int)$parentID;
            $node->write();

            $statusUpdates['modified'][$node->ID] = array(
                'TreeTitle'=>$node->TreeTitle
            );

            // Update all dependent pages
            if (class_exists('SilverStripe\\CMS\\Model\\VirtualPage')) {
                $virtualPages = VirtualPage::get()->filter("CopyContentFromID", $node->ID);
                foreach ($virtualPages as $virtualPage) {
                    $statusUpdates['modified'][$virtualPage->ID] = array(
                        'TreeTitle' => $virtualPage->TreeTitle()
                    );
                }
            }

            $this->getResponse()->addHeader(
                'X-Status',
                rawurlencode(_t('LeftAndMain.REORGANISATIONSUCCESSFUL', 'Reorganised the site tree successfully.'))
            );
        }

        // Update sorting
        if (is_array($siblingIDs)) {
            $counter = 0;
            foreach ($siblingIDs as $id) {
                if ($id == $node->ID) {
                    $node->Sort = ++$counter;
                    $node->write();
                    $statusUpdates['modified'][$node->ID] = array(
                        'TreeTitle' => $node->TreeTitle
                    );
                } elseif (is_numeric($id)) {
                    // Nodes that weren't "actually moved" shouldn't be registered as
                    // having been edited; do a direct SQL update instead
                    ++$counter;
                    $table = DataObject::getSchema()->baseDataTable($className);
                    DB::prepared_query(
                        "UPDATE \"$table\" SET \"Sort\" = ? WHERE \"ID\" = ?",
                        array($counter, $id)
                    );
                }
            }

            $this->getResponse()->addHeader(
                'X-Status',
                rawurlencode(_t('LeftAndMain.REORGANISATIONSUCCESSFUL', 'Reorganised the site tree successfully.'))
            );
        }

        return Convert::raw2json($statusUpdates);
    }

    public function CanOrganiseSitetree()
    {
        return !Permission::check('SITETREE_REORGANISE') && !Permission::check('ADMIN') ? false : true;
    }

    /**
     * Retrieves an edit form, either for display, or to process submitted data.
     * Also used in the template rendered through {@link Right()} in the $EditForm placeholder.
     *
     * This is a "pseudo-abstract" methoed, usually connected to a {@link getEditForm()}
     * method in an entwine subclass. This method can accept a record identifier,
     * selected either in custom logic, or through {@link currentPageID()}.
     * The form usually construct itself from {@link DataObject->getCMSFields()}
     * for the specific managed subclass defined in {@link LeftAndMain::$tree_class}.
     *
     * @param HTTPRequest $request Optionally contains an identifier for the
     *  record to load into the form.
     * @return Form Should return a form regardless wether a record has been found.
     *  Form might be readonly if the current user doesn't have the permission to edit
     *  the record.
     */
    /**
     * @return Form
     */
    public function EditForm($request = null)
    {
        return $this->getEditForm();
    }

    /**
     * Calls {@link SiteTree->getCMSFields()} by default to determine the form fields to display.
     *
     * @param int $id
     * @param FieldList $fields
     * @return Form
     */
    public function getEditForm($id = null, $fields = null)
    {
        if (!$id) {
            $id = $this->currentPageID();
        }

        if (is_object($id)) {
            $record = $id;
        } else {
            $record = $this->getRecord($id);
            if ($record && !$record->canView()) {
                return Security::permissionFailure($this);
            }
        }

        if ($record) {
            $fields = ($fields) ? $fields : $record->getCMSFields();
            if ($fields == null) {
                user_error(
                    "getCMSFields() returned null  - it should return a FieldList object.
					Perhaps you forgot to put a return statement at the end of your method?",
                    E_USER_ERROR
                );
            }

            // Add hidden fields which are required for saving the record
            // and loading the UI state
            if (!$fields->dataFieldByName('ClassName')) {
                $fields->push(new HiddenField('ClassName'));
            }

            $tree_class = $this->stat('tree_class');
            if ($tree_class::has_extension(Hierarchy::class)
                && !$fields->dataFieldByName('ParentID')
            ) {
                $fields->push(new HiddenField('ParentID'));
            }

            // Added in-line to the form, but plucked into different view by frontend scripts.
            if ($record instanceof CMSPreviewable) {
                /** @skipUpgrade */
                $navField = new LiteralField('SilverStripeNavigator', $this->getSilverStripeNavigator());
                $navField->setAllowHTML(true);
                $fields->push($navField);
            }

            if ($record->hasMethod('getAllCMSActions')) {
                $actions = $record->getAllCMSActions();
            } else {
                $actions = $record->getCMSActions();
                // add default actions if none are defined
                if (!$actions || !$actions->count()) {
                    if ($record->hasMethod('canEdit') && $record->canEdit()) {
                        $actions->push(
                            FormAction::create('save', _t('CMSMain.SAVE', 'Save'))
                               ->addExtraClass('btn btn-primary')
                               ->addExtraClass('font-icon-add-circle')
                        );
                    }
                    if ($record->hasMethod('canDelete') && $record->canDelete()) {
                        $actions->push(
                            FormAction::create('delete', _t('ModelAdmin.DELETE', 'Delete'))
                                ->addExtraClass('btn btn-secondary')
                        );
                    }
                }
            }

            $negotiator = $this->getResponseNegotiator();
            $form = Form::create(
                $this,
                "EditForm",
                $fields,
                $actions
            )->setHTMLID('Form_EditForm');
            $form->addExtraClass('cms-edit-form');
            $form->loadDataFrom($record);
            $form->setTemplate($this->getTemplatesWithSuffix('_EditForm'));
            $form->setAttribute('data-pjax-fragment', 'CurrentForm');
            $form->setValidationResponseCallback(function (ValidationResult $errors) use ($negotiator, $form) {
                $request = $this->getRequest();
                if ($request->isAjax() && $negotiator) {
                    $result = $form->forTemplate();

                    return $negotiator->respond($request, array(
                        'CurrentForm' => function () use ($result) {
                            return $result;
                        }
                    ));
                }
            });

            // Announce the capability so the frontend can decide whether to allow preview or not.
            if ($record instanceof CMSPreviewable) {
                $form->addExtraClass('cms-previewable');
            }
            $form->addExtraClass('fill-height');

            // Set this if you want to split up tabs into a separate header row
            // if($form->Fields()->hasTabset()) {
            // 	$form->Fields()->findOrMakeTab('Root')->setTemplate('SilverStripe\\Forms\\CMSTabSet');
            // }

            // Add a default or custom validator.
            // @todo Currently the default Validator.js implementation
            //  adds javascript to the document body, meaning it won't
            //  be included properly if the associated fields are loaded
            //  through ajax. This means only serverside validation
            //  will kick in for pages+validation loaded through ajax.
            //  This will be solved by using less obtrusive javascript validation
            //  in the future, see http://open.silverstripe.com/ticket/2915 and
            //  http://open.silverstripe.com/ticket/3386
            if ($record->hasMethod('getCMSValidator')) {
                $validator = $record->getCMSValidator();
                // The clientside (mainly LeftAndMain*.js) rely on ajax responses
                // which can be evaluated as javascript, hence we need
                // to override any global changes to the validation handler.
                if ($validator != null) {
                    $form->setValidator($validator);
                }
            } else {
                $form->unsetValidator();
            }

            if ($record->hasMethod('canEdit') && !$record->canEdit()) {
                $readonlyFields = $form->Fields()->makeReadonly();
                $form->setFields($readonlyFields);
            }
        } else {
            $form = $this->EmptyForm();
        }

        return $form;
    }

    /**
     * Returns a placeholder form, used by {@link getEditForm()} if no record is selected.
     * Our javascript logic always requires a form to be present in the CMS interface.
     *
     * @return Form
     */
    public function EmptyForm()
    {
        $form = Form::create(
            $this,
            "EditForm",
            new FieldList(
                // new HeaderField(
                // 	'WelcomeHeader',
                // 	$this->getApplicationName()
                // ),
                // new LiteralField(
                // 	'WelcomeText',
                // 	sprintf('<p id="WelcomeMessage">%s %s. %s</p>',
                // 		_t('LeftAndMain_right_ss.WELCOMETO','Welcome to'),
                // 		$this->getApplicationName(),
                // 		_t('CHOOSEPAGE','Please choose an item from the left.')
                // 	)
                // )
            ),
            new FieldList()
        )->setHTMLID('Form_EditForm');
        $form->unsetValidator();
        $form->addExtraClass('cms-edit-form');
        $form->addExtraClass('root-form');
        $form->setTemplate($this->getTemplatesWithSuffix('_EditForm'));
        $form->setAttribute('data-pjax-fragment', 'CurrentForm');

        return $form;
    }

    /**
     * Return the CMS's HTML-editor toolbar
     */
    public function EditorToolbar()
    {
        return HTMLEditorField_Toolbar::create($this, "EditorToolbar");
    }

    /**
     * Renders a panel containing tools which apply to all displayed
     * "content" (mostly through {@link EditForm()}), for example a tree navigation or a filter panel.
     * Auto-detects applicable templates by naming convention: "<controller classname>_Tools.ss",
     * and takes the most specific template (see {@link getTemplatesWithSuffix()}).
     * To explicitly disable the panel in the subclass, simply create a more specific, empty template.
     *
     * @return String HTML
     */
    public function Tools()
    {
        $templates = $this->getTemplatesWithSuffix('_Tools');
        if ($templates) {
            $viewer = new SSViewer($templates);
            return $viewer->process($this);
        } else {
            return false;
        }
    }

    /**
     * Renders a panel containing tools which apply to the currently displayed edit form.
     * The main difference to {@link Tools()} is that the panel is displayed within
     * the element structure of the form panel (rendered through {@link EditForm}).
     * This means the panel will be loaded alongside new forms, and refreshed upon save,
     * which can mean a performance hit, depending on how complex your panel logic gets.
     * Any form fields contained in the returned markup will also be submitted with the main form,
     * which might be desired depending on the implementation details.
     *
     * @return String HTML
     */
    public function EditFormTools()
    {
        $templates = $this->getTemplatesWithSuffix('_EditFormTools');
        if ($templates) {
            $viewer = new SSViewer($templates);
            return $viewer->process($this);
        } else {
            return false;
        }
    }

    /**
     * Batch Actions Handler
     */
    public function batchactions()
    {
        return new CMSBatchActionHandler($this, 'batchactions', $this->stat('tree_class'));
    }

    /**
     * @return Form
     */
    public function BatchActionsForm()
    {
        $actions = $this->batchactions()->batchActionList();
        $actionsMap = array('-1' => _t('LeftAndMain.DropdownBatchActionsDefault', 'Choose an action...')); // Placeholder action
        foreach ($actions as $action) {
            $actionsMap[$action->Link] = $action->Title;
        }

        $form = new Form(
            $this,
            'BatchActionsForm',
            new FieldList(
                new HiddenField('csvIDs'),
                DropdownField::create(
                    'Action',
                    false,
                    $actionsMap
                )
                    ->setAttribute('autocomplete', 'off')
                    ->setAttribute('data-placeholder', _t('LeftAndMain.DropdownBatchActionsDefault', 'Choose an action...'))
            ),
            new FieldList(
                FormAction::create('submit', _t('Form.SubmitBtnLabel', "Go"))
                    ->addExtraClass('btn-secondary-outline')
            )
        );
        $form->addExtraClass('cms-batch-actions form--no-dividers');
        $form->unsetValidator();

        $this->extend('updateBatchActionsForm', $form);
        return $form;
    }

    public function printable()
    {
        $form = $this->getEditForm($this->currentPageID());
        if (!$form) {
            return false;
        }

        $form->transform(new PrintableTransformation());
        $form->setActions(null);

        Requirements::clear();
        Requirements::css(FRAMEWORK_ADMIN_DIR . '/dist/css/LeftAndMain_printable.css');
        return array(
            "PrintForm" => $form
        );
    }

    /**
     * Used for preview controls, mainly links which switch between different states of the page.
     *
     * @return DBHTMLText
     */
    public function getSilverStripeNavigator()
    {
        $page = $this->currentPage();
        if ($page instanceof CMSPreviewable) {
            $navigator = new SilverStripeNavigator($page);
            return $navigator->renderWith($this->getTemplatesWithSuffix('_SilverStripeNavigator'));
        }
        return null;
    }

    /**
     * Identifier for the currently shown record,
     * in most cases a database ID. Inspects the following
     * sources (in this order):
     * - GET/POST parameter named 'ID'
     * - URL parameter named 'ID'
     * - Session value namespaced by classname, e.g. "CMSMain.currentPage"
     *
     * @return int
     */
    public function currentPageID()
    {
        if ($this->getRequest()->requestVar('ID') && is_numeric($this->getRequest()->requestVar('ID'))) {
            return $this->getRequest()->requestVar('ID');
        } elseif ($this->getRequest()->requestVar('CMSMainCurrentPageID') && is_numeric($this->getRequest()->requestVar('CMSMainCurrentPageID'))) {
            // see GridFieldDetailForm::ItemEditForm
            return $this->getRequest()->requestVar('CMSMainCurrentPageID');
        } elseif (isset($this->urlParams['ID']) && is_numeric($this->urlParams['ID'])) {
            return $this->urlParams['ID'];
        } elseif (Session::get($this->sessionNamespace() . ".currentPage")) {
            return Session::get($this->sessionNamespace() . ".currentPage");
        } else {
            return null;
        }
    }

    /**
     * Forces the current page to be set in session,
     * which can be retrieved later through {@link currentPageID()}.
     * Keep in mind that setting an ID through GET/POST or
     * as a URL parameter will overrule this value.
     *
     * @param int $id
     */
    public function setCurrentPageID($id)
    {
        $id = (int)$id;
        Session::set($this->sessionNamespace() . ".currentPage", $id);
    }

    /**
     * Uses {@link getRecord()} and {@link currentPageID()}
     * to get the currently selected record.
     *
     * @return DataObject
     */
    public function currentPage()
    {
        return $this->getRecord($this->currentPageID());
    }

    /**
     * Compares a given record to the currently selected one (if any).
     * Used for marking the current tree node.
     *
     * @param DataObject $record
     * @return bool
     */
    public function isCurrentPage(DataObject $record)
    {
        return ($record->ID == $this->currentPageID());
    }

    /**
     * @return String
     */
    protected function sessionNamespace()
    {
        $override = $this->stat('session_namespace');
        return $override ? $override : $this->class;
    }

    /**
     * URL to a previewable record which is shown through this controller.
     * The controller might not have any previewable content, in which case
     * this method returns FALSE.
     *
     * @return String|boolean
     */
    public function LinkPreview()
    {
        return false;
    }

    /**
     * Return the version number of this application.
     * Uses the number in <mymodule>/silverstripe_version
     * (automatically replaced by build scripts).
     * If silverstripe_version is empty,
     * then attempts to get it from composer.lock
     *
     * @return string
     */
    public function CMSVersion()
    {
        $versions = array();
        $modules = array(
            'silverstripe/framework' => array(
                'title' => 'Framework',
                'versionFile' => FRAMEWORK_PATH . '/silverstripe_version',
            )
        );
        if (defined('CMS_PATH')) {
            $modules['silverstripe/cms'] = array(
                'title' => 'CMS',
                'versionFile' => CMS_PATH . '/silverstripe_version',
            );
        }

        // Tries to obtain version number from composer.lock if it exists
        $composerLockPath = BASE_PATH . '/composer.lock';
        if (file_exists($composerLockPath)) {
            $cache = Cache::factory('LeftAndMain_CMSVersion');
            $cacheKey = filemtime($composerLockPath);
            $versions = $cache->load($cacheKey);
            if ($versions) {
                $versions = json_decode($versions, true);
            } else {
                $versions = array();
            }
            if (!$versions && $jsonData = file_get_contents($composerLockPath)) {
                $lockData = json_decode($jsonData);
                if ($lockData && isset($lockData->packages)) {
                    foreach ($lockData->packages as $package) {
                        if (array_key_exists($package->name, $modules)
                            && isset($package->version)
                        ) {
                            $versions[$package->name] = $package->version;
                        }
                    }
                    $cache->save(json_encode($versions), $cacheKey);
                }
            }
        }

        // Fall back to static version file
        foreach ($modules as $moduleName => $moduleSpec) {
            if (!isset($versions[$moduleName])) {
                if ($staticVersion = file_get_contents($moduleSpec['versionFile'])) {
                    $versions[$moduleName] = $staticVersion;
                } else {
                    $versions[$moduleName] = _t('LeftAndMain.VersionUnknown', 'Unknown');
                }
            }
        }

        $out = array();
        foreach ($modules as $moduleName => $moduleSpec) {
            $out[] = $modules[$moduleName]['title'] . ': ' . $versions[$moduleName];
        }
        return implode(', ', $out);
    }

    /**
     * @return array
     */
    public function SwitchView()
    {
        if ($page = $this->currentPage()) {
            $nav = SilverStripeNavigator::get_for_record($page);
            return $nav['items'];
        }
    }

    /**
     * @return SiteConfig
     */
    public function SiteConfig()
    {
        return (class_exists('SilverStripe\\SiteConfig\\SiteConfig')) ? SiteConfig::current_site_config() : null;
    }

    /**
     * The href for the anchor on the Silverstripe logo.
     * Set by calling LeftAndMain::set_application_link()
     *
     * @config
     * @var String
     */
    private static $application_link = '//www.silverstripe.org/';

    /**
     * @return String
     */
    public function ApplicationLink()
    {
        return $this->stat('application_link');
    }

    /**
     * The application name. Customisable by calling
     * LeftAndMain::setApplicationName() - the first parameter.
     *
     * @config
     * @var String
     */
    private static $application_name = 'SilverStripe';

    /**
     * Get the application name.
     *
     * @return string
     */
    public function getApplicationName()
    {
        return $this->stat('application_name');
    }

    /**
     * @return string
     */
    public function Title()
    {
        $app = $this->getApplicationName();

        return ($section = $this->SectionTitle()) ? sprintf('%s - %s', $app, $section) : $app;
    }

    /**
     * Return the title of the current section. Either this is pulled from
     * the current panel's menu_title or from the first active menu
     *
     * @return string
     */
    public function SectionTitle()
    {
        $title = $this->menu_title();
        if ($title) {
            return $title;
        }

        foreach ($this->MainMenu() as $menuItem) {
            if ($menuItem->LinkingMode != 'link') {
                return $menuItem->Title;
            }
        }
    }

    /**
     * Same as {@link ViewableData->CSSClasses()}, but with a changed name
     * to avoid problems when using {@link ViewableData->customise()}
     * (which always returns "ArrayData" from the $original object).
     *
     * @return String
     */
    public function BaseCSSClasses()
    {
        return $this->CSSClasses('SilverStripe\\Control\\Controller');
    }

    /**
     * @return String
     */
    public function Locale()
    {
        return DBField::create_field('Locale', i18n::get_locale());
    }

    public function providePermissions()
    {
        $perms = array(
            "CMS_ACCESS_LeftAndMain" => array(
                'name' => _t('CMSMain.ACCESSALLINTERFACES', 'Access to all CMS sections'),
                'category' => _t('Permission.CMS_ACCESS_CATEGORY', 'CMS Access'),
                'help' => _t('CMSMain.ACCESSALLINTERFACESHELP', 'Overrules more specific access settings.'),
                'sort' => -100
            )
        );

        // Add any custom ModelAdmin subclasses. Can't put this on ModelAdmin itself
        // since its marked abstract, and needs to be singleton instanciated.
        foreach (ClassInfo::subclassesFor('SilverStripe\\Admin\\ModelAdmin') as $i => $class) {
            if ($class == 'SilverStripe\\Admin\\ModelAdmin') {
                continue;
            }
            if (ClassInfo::classImplements($class, 'SilverStripe\\Dev\\TestOnly')) {
                continue;
            }

            // Check if modeladmin has explicit required_permission_codes option.
            // If a modeladmin is namespaced you can apply this config to override
            // the default permission generation based on fully qualified class name.
            $code = $this->getRequiredPermissions();
            if (!$code) {
                continue;
            }
            // Get first permission if multiple specified
            if (is_array($code)) {
                $code = reset($code);
            }
            $title = LeftAndMain::menu_title($class);
            $perms[$code] = array(
                'name' => _t(
                    'CMSMain.ACCESS',
                    "Access to '{title}' section",
                    "Item in permission selection identifying the admin section. Example: Access to 'Files & Images'",
                    array('title' => $title)
                ),
                'category' => _t('Permission.CMS_ACCESS_CATEGORY', 'CMS Access')
            );
        }

        return $perms;
    }
=======
class LeftAndMain extends Controller implements PermissionProvider {

	/**
	 * The 'base' url for CMS administration areas.
	 * Note that if this is changed, many javascript
	 * behaviours need to be updated with the correct url
	 *
	 * @config
	 * @var string $url_base
	 */
	private static $url_base = "admin";

	/**
	 * The current url segment attached to the LeftAndMain instance
	 *
	 * @config
	 * @var string
	 */
	private static $url_segment;

	/**
	 * @config
	 * @var string
	 */
	private static $url_rule = '/$Action/$ID/$OtherID';

	/**
	 * @config
	 * @var string
	 */
	private static $menu_title;

	/**
	 * @config
	 * @var string
	 */
	private static $menu_icon;

	/**
	 * @config
	 * @var int
	 */
	private static $menu_priority = 0;

	/**
	 * @config
	 * @var int
	 */
	private static $url_priority = 50;

	/**
	 * A subclass of {@link DataObject}.
	 *
	 * Determines what is managed in this interface, through
	 * {@link getEditForm()} and other logic.
	 *
	 * @config
	 * @var string
	 */
	private static $tree_class = null;

	/**
	 * The url used for the link in the Help tab in the backend
	 *
	 * @config
	 * @var string
	 */
	private static $help_link = '//userhelp.silverstripe.org/framework/en/3.5';

	/**
	 * @var array
	 */
	private static $allowed_actions = array(
		'index',
		'save',
		'savetreenode',
		'getsubtree',
		'updatetreenodes',
		'printable',
		'show',
		'EditorToolbar',
		'EditForm',
		'AddForm',
		'batchactions',
		'BatchActionsForm',
	);

	/**
	 * @config
	 * @var Array Codes which are required from the current user to view this controller.
	 * If multiple codes are provided, all of them are required.
	 * All CMS controllers require "CMS_ACCESS_LeftAndMain" as a baseline check,
	 * and fall back to "CMS_ACCESS_<class>" if no permissions are defined here.
	 * See {@link canView()} for more details on permission checks.
	 */
	private static $required_permission_codes;

	/**
	 * @config
	 * @var String Namespace for session info, e.g. current record.
	 * Defaults to the current class name, but can be amended to share a namespace in case
	 * controllers are logically bundled together, and mainly separated
	 * to achieve more flexible templating.
	 */
	private static $session_namespace;

	/**
	 * Register additional requirements through the {@link Requirements} class.
	 * Used mainly to work around the missing "lazy loading" functionality
	 * for getting css/javascript required after an ajax-call (e.g. loading the editform).
	 *
	 * YAML configuration example:
	 * <code>
	 * LeftAndMain:
	 *   extra_requirements_javascript:
	 *     mysite/javascript/myscript.js:
	 * </code>
	 *
	 * @config
	 * @var array
	 */
	private static $extra_requirements_javascript = array();

	/**
	 * YAML configuration example:
	 * <code>
	 * LeftAndMain:
	 *   extra_requirements_css:
	 *     mysite/css/mystyle.css:
	 *       media: screen
	 * </code>
	 *
	 * @config
	 * @var array See {@link extra_requirements_javascript}
	 */
	private static $extra_requirements_css = array();

	/**
	 * @config
	 * @var array See {@link extra_requirements_javascript}
	 */
	private static $extra_requirements_themedCss = array();

	/**
	 * If true, call a keepalive ping every 5 minutes from the CMS interface,
	 * to ensure that the session never dies.
	 *
	 * @config
	 * @var boolean
	 */
	private static $session_keepalive_ping = true;

	/**
	 * Value of X-Frame-Options header
	 *
	 * @config
	 * @var string
	 */
	private static $frame_options = 'SAMEORIGIN';

	/**
	 * @var PjaxResponseNegotiator
	 */
	protected $responseNegotiator;

	/**
	 * @param Member $member
	 * @return boolean
	 */
	public function canView($member = null) {
		if(!$member && $member !== FALSE) $member = Member::currentUser();

		// cms menus only for logged-in members
		if(!$member) return false;

		// alternative extended checks
		if($this->hasMethod('alternateAccessCheck')) {
			$alternateAllowed = $this->alternateAccessCheck();
			if($alternateAllowed === FALSE) return false;
		}

		// Check for "CMS admin" permission
		if(Permission::checkMember($member, "CMS_ACCESS_LeftAndMain")) return true;

		// Check for LeftAndMain sub-class permissions
		$codes = array();
		$extraCodes = $this->stat('required_permission_codes');
		if($extraCodes !== false) { // allow explicit FALSE to disable subclass check
			if($extraCodes) $codes = array_merge($codes, (array)$extraCodes);
			else $codes[] = "CMS_ACCESS_$this->class";
		}
		foreach($codes as $code) if(!Permission::checkMember($member, $code)) return false;

		return true;
	}

	/**
	 * @uses LeftAndMainExtension->init()
	 * @uses LeftAndMainExtension->accessedCMS()
	 * @uses CMSMenu
	 */
	public function init() {
		parent::init();

		Config::inst()->update('SSViewer', 'rewrite_hash_links', false);
		Config::inst()->update('ContentNegotiator', 'enabled', false);

		// set language
		$member = Member::currentUser();
		if(!empty($member->Locale)) i18n::set_locale($member->Locale);
		if(!empty($member->DateFormat)) i18n::config()->date_format = $member->DateFormat;
		if(!empty($member->TimeFormat)) i18n::config()->time_format = $member->TimeFormat;

		// can't be done in cms/_config.php as locale is not set yet
		CMSMenu::add_link(
			'Help',
			_t('LeftAndMain.HELP', 'Help', 'Menu title'),
			$this->config()->help_link,
			-2,
			array(
				'target' => '_blank'
			)
		);

		// Allow customisation of the access check by a extension
		// Also all the canView() check to execute Controller::redirect()
		if(!$this->canView() && !$this->getResponse()->isFinished()) {
			// When access /admin/, we should try a redirect to another part of the admin rather than be locked out
			$menu = $this->MainMenu();
			foreach($menu as $candidate) {
				if(
					$candidate->Link &&
					$candidate->Link != $this->Link()
					&& $candidate->MenuItem->controller
					&& singleton($candidate->MenuItem->controller)->canView()
				) {
					return $this->redirect($candidate->Link);
				}
			}

			if(Member::currentUser()) {
				Session::set("BackURL", null);
			}

			// if no alternate menu items have matched, return a permission error
			$messageSet = array(
				'default' => _t(
					'LeftAndMain.PERMDEFAULT',
					"You must be logged in to access the administration area; please enter your credentials below."
				),
				'alreadyLoggedIn' => _t(
					'LeftAndMain.PERMALREADY',
					"I'm sorry, but you can't access that part of the CMS.  If you want to log in as someone else, do"
					. " so below."
				),
				'logInAgain' => _t(
					'LeftAndMain.PERMAGAIN',
					"You have been logged out of the CMS.  If you would like to log in again, enter a username and"
					. " password below."
				),
			);

			return Security::permissionFailure($this, $messageSet);
		}

		// Don't continue if there's already been a redirection request.
		if($this->redirectedTo()) return;

		// Audit logging hook
		if(empty($_REQUEST['executeForm']) && !$this->getRequest()->isAjax()) $this->extend('accessedCMS');

		// Set the members html editor config
		if(Member::currentUser()) {
			HtmlEditorConfig::set_active(Member::currentUser()->getHtmlEditorConfigForCMS());
		}

		// Set default values in the config if missing.  These things can't be defined in the config
		// file because insufficient information exists when that is being processed
		$htmlEditorConfig = HtmlEditorConfig::get_active();
		$htmlEditorConfig->setOption('language', i18n::get_tinymce_lang());
		if(!$htmlEditorConfig->getOption('content_css')) {
			$cssFiles = array();
			$cssFiles[] = FRAMEWORK_ADMIN_DIR . '/css/editor.css';

			// Use theme from the site config
			if(class_exists('SiteConfig') && ($config = SiteConfig::current_site_config()) && $config->Theme) {
				$theme = $config->Theme;
			} elseif(Config::inst()->get('SSViewer', 'theme_enabled') && Config::inst()->get('SSViewer', 'theme')) {
				$theme = Config::inst()->get('SSViewer', 'theme');
			} else {
				$theme = false;
			}

			if($theme) $cssFiles[] = THEMES_DIR . "/{$theme}/css/editor.css";
			else if(project()) $cssFiles[] = project() . '/css/editor.css';

			// Remove files that don't exist
			foreach($cssFiles as $k => $cssFile) {
				if(!file_exists(BASE_PATH . '/' . $cssFile)) unset($cssFiles[$k]);
			}

			$htmlEditorConfig->setOption('content_css', implode(',', $cssFiles));
		}

		// Using uncompressed files as they'll be processed by JSMin in the Requirements class.
		// Not as effective as other compressors or pre-compressed+finetuned files,
		// but overall the unified minification into a single file brings more performance benefits
		// than a couple of saved bytes (after gzip) in individual files.
		// We also re-compress already compressed files through JSMin as this causes weird runtime bugs.
		Requirements::combine_files(
			'lib.js',
			array(
				THIRDPARTY_DIR . '/jquery/jquery.js',
				FRAMEWORK_DIR . '/javascript/jquery-ondemand/jquery.ondemand.js',
				FRAMEWORK_ADMIN_DIR . '/javascript/lib.js',
				THIRDPARTY_DIR . '/jquery-ui/jquery-ui.js',
				THIRDPARTY_DIR . '/json-js/json2.js',
				THIRDPARTY_DIR . '/jquery-entwine/dist/jquery.entwine-dist.js',
				THIRDPARTY_DIR . '/jquery-cookie/jquery.cookie.js',
				THIRDPARTY_DIR . '/jquery-query/jquery.query.js',
				THIRDPARTY_DIR . '/jquery-form/jquery.form.js',
				FRAMEWORK_ADMIN_DIR . '/thirdparty/jquery-notice/jquery.notice.js',
				FRAMEWORK_ADMIN_DIR . '/thirdparty/jsizes/lib/jquery.sizes.js',
				FRAMEWORK_ADMIN_DIR . '/thirdparty/jlayout/lib/jlayout.border.js',
				FRAMEWORK_ADMIN_DIR . '/thirdparty/jlayout/lib/jquery.jlayout.js',
				FRAMEWORK_ADMIN_DIR . '/thirdparty/history-js/scripts/uncompressed/history.js',
				FRAMEWORK_ADMIN_DIR . '/thirdparty/history-js/scripts/uncompressed/history.adapter.jquery.js',
				FRAMEWORK_ADMIN_DIR . '/thirdparty/history-js/scripts/uncompressed/history.html4.js',
				THIRDPARTY_DIR . '/jstree/jquery.jstree.js',
				FRAMEWORK_ADMIN_DIR . '/thirdparty/chosen/chosen/chosen.jquery.js',
				FRAMEWORK_ADMIN_DIR . '/thirdparty/jquery-hoverIntent/jquery.hoverIntent.js',
				FRAMEWORK_ADMIN_DIR . '/javascript/jquery-changetracker/lib/jquery.changetracker.js',
				FRAMEWORK_DIR . '/javascript/i18n.js',
				FRAMEWORK_DIR . '/javascript/TreeDropdownField.js',
				FRAMEWORK_DIR . '/javascript/DateField.js',
				FRAMEWORK_DIR . '/javascript/HtmlEditorField.js',
				FRAMEWORK_DIR . '/javascript/TabSet.js',
				FRAMEWORK_ADMIN_DIR . '/javascript/ssui.core.js',
				FRAMEWORK_DIR . '/javascript/GridField.js',
			)
		);

		if (Director::isDev()) Requirements::javascript(FRAMEWORK_ADMIN_DIR . '/javascript/leaktools.js');

		$leftAndMainIncludes = array_unique(array_merge(
			array(
				FRAMEWORK_ADMIN_DIR . '/javascript/LeftAndMain.Layout.js',
				FRAMEWORK_ADMIN_DIR . '/javascript/LeftAndMain.js',
				FRAMEWORK_ADMIN_DIR . '/javascript/LeftAndMain.ActionTabSet.js',
				FRAMEWORK_ADMIN_DIR . '/javascript/LeftAndMain.Panel.js',
				FRAMEWORK_ADMIN_DIR . '/javascript/LeftAndMain.Tree.js',
				FRAMEWORK_ADMIN_DIR . '/javascript/LeftAndMain.Content.js',
				FRAMEWORK_ADMIN_DIR . '/javascript/LeftAndMain.EditForm.js',
				FRAMEWORK_ADMIN_DIR . '/javascript/LeftAndMain.Menu.js',
				FRAMEWORK_ADMIN_DIR . '/javascript/LeftAndMain.Preview.js',
				FRAMEWORK_ADMIN_DIR . '/javascript/LeftAndMain.BatchActions.js',
				FRAMEWORK_ADMIN_DIR . '/javascript/LeftAndMain.FieldHelp.js',
				FRAMEWORK_ADMIN_DIR . '/javascript/LeftAndMain.FieldDescriptionToggle.js',
				FRAMEWORK_ADMIN_DIR . '/javascript/LeftAndMain.TreeDropdownField.js',
			),
			Requirements::add_i18n_javascript(FRAMEWORK_DIR . '/javascript/lang', true, true),
			Requirements::add_i18n_javascript(FRAMEWORK_ADMIN_DIR . '/javascript/lang', true, true)
		));

		if($this->config()->session_keepalive_ping) {
			$leftAndMainIncludes[] = FRAMEWORK_ADMIN_DIR . '/javascript/LeftAndMain.Ping.js';
		}

		Requirements::combine_files('leftandmain.js', $leftAndMainIncludes);

		// TODO Confuses jQuery.ondemand through document.write()
		if (Director::isDev()) {
			Requirements::javascript(THIRDPARTY_DIR . '/jquery-entwine/src/jquery.entwine.inspector.js');
		}

		HtmlEditorConfig::require_js();

		Requirements::css(FRAMEWORK_ADMIN_DIR . '/thirdparty/jquery-notice/jquery.notice.css');
		Requirements::css(THIRDPARTY_DIR . '/jquery-ui-themes/smoothness/jquery-ui.css');
		Requirements::css(FRAMEWORK_ADMIN_DIR .'/thirdparty/chosen/chosen/chosen.css');
		Requirements::css(THIRDPARTY_DIR . '/jstree/themes/apple/style.css');
		Requirements::css(FRAMEWORK_DIR . '/css/TreeDropdownField.css');
		Requirements::css(FRAMEWORK_ADMIN_DIR . '/css/screen.css');
		Requirements::css(FRAMEWORK_DIR . '/css/GridField.css');

		// Browser-specific requirements
		$ie = isset($_SERVER['HTTP_USER_AGENT']) ? strpos($_SERVER['HTTP_USER_AGENT'], 'MSIE') : false;
		if($ie) {
			$version = substr($_SERVER['HTTP_USER_AGENT'], $ie + 5, 3);

			if($version == 7) {
				Requirements::css(FRAMEWORK_ADMIN_DIR . '/css/ie7.css');
			} else if($version == 8) {
				Requirements::css(FRAMEWORK_ADMIN_DIR . '/css/ie8.css');
			}
		}

		// Custom requirements
		$extraJs = $this->stat('extra_requirements_javascript');

		if($extraJs) {
			foreach($extraJs as $file => $config) {
				if(is_numeric($file)) {
					$file = $config;
				}

				Requirements::javascript($file);
			}
		}

		$extraCss = $this->stat('extra_requirements_css');

		if($extraCss) {
			foreach($extraCss as $file => $config) {
				if(is_numeric($file)) {
					$file = $config;
					$config = array();
				}

				Requirements::css($file, isset($config['media']) ? $config['media'] : null);
			}
		}

		$extraThemedCss = $this->stat('extra_requirements_themedCss');

		if($extraThemedCss) {
			foreach ($extraThemedCss as $file => $config) {
				if(is_numeric($file)) {
					$file = $config;
					$config = array();
				}

				Requirements::themedCSS($file, isset($config['media']) ? $config['media'] : null);
			}
		}

		$dummy = null;
		$this->extend('init', $dummy);

		// The user's theme shouldn't affect the CMS, if, for example, they have
		// replaced TableListField.ss or Form.ss.
		Config::inst()->update('SSViewer', 'theme_enabled', false);

		//set the reading mode for the admin to stage
		Versioned::reading_stage('Stage');
	}

	public function handleRequest(SS_HTTPRequest $request, DataModel $model = null) {
		try {
			$response = parent::handleRequest($request, $model);
		} catch(ValidationException $e) {
			// Nicer presentation of model-level validation errors
			$msgs = _t('LeftAndMain.ValidationError', 'Validation error') . ': '
				. $e->getMessage();
			$e = new SS_HTTPResponse_Exception($msgs, 403);
			$errorResponse = $e->getResponse();
			$errorResponse->addHeader('Content-Type', 'text/plain');
			$errorResponse->addHeader('X-Status', rawurlencode($msgs));
			$e->setResponse($errorResponse);
			throw $e;
		}

		$title = $this->Title();
		if(!$response->getHeader('X-Controller')) $response->addHeader('X-Controller', $this->class);
		if(!$response->getHeader('X-Title')) $response->addHeader('X-Title', urlencode($title));

		// Prevent clickjacking, see https://developer.mozilla.org/en-US/docs/HTTP/X-Frame-Options
		$originalResponse = $this->getResponse();
		$originalResponse->addHeader('X-Frame-Options', $this->config()->frame_options);
		$originalResponse->addHeader('Vary', 'X-Requested-With');

		return $response;
	}

	/**
	 * Overloaded redirection logic to trigger a fake redirect on ajax requests.
	 * While this violates HTTP principles, its the only way to work around the
	 * fact that browsers handle HTTP redirects opaquely, no intervention via JS is possible.
	 * In isolation, that's not a problem - but combined with history.pushState()
	 * it means we would request the same redirection URL twice if we want to update the URL as well.
	 * See LeftAndMain.js for the required jQuery ajaxComplete handlers.
	 */
	public function redirect($url, $code=302) {
		if($this->getRequest()->isAjax()) {
			$response = $this->getResponse();
			$response->addHeader('X-ControllerURL', $url);
			if($this->getRequest()->getHeader('X-Pjax') && !$response->getHeader('X-Pjax')) {
				$response->addHeader('X-Pjax', $this->getRequest()->getHeader('X-Pjax'));
			}
			$newResponse = new LeftAndMain_HTTPResponse(
				$response->getBody(),
				$response->getStatusCode(),
				$response->getStatusDescription()
			);
			foreach($response->getHeaders() as $k => $v) {
				$newResponse->addHeader($k, $v);
			}
			$newResponse->setIsFinished(true);
			$this->setResponse($newResponse);
			return ''; // Actual response will be re-requested by client
		} else {
			parent::redirect($url, $code);
		}
	}

	public function index($request) {
		return $this->getResponseNegotiator()->respond($request);
	}

	/**
	 * If this is set to true, the "switchView" context in the
	 * template is shown, with links to the staging and publish site.
	 *
	 * @return boolean
	 */
	public function ShowSwitchView() {
		return false;
	}


	//------------------------------------------------------------------------------------------//
	// Main controllers

	/**
	 * You should implement a Link() function in your subclass of LeftAndMain,
	 * to point to the URL of that particular controller.
	 *
	 * @return string
	 */
	public function Link($action = null) {
		// Handle missing url_segments
		if($this->config()->url_segment) {
			$segment = $this->config()->get('url_segment', Config::FIRST_SET);
		} else {
			$segment = $this->class;
		};

		$link = Controller::join_links(
			$this->stat('url_base', true),
			$segment,
			'/', // trailing slash needed if $action is null!
			"$action"
		);
		$this->extend('updateLink', $link);
		return $link;
	}

	/**
	 * Returns the menu title for the given LeftAndMain subclass.
	 * Implemented static so that we can get this value without instantiating an object.
	 * Menu title is *not* internationalised.
	 */
	public static function menu_title_for_class($class) {
		$title = Config::inst()->get($class, 'menu_title', Config::FIRST_SET);
		if(!$title) $title = preg_replace('/Admin$/', '', $class);
		return $title;
	}

	/**
	 * Return styling for the menu icon, if a custom icon is set for this class
	 *
	 * Example: static $menu-icon = '/path/to/image/';
	 * @param string $class
	 * @return string
	 */
	public static function menu_icon_for_class($class) {
		$icon = Config::inst()->get($class, 'menu_icon', Config::FIRST_SET);
		if (!empty($icon)) {
			$class = strtolower(Convert::raw2htmlname(str_replace('\\', '-', $class)));
			return ".icon.icon-16.icon-{$class} { background-image: url('{$icon}'); } ";
		}
		return '';
	}

	public function show($request) {
		// TODO Necessary for TableListField URLs to work properly
		if($request->param('ID')) $this->setCurrentPageID($request->param('ID'));
		return $this->getResponseNegotiator()->respond($request);
	}

	/**
	 * Caution: Volatile API.
	 *
	 * @return PjaxResponseNegotiator
	 */
	public function getResponseNegotiator() {
		if(!$this->responseNegotiator) {
			$controller = $this;
			$this->responseNegotiator = new PjaxResponseNegotiator(
				array(
					'CurrentForm' => function() use(&$controller) {
						return $controller->getEditForm()->forTemplate();
					},
					'Content' => function() use(&$controller) {
						return $controller->renderWith($controller->getTemplatesWithSuffix('_Content'));
					},
					'Breadcrumbs' => function() use (&$controller) {
						return $controller->renderWith('CMSBreadcrumbs');
					},
					'default' => function() use(&$controller) {
						return $controller->renderWith($controller->getViewer('show'));
					}
				),
				$this->getResponse()
			);
		}
		return $this->responseNegotiator;
	}

	//------------------------------------------------------------------------------------------//
	// Main UI components

	/**
	 * Returns the main menu of the CMS.  This is also used by init()
	 * to work out which sections the user has access to.
	 *
	 * @param Boolean
	 * @return SS_List
	 */
	public function MainMenu($cached = true) {
		if(!isset($this->_cache_MainMenu) || !$cached) {
			// Don't accidentally return a menu if you're not logged in - it's used to determine access.
			if(!Member::currentUser()) return new ArrayList();

			// Encode into DO set
			$menu = new ArrayList();
			$menuItems = CMSMenu::get_viewable_menu_items();

			// extra styling for custom menu-icons
			$menuIconStyling = '';

			if($menuItems) {
				foreach($menuItems as $code => $menuItem) {
					// alternate permission checks (in addition to LeftAndMain->canView())

					if(
						isset($menuItem->controller)
						&& $this->hasMethod('alternateMenuDisplayCheck')
						&& !$this->alternateMenuDisplayCheck($menuItem->controller)
					) {
						continue;
					}

					$linkingmode = "link";

					if($menuItem->controller && get_class($this) == $menuItem->controller) {
						$linkingmode = "current";
					} else if(strpos($this->Link(), $menuItem->url) !== false) {
						if($this->Link() == $menuItem->url) {
							$linkingmode = "current";

						// default menu is the one with a blank {@link url_segment}
						} else if(singleton($menuItem->controller)->stat('url_segment') == '') {
							if($this->Link() == $this->stat('url_base').'/') {
								$linkingmode = "current";
							}

						} else {
							$linkingmode = "current";
						}
					}

					// already set in CMSMenu::populate_menu(), but from a static pre-controller
					// context, so doesn't respect the current user locale in _t() calls - as a workaround,
					// we simply call LeftAndMain::menu_title_for_class() again
					// if we're dealing with a controller
					if($menuItem->controller) {
						$defaultTitle = LeftAndMain::menu_title_for_class($menuItem->controller);
						$title = _t("{$menuItem->controller}.MENUTITLE", $defaultTitle);
					} else {
						$title = $menuItem->title;
					}

					// Provide styling for custom $menu-icon. Done here instead of in
					// CMSMenu::populate_menu(), because the icon is part of
					// the CMS right pane for the specified class as well...
					if($menuItem->controller) {
						$menuIcon = LeftAndMain::menu_icon_for_class($menuItem->controller);
						if (!empty($menuIcon)) $menuIconStyling .= $menuIcon;
					}

					$menu->push(new ArrayData(array(
						"MenuItem" => $menuItem,
						"AttributesHTML" => $menuItem->getAttributesHTML(),
						"Title" => Convert::raw2xml($title),
						"Code" => DBField::create_field('Text', $code),
						"Link" => $menuItem->url,
						"LinkingMode" => $linkingmode
					)));
				}
			}
			if ($menuIconStyling) Requirements::customCSS($menuIconStyling);

			$this->_cache_MainMenu = $menu;
		}

		return $this->_cache_MainMenu;
	}

	public function Menu() {
		return $this->renderWith($this->getTemplatesWithSuffix('_Menu'));
	}

	/**
	 * @todo Wrap in CMSMenu instance accessor
	 * @return ArrayData A single menu entry (see {@link MainMenu})
	 */
	public function MenuCurrentItem() {
		$items = $this->MainMenu();
		return $items->find('LinkingMode', 'current');
	}

	/**
	 * Return a list of appropriate templates for this class, with the given suffix using
	 * {@link SSViewer::get_templates_by_class()}
	 *
	 * @return array
	 */
	public function getTemplatesWithSuffix($suffix) {
		return SSViewer::get_templates_by_class(get_class($this), $suffix, 'LeftAndMain');
	}

	public function Content() {
		return $this->renderWith($this->getTemplatesWithSuffix('_Content'));
	}

	public function getRecord($id) {
		$className = $this->stat('tree_class');
		if($className && $id instanceof $className) {
			return $id;
		} else if($className && $id == 'root') {
			return singleton($className);
		} else if($className && is_numeric($id)) {
			return DataObject::get_by_id($className, $id);
		} else {
			return false;
		}
	}

	/**
	 * @return ArrayList
	 */
	public function Breadcrumbs($unlinked = false) {
		$defaultTitle = LeftAndMain::menu_title_for_class($this->class);
		$title = _t("{$this->class}.MENUTITLE", $defaultTitle);
		$items = new ArrayList(array(
			new ArrayData(array(
				'Title' => $title,
				'Link' => ($unlinked) ? false : $this->Link()
			))
		));
		$record = $this->currentPage();
		if($record && $record->exists()) {
			if($record->hasExtension('Hierarchy')) {
				$ancestors = $record->getAncestors();
				$ancestors = new ArrayList(array_reverse($ancestors->toArray()));
				$ancestors->push($record);
				foreach($ancestors as $ancestor) {
					$items->push(new ArrayData(array(
						'Title' => ($ancestor->MenuTitle) ? $ancestor->MenuTitle : $ancestor->Title,
						'Link' => ($unlinked) ? false : Controller::join_links($this->Link('show'), $ancestor->ID)
					)));
				}
			} else {
				$items->push(new ArrayData(array(
					'Title' => ($record->MenuTitle) ? $record->MenuTitle : $record->Title,
					'Link' => ($unlinked) ? false : Controller::join_links($this->Link('show'), $record->ID)
				)));
			}
		}

		return $items;
	}

	/**
	 * @return String HTML
	 */
	public function SiteTreeAsUL() {
		$html = $this->getSiteTreeFor($this->stat('tree_class'));
		$this->extend('updateSiteTreeAsUL', $html);
		return $html;
	}

	/**
	 * Gets the current search filter for this request, if available
	 *
	 * @throws InvalidArgumentException
	 * @return LeftAndMain_SearchFilter
	 */
	protected function getSearchFilter() {
		// Check for given FilterClass
		$params = $this->getRequest()->getVar('q');
		if(empty($params['FilterClass'])) {
			return null;
		}

		// Validate classname
		$filterClass = $params['FilterClass'];
		$filterInfo = new ReflectionClass($filterClass);
		if(!$filterInfo->implementsInterface('LeftAndMain_SearchFilter')) {
			throw new InvalidArgumentException(sprintf('Invalid filter class passed: %s', $filterClass));
		}

		return Injector::inst()->createWithArgs($filterClass, array($params));
	}

	/**
	 * Get a site tree HTML listing which displays the nodes under the given criteria.
	 *
	 * @param $className The class of the root object
	 * @param $rootID The ID of the root object.  If this is null then a complete tree will be
	 *  shown
	 * @param $childrenMethod The method to call to get the children of the tree. For example,
	 *  Children, AllChildrenIncludingDeleted, or AllHistoricalChildren
	 * @return String Nested unordered list with links to each page
	 */
	public function getSiteTreeFor($className, $rootID = null, $childrenMethod = null, $numChildrenMethod = null,
			$filterFunction = null, $nodeCountThreshold = 30) {

		// Filter criteria
		$filter = $this->getSearchFilter();

		// Default childrenMethod and numChildrenMethod
		if(!$childrenMethod) $childrenMethod = ($filter && $filter->getChildrenMethod())
			? $filter->getChildrenMethod()
			: 'AllChildrenIncludingDeleted';

		if(!$numChildrenMethod) {
			$numChildrenMethod = 'numChildren';
			if($filter && $filter->getNumChildrenMethod()) {
				$numChildrenMethod = $filter->getNumChildrenMethod();
			}
		}
		if(!$filterFunction && $filter) {
			$filterFunction = function($node) use($filter) {
				return $filter->isPageIncluded($node);
			};
		}

		// Get the tree root
		$record = ($rootID) ? $this->getRecord($rootID) : null;
		$obj = $record ? $record : singleton($className);

		// Get the current page
		// NOTE: This *must* be fetched before markPartialTree() is called, as this
		// causes the Hierarchy::$marked cache to be flushed (@see CMSMain::getRecord)
		// which means that deleted pages stored in the marked tree would be removed
		$currentPage = $this->currentPage();

		// Mark the nodes of the tree to return
		if ($filterFunction) $obj->setMarkingFilterFunction($filterFunction);

		$obj->markPartialTree($nodeCountThreshold, $this, $childrenMethod, $numChildrenMethod);

		// Ensure current page is exposed
		if($currentPage) $obj->markToExpose($currentPage);

		// NOTE: SiteTree/CMSMain coupling :-(
		if(class_exists('SiteTree')) {
			SiteTree::prepopulate_permission_cache('CanEditType', $obj->markedNodeIDs(),
				'SiteTree::can_edit_multiple');
		}

		// getChildrenAsUL is a flexible and complex way of traversing the tree
		$controller = $this;
		$recordController = ($this->stat('tree_class') == 'SiteTree') ?  singleton('CMSPageEditController') : $this;
		$titleFn = function(&$child, $numChildrenMethod) use(&$controller, &$recordController, $filter) {
			$link = Controller::join_links($recordController->Link("show"), $child->ID);
			$node = LeftAndMain_TreeNode::create($child, $link, $controller->isCurrentPage($child), $numChildrenMethod, $filter);
			return $node->forTemplate();
		};

		// Limit the amount of nodes shown for performance reasons.
		// Skip the check if we're filtering the tree, since its not clear how many children will
		// match the filter criteria until they're queried (and matched up with previously marked nodes).
		$nodeThresholdLeaf = Config::inst()->get('Hierarchy', 'node_threshold_leaf');
		if($nodeThresholdLeaf && !$filterFunction) {
			$nodeCountCallback = function($parent, $numChildren) use(&$controller, $className, $nodeThresholdLeaf) {
				if($className == 'SiteTree' && $parent->ID && $numChildren > $nodeThresholdLeaf) {
					return sprintf(
						'<ul><li class="readonly"><span class="item">'
							. '%s (<a href="%s" class="cms-panel-link" data-pjax-target="Content">%s</a>)'
							. '</span></li></ul>',
						_t('LeftAndMain.TooManyPages', 'Too many pages'),
						Controller::join_links(
							$controller->LinkWithSearch($controller->Link()), '
							?view=list&ParentID=' . $parent->ID
						),
						_t(
							'LeftAndMain.ShowAsList',
							'show as list',
							'Show large amount of pages in list instead of tree view'
						)
					);
				}
			};
		} else {
			$nodeCountCallback = null;
		}

		// If the amount of pages exceeds the node thresholds set, use the callback
		$html = null;
		if($obj->ParentID && $nodeCountCallback) {
			$html = $nodeCountCallback($obj, $obj->$numChildrenMethod());
		}

		// Otherwise return the actual tree (which might still filter leaf thresholds on children)
		if(!$html) {
			$html = $obj->getChildrenAsUL(
				"",
				$titleFn,
				singleton('CMSPagesController'),
				true,
				$childrenMethod,
				$numChildrenMethod,
				$nodeCountThreshold,
				$nodeCountCallback
			);
		}

		// Wrap the root if needs be.
		if(!$rootID) {
			$rootLink = $this->Link('show') . '/root';

			// This lets us override the tree title with an extension
			if($this->hasMethod('getCMSTreeTitle') && $customTreeTitle = $this->getCMSTreeTitle()) {
				$treeTitle = $customTreeTitle;
			} elseif(class_exists('SiteConfig')) {
				$siteConfig = SiteConfig::current_site_config();
				$treeTitle =  Convert::raw2xml($siteConfig->Title);
			} else {
				$treeTitle = '...';
			}

			$html = "<ul><li id=\"record-0\" data-id=\"0\" class=\"Root nodelete\"><strong>$treeTitle</strong>"
				. $html . "</li></ul>";
		}

		return $html;
	}

	/**
	 * Get a subtree underneath the request param 'ID'.
	 * If ID = 0, then get the whole tree.
	 */
	public function getsubtree($request) {
		$html = $this->getSiteTreeFor(
			$this->stat('tree_class'),
			$request->getVar('ID'),
			null,
			null,
			null,
			$request->getVar('minNodeCount')
		);

		// Trim off the outer tag
		$html = preg_replace('/^[\s\t\r\n]*<ul[^>]*>/','', $html);
		$html = preg_replace('/<\/ul[^>]*>[\s\t\r\n]*$/','', $html);

		return $html;
	}

	/**
	 * Allows requesting a view update on specific tree nodes.
	 * Similar to {@link getsubtree()}, but doesn't enforce loading
	 * all children with the node. Useful to refresh views after
	 * state modifications, e.g. saving a form.
	 *
	 * @return String JSON
	 */
	public function updatetreenodes($request) {
		$data = array();
		$ids = explode(',', $request->getVar('ids'));
		foreach($ids as $id) {
			if($id === "") continue; // $id may be a blank string, which is invalid and should be skipped over

			$record = $this->getRecord($id);
			if(!$record) continue; // In case a page is no longer available
			$recordController = ($this->stat('tree_class') == 'SiteTree')
				?  singleton('CMSPageEditController')
				: $this;

			// Find the next & previous nodes, for proper positioning (Sort isn't good enough - it's not a raw offset)
			// TODO: These methods should really be in hierarchy - for a start it assumes Sort exists
			$next = $prev = null;

			$className = $this->stat('tree_class');
			$next = DataObject::get($className)
				->filter('ParentID', $record->ParentID)
				->filter('Sort:GreaterThan', $record->Sort)
				->first();

			if (!$next) {
				$prev = DataObject::get($className)
					->filter('ParentID', $record->ParentID)
					->filter('Sort:LessThan', $record->Sort)
					->reverse()
					->first();
			}

			$link = Controller::join_links($recordController->Link("show"), $record->ID);
			$html = LeftAndMain_TreeNode::create($record, $link, $this->isCurrentPage($record))->forTemplate();

			$data[$id] = array(
				'html' => $html,
				'ParentID' => $record->ParentID,
				'NextID' => $next ? $next->ID : null,
				'PrevID' => $prev ? $prev->ID : null
			);
		}
		$this->getResponse()->addHeader('Content-Type', 'text/json');
		return Convert::raw2json($data);
	}

	/**
	 * Save  handler
	 */
	public function save($data, $form) {
		$className = $this->stat('tree_class');

		// Existing or new record?
		$id = $data['ID'];
		if(substr($id,0,3) != 'new') {
			$record = DataObject::get_by_id($className, $id);
			if($record && !$record->canEdit()) return Security::permissionFailure($this);
			if(!$record || !$record->ID) $this->httpError(404, "Bad record ID #" . (int)$id);
		} else {
			if(!singleton($this->stat('tree_class'))->canCreate()) return Security::permissionFailure($this);
			$record = $this->getNewItem($id, false);
		}

		// save form data into record
		$form->saveInto($record, true);
		$record->write();
		$this->extend('onAfterSave', $record);
		$this->setCurrentPageID($record->ID);

		$this->getResponse()->addHeader('X-Status', rawurlencode(_t('LeftAndMain.SAVEDUP', 'Saved.')));
		return $this->getResponseNegotiator()->respond($this->getRequest());
	}

	public function delete($data, $form) {
		$className = $this->stat('tree_class');

		$id = $data['ID'];
		$record = DataObject::get_by_id($className, $id);
		if($record && !$record->canDelete()) return Security::permissionFailure();
		if(!$record || !$record->ID) $this->httpError(404, "Bad record ID #" . (int)$id);

		$record->delete();

		$this->getResponse()->addHeader('X-Status', rawurlencode(_t('LeftAndMain.DELETED', 'Deleted.')));
		return $this->getResponseNegotiator()->respond(
			$this->getRequest(),
			array('currentform' => array($this, 'EmptyForm'))
		);
	}

	/**
	 * Update the position and parent of a tree node.
	 * Only saves the node if changes were made.
	 *
	 * Required data:
	 * - 'ID': The moved node
	 * - 'ParentID': New parent relation of the moved node (0 for root)
	 * - 'SiblingIDs': Array of all sibling nodes to the moved node (incl. the node itself).
	 *   In case of a 'ParentID' change, relates to the new siblings under the new parent.
	 *
	 * @return SS_HTTPResponse JSON string with a
	 */
	public function savetreenode($request) {
		if (!SecurityToken::inst()->checkRequest($request)) {
			return $this->httpError(400);
		}
		if (!Permission::check('SITETREE_REORGANISE') && !Permission::check('ADMIN')) {
			$this->getResponse()->setStatusCode(
				403,
				_t('LeftAndMain.CANT_REORGANISE',
					"You do not have permission to rearange the site tree. Your change was not saved.")
			);
			return;
		}

		$className = $this->stat('tree_class');
		$statusUpdates = array('modified'=>array());
		$id = $request->requestVar('ID');
		$parentID = $request->requestVar('ParentID');

		if($className == 'SiteTree' && $page = DataObject::get_by_id('Page', $id)){
			$root = $page->getParentType();
			if(($parentID == '0' || $root == 'root') && !SiteConfig::current_site_config()->canCreateTopLevel()){
				$this->getResponse()->setStatusCode(
					403,
					_t('LeftAndMain.CANT_REORGANISE',
						"You do not have permission to alter Top level pages. Your change was not saved.")
					);
				return;
			}
		}

		$siblingIDs = $request->requestVar('SiblingIDs');
		$statusUpdates = array('modified'=>array());
		if(!is_numeric($id) || !is_numeric($parentID)) throw new InvalidArgumentException();

		$node = DataObject::get_by_id($className, $id);
		if($node && !$node->canEdit()) return Security::permissionFailure($this);

		if(!$node) {
			$this->getResponse()->setStatusCode(
				500,
				_t('LeftAndMain.PLEASESAVE',
					"Please Save Page: This page could not be updated because it hasn't been saved yet."
				)
			);
			return;
		}

		// Update hierarchy (only if ParentID changed)
		if($node->ParentID != $parentID) {
			$node->ParentID = (int)$parentID;
			$node->write();

			$statusUpdates['modified'][$node->ID] = array(
				'TreeTitle'=>$node->TreeTitle
			);

			// Update all dependent pages
			if(class_exists('VirtualPage')) {
				$virtualPages = VirtualPage::get()->filter("CopyContentFromID", $node->ID);
				foreach($virtualPages as $virtualPage) {
					$statusUpdates['modified'][$virtualPage->ID] = array(
						'TreeTitle' => $virtualPage->TreeTitle()
					);
				}
			}

			$this->getResponse()->addHeader('X-Status',
				rawurlencode(_t('LeftAndMain.REORGANISATIONSUCCESSFUL', 'Reorganised the site tree successfully.')));
		}

		// Update sorting
		if(is_array($siblingIDs)) {
			$counter = 0;
			foreach($siblingIDs as $id) {
				if($id == $node->ID) {
					$node->Sort = ++$counter;
					$node->write();
					$statusUpdates['modified'][$node->ID] = array(
						'TreeTitle' => $node->TreeTitle
					);
				} else if(is_numeric($id)) {
					// Nodes that weren't "actually moved" shouldn't be registered as
					// having been edited; do a direct SQL update instead
					++$counter;
					DB::prepared_query(
						"UPDATE \"$className\" SET \"Sort\" = ? WHERE \"ID\" = ?",
						array($counter, $id)
					);
				}
			}

			$this->getResponse()->addHeader('X-Status',
				rawurlencode(_t('LeftAndMain.REORGANISATIONSUCCESSFUL', 'Reorganised the site tree successfully.')));
		}

		return Convert::raw2json($statusUpdates);
	}

	public function CanOrganiseSitetree() {
		return !Permission::check('SITETREE_REORGANISE') && !Permission::check('ADMIN') ? false : true;
	}

	/**
	 * Retrieves an edit form, either for display, or to process submitted data.
	 * Also used in the template rendered through {@link Right()} in the $EditForm placeholder.
	 *
	 * This is a "pseudo-abstract" methoed, usually connected to a {@link getEditForm()}
	 * method in an entwine subclass. This method can accept a record identifier,
	 * selected either in custom logic, or through {@link currentPageID()}.
	 * The form usually construct itself from {@link DataObject->getCMSFields()}
	 * for the specific managed subclass defined in {@link LeftAndMain::$tree_class}.
	 *
	 * @param HTTPRequest $request Optionally contains an identifier for the
	 *  record to load into the form.
	 * @return Form Should return a form regardless wether a record has been found.
	 *  Form might be readonly if the current user doesn't have the permission to edit
	 *  the record.
	 */
	/**
	 * @return Form
	 */
	public function EditForm($request = null) {
		return $this->getEditForm();
	}

	/**
	 * Calls {@link SiteTree->getCMSFields()}
	 *
	 * @param Int $id
	 * @param FieldList $fields
	 * @return Form
	 */
	public function getEditForm($id = null, $fields = null) {
		if(!$id) $id = $this->currentPageID();

		if(is_object($id)) {
			$record = $id;
		} else {
			$record = $this->getRecord($id);
			if($record && !$record->canView()) return Security::permissionFailure($this);
		}

		if($record) {
			$fields = ($fields) ? $fields : $record->getCMSFields();
			if ($fields == null) {
				user_error(
					"getCMSFields() returned null  - it should return a FieldList object.
					Perhaps you forgot to put a return statement at the end of your method?",
					E_USER_ERROR
				);
			}

			// Add hidden fields which are required for saving the record
			// and loading the UI state
			if(!$fields->dataFieldByName('ClassName')) {
				$fields->push(new HiddenField('ClassName'));
			}

			$tree_class = $this->stat('tree_class');
			if(
				$tree_class::has_extension('Hierarchy')
				&& !$fields->dataFieldByName('ParentID')
			) {
				$fields->push(new HiddenField('ParentID'));
			}

			// Added in-line to the form, but plucked into different view by frontend scripts.
			if(in_array('CMSPreviewable', class_implements($record))) {
				$navField = new LiteralField('SilverStripeNavigator', $this->getSilverStripeNavigator());
				$navField->setAllowHTML(true);
				$fields->push($navField);
			}

			if($record->hasMethod('getAllCMSActions')) {
				$actions = $record->getAllCMSActions();
			} else {
				$actions = $record->getCMSActions();
				// add default actions if none are defined
				if(!$actions || !$actions->Count()) {
					if($record->hasMethod('canEdit') && $record->canEdit()) {
						$actions->push(
							FormAction::create('save',_t('CMSMain.SAVE','Save'))
								->addExtraClass('ss-ui-action-constructive')->setAttribute('data-icon', 'accept')
						);
					}
					if($record->hasMethod('canDelete') && $record->canDelete()) {
						$actions->push(
							FormAction::create('delete',_t('ModelAdmin.DELETE','Delete'))
								->addExtraClass('ss-ui-action-destructive')
						);
					}
				}
			}

			// Use <button> to allow full jQuery UI styling
			$actionsFlattened = $actions->dataFields();
			if($actionsFlattened) foreach($actionsFlattened as $action) $action->setUseButtonTag(true);

			$form = CMSForm::create(
				$this, "EditForm", $fields, $actions
			)->setHTMLID('Form_EditForm');
			$form->setResponseNegotiator($this->getResponseNegotiator());
			$form->addExtraClass('cms-edit-form');
			$form->loadDataFrom($record);
			$form->setTemplate($this->getTemplatesWithSuffix('_EditForm'));
			$form->setAttribute('data-pjax-fragment', 'CurrentForm');

			// Announce the capability so the frontend can decide whether to allow preview or not.
			if(in_array('CMSPreviewable', class_implements($record))) {
				$form->addExtraClass('cms-previewable');
			}

			// Set this if you want to split up tabs into a separate header row
			// if($form->Fields()->hasTabset()) {
			// 	$form->Fields()->findOrMakeTab('Root')->setTemplate('CMSTabSet');
			// }

			// Add a default or custom validator.
			// @todo Currently the default Validator.js implementation
			//  adds javascript to the document body, meaning it won't
			//  be included properly if the associated fields are loaded
			//  through ajax. This means only serverside validation
			//  will kick in for pages+validation loaded through ajax.
			//  This will be solved by using less obtrusive javascript validation
			//  in the future, see http://open.silverstripe.com/ticket/2915 and
			//  http://open.silverstripe.com/ticket/3386
			if($record->hasMethod('getCMSValidator')) {
				$validator = $record->getCMSValidator();
				// The clientside (mainly LeftAndMain*.js) rely on ajax responses
				// which can be evaluated as javascript, hence we need
				// to override any global changes to the validation handler.
				if($validator != NULL){
					$form->setValidator($validator);
				}
			} else {
				$form->unsetValidator();
			}

			if($record->hasMethod('canEdit') && !$record->canEdit()) {
				$readonlyFields = $form->Fields()->makeReadonly();
				$form->setFields($readonlyFields);
			}
		} else {
			$form = $this->EmptyForm();
		}

		return $form;
	}

	/**
	 * Returns a placeholder form, used by {@link getEditForm()} if no record is selected.
	 * Our javascript logic always requires a form to be present in the CMS interface.
	 *
	 * @return Form
	 */
	public function EmptyForm() {
		$form = CMSForm::create(
			$this,
			"EditForm",
			new FieldList(
				// new HeaderField(
				// 	'WelcomeHeader',
				// 	$this->getApplicationName()
				// ),
				// new LiteralField(
				// 	'WelcomeText',
				// 	sprintf('<p id="WelcomeMessage">%s %s. %s</p>',
				// 		_t('LeftAndMain_right_ss.WELCOMETO','Welcome to'),
				// 		$this->getApplicationName(),
				// 		_t('CHOOSEPAGE','Please choose an item from the left.')
				// 	)
				// )
			),
			new FieldList()
		)->setHTMLID('Form_EditForm');
		$form->setResponseNegotiator($this->getResponseNegotiator());
		$form->unsetValidator();
		$form->addExtraClass('cms-edit-form');
		$form->addExtraClass('root-form');
		$form->setTemplate($this->getTemplatesWithSuffix('_EditForm'));
		$form->setAttribute('data-pjax-fragment', 'CurrentForm');

		return $form;
	}

	/**
	 * Return the CMS's HTML-editor toolbar
	 */
	public function EditorToolbar() {
		return HtmlEditorField_Toolbar::create($this, "EditorToolbar");
	}

	/**
	 * Renders a panel containing tools which apply to all displayed
	 * "content" (mostly through {@link EditForm()}), for example a tree navigation or a filter panel.
	 * Auto-detects applicable templates by naming convention: "<controller classname>_Tools.ss",
	 * and takes the most specific template (see {@link getTemplatesWithSuffix()}).
	 * To explicitly disable the panel in the subclass, simply create a more specific, empty template.
	 *
	 * @return String HTML
	 */
	public function Tools() {
		$templates = $this->getTemplatesWithSuffix('_Tools');
		if($templates) {
			$viewer = new SSViewer($templates);
			return $viewer->process($this);
		} else {
			return false;
		}
	}

	/**
	 * Renders a panel containing tools which apply to the currently displayed edit form.
	 * The main difference to {@link Tools()} is that the panel is displayed within
	 * the element structure of the form panel (rendered through {@link EditForm}).
	 * This means the panel will be loaded alongside new forms, and refreshed upon save,
	 * which can mean a performance hit, depending on how complex your panel logic gets.
	 * Any form fields contained in the returned markup will also be submitted with the main form,
	 * which might be desired depending on the implementation details.
	 *
	 * @return String HTML
	 */
	public function EditFormTools() {
		$templates = $this->getTemplatesWithSuffix('_EditFormTools');
		if($templates) {
			$viewer = new SSViewer($templates);
			return $viewer->process($this);
		} else {
			return false;
		}
	}

	/**
	 * Batch Actions Handler
	 */
	public function batchactions() {
		return new CMSBatchActionHandler($this, 'batchactions', $this->stat('tree_class'));
	}

	/**
	 * @return Form
	 */
	public function BatchActionsForm() {
		$actions = $this->batchactions()->batchActionList();
		$actionsMap = array('-1' => _t('LeftAndMain.DropdownBatchActionsDefault', 'Choose an action...')); // Placeholder action
		foreach($actions as $action) {
			$actionsMap[$action->Link] = $action->Title;
		}

		$form = new Form(
			$this,
			'BatchActionsForm',
			new FieldList(
				new HiddenField('csvIDs'),
				DropdownField::create(
					'Action',
					false,
					$actionsMap
				)
					->setAttribute('autocomplete', 'off')
					->setAttribute('data-placeholder', _t('LeftAndMain.DropdownBatchActionsDefault', 'Choose an action...'))
			),
			new FieldList(
				// TODO i18n
				new FormAction('submit', _t('Form.SubmitBtnLabel', "Go"))
			)
		);
		$form->addExtraClass('cms-batch-actions nostyle');
		$form->unsetValidator();

		$this->extend('updateBatchActionsForm', $form);
		return $form;
	}

	public function printable() {
		$form = $this->getEditForm($this->currentPageID());
		if(!$form) return false;

		$form->transform(new PrintableTransformation());
		$form->setActions(null);

		Requirements::clear();
		Requirements::css(FRAMEWORK_ADMIN_DIR . '/css/LeftAndMain_printable.css');
		return array(
			"PrintForm" => $form
		);
	}

	/**
	 * Used for preview controls, mainly links which switch between different states of the page.
	 *
	 * @return ArrayData
	 */
	public function getSilverStripeNavigator() {
		$page = $this->currentPage();
		if($page) {
			$navigator = new SilverStripeNavigator($page);
			return $navigator->renderWith($this->getTemplatesWithSuffix('_SilverStripeNavigator'));
		} else {
			return false;
		}
	}

	/**
	 * Identifier for the currently shown record,
	 * in most cases a database ID. Inspects the following
	 * sources (in this order):
	 * - GET/POST parameter named 'ID'
	 * - URL parameter named 'ID'
	 * - Session value namespaced by classname, e.g. "CMSMain.currentPage"
	 *
	 * @return int
	 */
	public function currentPageID() {
		if($this->getRequest()->requestVar('ID') && is_numeric($this->getRequest()->requestVar('ID')))	{
			return $this->getRequest()->requestVar('ID');
		} elseif ($this->getRequest()->requestVar('CMSMainCurrentPageID') && is_numeric($this->getRequest()->requestVar('CMSMainCurrentPageID'))) {
			// see GridFieldDetailForm::ItemEditForm
			return $this->getRequest()->requestVar('CMSMainCurrentPageID');
		} elseif (isset($this->urlParams['ID']) && is_numeric($this->urlParams['ID'])) {
			return $this->urlParams['ID'];
		} elseif(Session::get($this->sessionNamespace() . ".currentPage")) {
			return Session::get($this->sessionNamespace() . ".currentPage");
		} else {
			return null;
		}
	}

	/**
	 * Forces the current page to be set in session,
	 * which can be retrieved later through {@link currentPageID()}.
	 * Keep in mind that setting an ID through GET/POST or
	 * as a URL parameter will overrule this value.
	 *
	 * @param int $id
	 */
	public function setCurrentPageID($id) {
		$id = (int)$id;
		Session::set($this->sessionNamespace() . ".currentPage", $id);
	}

	/**
	 * Uses {@link getRecord()} and {@link currentPageID()}
	 * to get the currently selected record.
	 *
	 * @return DataObject
	 */
	public function currentPage() {
		return $this->getRecord($this->currentPageID());
	}

	/**
	 * Compares a given record to the currently selected one (if any).
	 * Used for marking the current tree node.
	 *
	 * @return boolean
	 */
	public function isCurrentPage(DataObject $record) {
		return ($record->ID == $this->currentPageID());
	}

	/**
	 * @return String
	 */
	protected function sessionNamespace() {
		$override = $this->stat('session_namespace');
		return $override ? $override : $this->class;
	}

	/**
	 * URL to a previewable record which is shown through this controller.
	 * The controller might not have any previewable content, in which case
	 * this method returns FALSE.
	 *
	 * @return String|boolean
	 */
	public function LinkPreview() {
		return false;
	}

	/**
	 * Return the version number of this application.
	 * Uses the number in <mymodule>/silverstripe_version
	 * (automatically replaced by build scripts).
	 * If silverstripe_version is empty,
	 * then attempts to get it from composer.lock
	 *
	 * @return string
	 */
	public function CMSVersion() {
		$versions = array();
		$modules = array(
			'silverstripe/framework' => array(
				'title' => 'Framework',
				'versionFile' => FRAMEWORK_PATH . '/silverstripe_version',
			)
		);
		if(defined('CMS_PATH')) {
			$modules['silverstripe/cms'] = array(
				'title' => 'CMS',
				'versionFile' => CMS_PATH . '/silverstripe_version',
			);
		}

		// Tries to obtain version number from composer.lock if it exists
		$composerLockPath = BASE_PATH . '/composer.lock';
		if (file_exists($composerLockPath)) {
			$cache = SS_Cache::factory('LeftAndMain_CMSVersion');
			$cacheKey = filemtime($composerLockPath);
			$versions = $cache->load($cacheKey);
			if($versions) {
				$versions = json_decode($versions, true);
			} else {
				$versions = array();
			}
			if(!$versions && $jsonData = file_get_contents($composerLockPath)) {
				$lockData = json_decode($jsonData);
				if($lockData && isset($lockData->packages)) {
					foreach ($lockData->packages as $package) {
						if(
							array_key_exists($package->name, $modules)
							&& isset($package->version)
						) {
							$versions[$package->name] = $package->version;
						}
					}
					$cache->save(json_encode($versions), $cacheKey);
				}
			}
		}

		// Fall back to static version file
		foreach($modules as $moduleName => $moduleSpec) {
			if(!isset($versions[$moduleName])) {
				if($staticVersion = file_get_contents($moduleSpec['versionFile'])) {
					$versions[$moduleName] = $staticVersion;
				} else {
					$versions[$moduleName] = _t('LeftAndMain.VersionUnknown', 'Unknown');
				}
			}
		}

		$out = array();
		foreach($modules as $moduleName => $moduleSpec) {
			$out[] = $modules[$moduleName]['title'] . ': ' . $versions[$moduleName];
		}
		return implode(', ', $out);
	}

	/**
	 * @return array
	 */
	public function SwitchView() {
		if($page = $this->currentPage()) {
			$nav = SilverStripeNavigator::get_for_record($page);
			return $nav['items'];
		}
	}

	/**
	 * @return SiteConfig
	 */
	public function SiteConfig() {
		return (class_exists('SiteConfig')) ? SiteConfig::current_site_config() : null;
	}

	/**
	 * The href for the anchor on the Silverstripe logo.
	 * Set by calling LeftAndMain::set_application_link()
	 *
	 * @config
	 * @var String
	 */
	private static $application_link = '//www.silverstripe.org/';

	/**
	 * Sets the href for the anchor on the Silverstripe logo in the menu
	 *
	 * @deprecated since version 4.0
	 *
	 * @param String $link
	 */
	public static function set_application_link($link) {
		Deprecation::notice('4.0', 'Use the "LeftAndMain.application_link" config setting instead');
		Config::inst()->update('LeftAndMain', 'application_link', $link);
	}

	/**
	 * @return String
	 */
	public function ApplicationLink() {
		return $this->stat('application_link');
	}

	/**
	 * The application name. Customisable by calling
	 * LeftAndMain::setApplicationName() - the first parameter.
	 *
	 * @config
	 * @var String
	 */
	private static $application_name = 'SilverStripe';

	/**
	 * @param String $name
	 * @deprecated since version 4.0
	 */
	public static function setApplicationName($name) {
		Deprecation::notice('4.0', 'Use the "LeftAndMain.application_name" config setting instead');
		Config::inst()->update('LeftAndMain', 'application_name', $name);
	}

	/**
	 * Get the application name.
	 *
	 * @return string
	 */
	public function getApplicationName() {
		return $this->stat('application_name');
	}

	/**
	 * @return string
	 */
	public function Title() {
		$app = $this->getApplicationName();

		return ($section = $this->SectionTitle()) ? sprintf('%s - %s', $app, $section) : $app;
	}

	/**
	 * Return the title of the current section. Either this is pulled from
	 * the current panel's menu_title or from the first active menu
	 *
	 * @return string
	 */
	public function SectionTitle() {
		$class = get_class($this);
		$defaultTitle = LeftAndMain::menu_title_for_class($class);
		if($title = _t("{$class}.MENUTITLE", $defaultTitle)) return $title;

		foreach($this->MainMenu() as $menuItem) {
			if($menuItem->LinkingMode != 'link') return $menuItem->Title;
		}
	}

	/**
	 * Return the base directory of the tiny_mce codebase
	 */
	public function MceRoot() {
		return MCE_ROOT;
	}

	/**
	 * Same as {@link ViewableData->CSSClasses()}, but with a changed name
	 * to avoid problems when using {@link ViewableData->customise()}
	 * (which always returns "ArrayData" from the $original object).
	 *
	 * @return String
	 */
	public function BaseCSSClasses() {
		return $this->CSSClasses('Controller');
	}

	/**
	 * @return String
	 */
	public function Locale() {
		return DBField::create_field('DBLocale', i18n::get_locale());
	}

	public function providePermissions() {
		$perms = array(
			"CMS_ACCESS_LeftAndMain" => array(
				'name' => _t('CMSMain.ACCESSALLINTERFACES', 'Access to all CMS sections'),
				'category' => _t('Permission.CMS_ACCESS_CATEGORY', 'CMS Access'),
				'help' => _t('CMSMain.ACCESSALLINTERFACESHELP', 'Overrules more specific access settings.'),
				'sort' => -100
			)
		);

		// Add any custom ModelAdmin subclasses. Can't put this on ModelAdmin itself
		// since its marked abstract, and needs to be singleton instanciated.
		foreach(ClassInfo::subclassesFor('ModelAdmin') as $i => $class) {
			if($class == 'ModelAdmin') continue;
			if(ClassInfo::classImplements($class, 'TestOnly')) continue;

			$title = _t("{$class}.MENUTITLE", LeftAndMain::menu_title_for_class($class));
			$perms["CMS_ACCESS_" . $class] = array(
				'name' => _t(
					'CMSMain.ACCESS',
					"Access to '{title}' section",
					"Item in permission selection identifying the admin section. Example: Access to 'Files & Images'",
					array('title' => $title)
				),
				'category' => _t('Permission.CMS_ACCESS_CATEGORY', 'CMS Access')
			);
		}

		return $perms;
	}

	/**
	 * Register the given javascript file as required in the CMS.
	 * Filenames should be relative to the base, eg, FRAMEWORK_DIR . '/javascript/loader.js'
	 *
	 * @deprecated since version 4.0
	 */
	public static function require_javascript($file) {
		Deprecation::notice('4.0', 'Use "LeftAndMain.extra_requirements_javascript" config setting instead');
		Config::inst()->update('LeftAndMain', 'extra_requirements_javascript', array($file => array()));
	}

	/**
	 * Register the given stylesheet file as required.
	 * @deprecated since version 4.0
	 *
	 * @param $file String Filenames should be relative to the base, eg, THIRDPARTY_DIR . '/tree/tree.css'
	 * @param $media String Comma-separated list of media-types (e.g. "screen,projector")
	 * @see http://www.w3.org/TR/REC-CSS2/media.html
	 */
	public static function require_css($file, $media = null) {
		Deprecation::notice('4.0', 'Use "LeftAndMain.extra_requirements_css" config setting instead');
		Config::inst()->update('LeftAndMain', 'extra_requirements_css', array($file => array('media' => $media)));
	}

	/**
	 * Register the given "themeable stylesheet" as required.
	 * Themeable stylesheets have globally unique names, just like templates and PHP files.
	 * Because of this, they can be replaced by similarly named CSS files in the theme directory.
	 *
	 * @deprecated since version 4.0
	 *
	 * @param $name String The identifier of the file.  For example, css/MyFile.css would have the identifier "MyFile"
	 * @param $media String Comma-separated list of media-types (e.g. "screen,projector")
	 */
	public static function require_themed_css($name, $media = null) {
		Deprecation::notice('4.0', 'Use "LeftAndMain.extra_requirements_themedCss" config setting instead');
		Config::inst()->update('LeftAndMain', 'extra_requirements_themedCss', array($name => array('media' => $media)));
	}

}

/**
 * @package cms
 * @subpackage core
 */
class LeftAndMainMarkingFilter {

	/**
	 * @var array Request params (unsanitized)
	 */
	protected $params = array();

	/**
	 * @param array $params Request params (unsanitized)
	 */
	public function __construct($params = null) {
		$this->ids = array();
		$this->expanded = array();
		$parents = array();

		$q = $this->getQuery($params);
		$res = $q->execute();
		if (!$res) return;

		// And keep a record of parents we don't need to get parents
		// of themselves, as well as IDs to mark
		foreach($res as $row) {
			if ($row['ParentID']) $parents[$row['ParentID']] = true;
			$this->ids[$row['ID']] = true;
		}

		// We need to recurse up the tree,
		// finding ParentIDs for each ID until we run out of parents
		while (!empty($parents)) {
			$parentsClause = DB::placeholders($parents);
			$res = DB::prepared_query(
				"SELECT \"ParentID\", \"ID\" FROM \"SiteTree\" WHERE \"ID\" in ($parentsClause)",
				array_keys($parents)
			);
			$parents = array();

			foreach($res as $row) {
				if ($row['ParentID']) $parents[$row['ParentID']] = true;
				$this->ids[$row['ID']] = true;
				$this->expanded[$row['ID']] = true;
			}
		}
	}

	protected function getQuery($params) {
		$where = array();

		if(isset($params['ID'])) unset($params['ID']);
		if($treeClass = static::config()->tree_class) foreach($params as $name => $val) {
			// Partial string match against a variety of fields
			if(!empty($val) && singleton($treeClass)->hasDatabaseField($name)) {
				$predicate = sprintf('"%s" LIKE ?', $name);
				$where[$predicate] = "%$val%";
			}
		}

		return new SQLQuery(
			array("ParentID", "ID"),
			'SiteTree',
			$where
		);
	}

	public function mark($node) {
		$id = $node->ID;
		if(array_key_exists((int) $id, $this->expanded)) $node->markOpened();
		return array_key_exists((int) $id, $this->ids) ? $this->ids[$id] : false;
	}
}

/**
 * Allow overriding finished state for faux redirects.
 *
 * @package framework
 * @subpackage admin
 */
class LeftAndMain_HTTPResponse extends SS_HTTPResponse {

	protected $isFinished = false;

	public function isFinished() {
		return (parent::isFinished() || $this->isFinished);
	}

	public function setIsFinished($bool) {
		$this->isFinished = $bool;
	}

}

/**
 * Wrapper around objects being displayed in a tree.
 * Caution: Volatile API.
 *
 * @todo Implement recursive tree node rendering.
 *
 * @package framework
 * @subpackage admin
 */
class LeftAndMain_TreeNode extends ViewableData {

	/**
	 * Object represented by this node
	 *
	 * @var Object
	 */
	protected $obj;

	/**
	 * Edit link to the current record in the CMS
	 *
	 * @var string
	 */
	protected $link;

	/**
	 * True if this is the currently selected node in the tree
	 *
	 * @var bool
	 */
	protected $isCurrent;

	/**
	 * Name of method to count the number of children
	 *
	 * @var string
	 */
	protected $numChildrenMethod;


	/**
	 *
	 * @var LeftAndMain_SearchFilter
	 */
	protected $filter;

	/**
	 * @param Object $obj
	 * @param string $link
	 * @param bool $isCurrent
	 * @param string $numChildrenMethod
	 * @param LeftAndMain_SearchFilter $filter
	 */
	public function __construct($obj, $link = null, $isCurrent = false,
		$numChildrenMethod = 'numChildren', $filter = null
	) {
		parent::__construct();
		$this->obj = $obj;
		$this->link = $link;
		$this->isCurrent = $isCurrent;
		$this->numChildrenMethod = $numChildrenMethod;
		$this->filter = $filter;
	}

	/**
	 * Returns template, for further processing by {@link Hierarchy->getChildrenAsUL()}.
	 * Does not include closing tag to allow this method to inject its own children.
	 *
	 * @todo Remove hardcoded assumptions around returning an <li>, by implementing recursive tree node rendering
	 *
	 * @return string
	 */
	public function forTemplate() {
		$obj = $this->obj;

		return (string)SSViewer::execute_template('LeftAndMain_TreeNode', $obj, array(
			'Classes' => $this->getClasses(),
			'Link' => $this->getLink(),
			'Title' => sprintf(
				'(%s: %s) %s',
				trim(_t('LeftAndMain.PAGETYPE','Page type'), " :"),
				$obj->i18n_singular_name(),
				$obj->Title
			),
		));
	}

	/**
	 * Determine the CSS classes to apply to this node
	 *
	 * @return string
	 */
	public function getClasses() {
		// Get classes from object
		$classes = $this->obj->CMSTreeClasses($this->numChildrenMethod);
		if($this->isCurrent) {
			$classes .= ' current';
		}
		// Get status flag classes
		$flags = $this->obj->hasMethod('getStatusFlags')
			? $this->obj->getStatusFlags()
			: false;
		if ($flags) {
			$statuses = array_keys($flags);
			foreach ($statuses as $s) {
				$classes .= ' status-' . $s;
			}
		}
		// Get additional filter classes
		if($this->filter && ($filterClasses = $this->filter->getPageClasses($this->obj))) {
			if(is_array($filterClasses)) {
				$filterClasses = implode(' ' . $filterClasses);
			}
			$classes .= ' ' . $filterClasses;
		}
		return $classes ?: '';
	}

	public function getObj() {
		return $this->obj;
	}

	public function setObj($obj) {
		$this->obj = $obj;
		return $this;
	}

	public function getLink() {
		return $this->link;
	}

	public function setLink($link) {
		$this->link = $link;
		return $this;
	}

	public function getIsCurrent() {
		return $this->isCurrent;
	}

	public function setIsCurrent($bool) {
		$this->isCurrent = $bool;
		return $this;
	}

}

/**
 * Abstract interface for a class which may be used to filter the results displayed
 * in a nested tree
 */
interface LeftAndMain_SearchFilter {

	/**
	 * Method on {@link Hierarchy} objects which is used to traverse into children relationships.
	 *
	 * @return string
	 */
	public function getChildrenMethod();

	/**
	 * Method on {@link Hierarchy} objects which is used find the number of children for a parent page
	 *
	 * @return string
	 */
	public function getNumChildrenMethod();


	/**
	 * Returns TRUE if the given page should be included in the tree.
	 * Caution: Does NOT check view permissions on the page.
	 *
	 * @param DataObject $page
	 * @return bool
	 */
	public function isPageIncluded($page);

	/**
	 * Given a page, determine any additional CSS classes to apply to the tree node
	 *
	 * @param DataObject $page
	 * @return array|string
	 */
	public function getPageClasses($page);
>>>>>>> 669f6a3d
}<|MERGE_RESOLUTION|>--- conflicted
+++ resolved
@@ -63,7 +63,6 @@
  * This is essentially an abstract class which should be subclassed.
  * See {@link CMSMain} for a good example.
  */
-<<<<<<< HEAD
 class LeftAndMain extends Controller implements PermissionProvider
 {
 
@@ -135,7 +134,7 @@
      * @config
      * @var string
      */
-    private static $help_link = '//userhelp.silverstripe.org/framework/en/3.3';
+    private static $help_link = '//userhelp.silverstripe.org/framework/en/3.5';
 
     /**
      * @var array
@@ -348,7 +347,7 @@
         if (!$formName) {
             return (new HTTPResponse('Missing request params', 400));
         }
-    
+
         $formMethod = "get{$formName}";
         if (!$this->hasMethod($formMethod)) {
             return (new HTTPResponse('Form not found', 404));
@@ -357,7 +356,7 @@
         if (!$this->hasAction($formName)) {
             return (new HTTPResponse('Form not accessible', 401));
         }
-    
+
         if ($itemID) {
             $form = $this->{$formMethod}($itemID);
         } else {
@@ -580,9 +579,9 @@
         $htmlEditorConfig->setOption('language', i18n::get_tinymce_lang());
 
         Requirements::customScript("
-			window.ss = window.ss || {};
-			window.ss.config = " . $this->getCombinedClientConfig() . ";
-		");
+            window.ss = window.ss || {};
+            window.ss.config = " . $this->getCombinedClientConfig() . ";
+        ");
 
         Requirements::javascript(FRAMEWORK_ADMIN_DIR . '/client/dist/js/vendor.js');
         Requirements::javascript(FRAMEWORK_ADMIN_DIR . '/client/dist/js/bundle.js');
@@ -1346,8 +1345,7 @@
             }
 
             $link = Controller::join_links($recordController->Link("show"), $record->ID);
-            $html = LeftAndMain_TreeNode::create($record, $link, $this->isCurrentPage($record))
-                ->forTemplate() . '</li>';
+            $html = LeftAndMain_TreeNode::create($record, $link, $this->isCurrentPage($record))->forTemplate() ;
 
             $data[$id] = array(
                 'html' => $html,
@@ -1632,7 +1630,7 @@
             if ($fields == null) {
                 user_error(
                     "getCMSFields() returned null  - it should return a FieldList object.
-					Perhaps you forgot to put a return statement at the end of your method?",
+                    Perhaps you forgot to put a return statement at the end of your method?",
                     E_USER_ERROR
                 );
             }
@@ -1712,7 +1710,7 @@
 
             // Set this if you want to split up tabs into a separate header row
             // if($form->Fields()->hasTabset()) {
-            // 	$form->Fields()->findOrMakeTab('Root')->setTemplate('SilverStripe\\Forms\\CMSTabSet');
+            //     $form->Fields()->findOrMakeTab('Root')->setTemplate('SilverStripe\\Forms\\CMSTabSet');
             // }
 
             // Add a default or custom validator.
@@ -1760,16 +1758,16 @@
             "EditForm",
             new FieldList(
                 // new HeaderField(
-                // 	'WelcomeHeader',
-                // 	$this->getApplicationName()
+                //     'WelcomeHeader',
+                //     $this->getApplicationName()
                 // ),
                 // new LiteralField(
-                // 	'WelcomeText',
-                // 	sprintf('<p id="WelcomeMessage">%s %s. %s</p>',
-                // 		_t('LeftAndMain_right_ss.WELCOMETO','Welcome to'),
-                // 		$this->getApplicationName(),
-                // 		_t('CHOOSEPAGE','Please choose an item from the left.')
-                // 	)
+                //     'WelcomeText',
+                //     sprintf('<p id="WelcomeMessage">%s %s. %s</p>',
+                //         _t('LeftAndMain_right_ss.WELCOMETO','Welcome to'),
+                //         $this->getApplicationName(),
+                //         _t('CHOOSEPAGE','Please choose an item from the left.')
+                //     )
                 // )
             ),
             new FieldList()
@@ -2213,2097 +2211,4 @@
 
         return $perms;
     }
-=======
-class LeftAndMain extends Controller implements PermissionProvider {
-
-	/**
-	 * The 'base' url for CMS administration areas.
-	 * Note that if this is changed, many javascript
-	 * behaviours need to be updated with the correct url
-	 *
-	 * @config
-	 * @var string $url_base
-	 */
-	private static $url_base = "admin";
-
-	/**
-	 * The current url segment attached to the LeftAndMain instance
-	 *
-	 * @config
-	 * @var string
-	 */
-	private static $url_segment;
-
-	/**
-	 * @config
-	 * @var string
-	 */
-	private static $url_rule = '/$Action/$ID/$OtherID';
-
-	/**
-	 * @config
-	 * @var string
-	 */
-	private static $menu_title;
-
-	/**
-	 * @config
-	 * @var string
-	 */
-	private static $menu_icon;
-
-	/**
-	 * @config
-	 * @var int
-	 */
-	private static $menu_priority = 0;
-
-	/**
-	 * @config
-	 * @var int
-	 */
-	private static $url_priority = 50;
-
-	/**
-	 * A subclass of {@link DataObject}.
-	 *
-	 * Determines what is managed in this interface, through
-	 * {@link getEditForm()} and other logic.
-	 *
-	 * @config
-	 * @var string
-	 */
-	private static $tree_class = null;
-
-	/**
-	 * The url used for the link in the Help tab in the backend
-	 *
-	 * @config
-	 * @var string
-	 */
-	private static $help_link = '//userhelp.silverstripe.org/framework/en/3.5';
-
-	/**
-	 * @var array
-	 */
-	private static $allowed_actions = array(
-		'index',
-		'save',
-		'savetreenode',
-		'getsubtree',
-		'updatetreenodes',
-		'printable',
-		'show',
-		'EditorToolbar',
-		'EditForm',
-		'AddForm',
-		'batchactions',
-		'BatchActionsForm',
-	);
-
-	/**
-	 * @config
-	 * @var Array Codes which are required from the current user to view this controller.
-	 * If multiple codes are provided, all of them are required.
-	 * All CMS controllers require "CMS_ACCESS_LeftAndMain" as a baseline check,
-	 * and fall back to "CMS_ACCESS_<class>" if no permissions are defined here.
-	 * See {@link canView()} for more details on permission checks.
-	 */
-	private static $required_permission_codes;
-
-	/**
-	 * @config
-	 * @var String Namespace for session info, e.g. current record.
-	 * Defaults to the current class name, but can be amended to share a namespace in case
-	 * controllers are logically bundled together, and mainly separated
-	 * to achieve more flexible templating.
-	 */
-	private static $session_namespace;
-
-	/**
-	 * Register additional requirements through the {@link Requirements} class.
-	 * Used mainly to work around the missing "lazy loading" functionality
-	 * for getting css/javascript required after an ajax-call (e.g. loading the editform).
-	 *
-	 * YAML configuration example:
-	 * <code>
-	 * LeftAndMain:
-	 *   extra_requirements_javascript:
-	 *     mysite/javascript/myscript.js:
-	 * </code>
-	 *
-	 * @config
-	 * @var array
-	 */
-	private static $extra_requirements_javascript = array();
-
-	/**
-	 * YAML configuration example:
-	 * <code>
-	 * LeftAndMain:
-	 *   extra_requirements_css:
-	 *     mysite/css/mystyle.css:
-	 *       media: screen
-	 * </code>
-	 *
-	 * @config
-	 * @var array See {@link extra_requirements_javascript}
-	 */
-	private static $extra_requirements_css = array();
-
-	/**
-	 * @config
-	 * @var array See {@link extra_requirements_javascript}
-	 */
-	private static $extra_requirements_themedCss = array();
-
-	/**
-	 * If true, call a keepalive ping every 5 minutes from the CMS interface,
-	 * to ensure that the session never dies.
-	 *
-	 * @config
-	 * @var boolean
-	 */
-	private static $session_keepalive_ping = true;
-
-	/**
-	 * Value of X-Frame-Options header
-	 *
-	 * @config
-	 * @var string
-	 */
-	private static $frame_options = 'SAMEORIGIN';
-
-	/**
-	 * @var PjaxResponseNegotiator
-	 */
-	protected $responseNegotiator;
-
-	/**
-	 * @param Member $member
-	 * @return boolean
-	 */
-	public function canView($member = null) {
-		if(!$member && $member !== FALSE) $member = Member::currentUser();
-
-		// cms menus only for logged-in members
-		if(!$member) return false;
-
-		// alternative extended checks
-		if($this->hasMethod('alternateAccessCheck')) {
-			$alternateAllowed = $this->alternateAccessCheck();
-			if($alternateAllowed === FALSE) return false;
-		}
-
-		// Check for "CMS admin" permission
-		if(Permission::checkMember($member, "CMS_ACCESS_LeftAndMain")) return true;
-
-		// Check for LeftAndMain sub-class permissions
-		$codes = array();
-		$extraCodes = $this->stat('required_permission_codes');
-		if($extraCodes !== false) { // allow explicit FALSE to disable subclass check
-			if($extraCodes) $codes = array_merge($codes, (array)$extraCodes);
-			else $codes[] = "CMS_ACCESS_$this->class";
-		}
-		foreach($codes as $code) if(!Permission::checkMember($member, $code)) return false;
-
-		return true;
-	}
-
-	/**
-	 * @uses LeftAndMainExtension->init()
-	 * @uses LeftAndMainExtension->accessedCMS()
-	 * @uses CMSMenu
-	 */
-	public function init() {
-		parent::init();
-
-		Config::inst()->update('SSViewer', 'rewrite_hash_links', false);
-		Config::inst()->update('ContentNegotiator', 'enabled', false);
-
-		// set language
-		$member = Member::currentUser();
-		if(!empty($member->Locale)) i18n::set_locale($member->Locale);
-		if(!empty($member->DateFormat)) i18n::config()->date_format = $member->DateFormat;
-		if(!empty($member->TimeFormat)) i18n::config()->time_format = $member->TimeFormat;
-
-		// can't be done in cms/_config.php as locale is not set yet
-		CMSMenu::add_link(
-			'Help',
-			_t('LeftAndMain.HELP', 'Help', 'Menu title'),
-			$this->config()->help_link,
-			-2,
-			array(
-				'target' => '_blank'
-			)
-		);
-
-		// Allow customisation of the access check by a extension
-		// Also all the canView() check to execute Controller::redirect()
-		if(!$this->canView() && !$this->getResponse()->isFinished()) {
-			// When access /admin/, we should try a redirect to another part of the admin rather than be locked out
-			$menu = $this->MainMenu();
-			foreach($menu as $candidate) {
-				if(
-					$candidate->Link &&
-					$candidate->Link != $this->Link()
-					&& $candidate->MenuItem->controller
-					&& singleton($candidate->MenuItem->controller)->canView()
-				) {
-					return $this->redirect($candidate->Link);
-				}
-			}
-
-			if(Member::currentUser()) {
-				Session::set("BackURL", null);
-			}
-
-			// if no alternate menu items have matched, return a permission error
-			$messageSet = array(
-				'default' => _t(
-					'LeftAndMain.PERMDEFAULT',
-					"You must be logged in to access the administration area; please enter your credentials below."
-				),
-				'alreadyLoggedIn' => _t(
-					'LeftAndMain.PERMALREADY',
-					"I'm sorry, but you can't access that part of the CMS.  If you want to log in as someone else, do"
-					. " so below."
-				),
-				'logInAgain' => _t(
-					'LeftAndMain.PERMAGAIN',
-					"You have been logged out of the CMS.  If you would like to log in again, enter a username and"
-					. " password below."
-				),
-			);
-
-			return Security::permissionFailure($this, $messageSet);
-		}
-
-		// Don't continue if there's already been a redirection request.
-		if($this->redirectedTo()) return;
-
-		// Audit logging hook
-		if(empty($_REQUEST['executeForm']) && !$this->getRequest()->isAjax()) $this->extend('accessedCMS');
-
-		// Set the members html editor config
-		if(Member::currentUser()) {
-			HtmlEditorConfig::set_active(Member::currentUser()->getHtmlEditorConfigForCMS());
-		}
-
-		// Set default values in the config if missing.  These things can't be defined in the config
-		// file because insufficient information exists when that is being processed
-		$htmlEditorConfig = HtmlEditorConfig::get_active();
-		$htmlEditorConfig->setOption('language', i18n::get_tinymce_lang());
-		if(!$htmlEditorConfig->getOption('content_css')) {
-			$cssFiles = array();
-			$cssFiles[] = FRAMEWORK_ADMIN_DIR . '/css/editor.css';
-
-			// Use theme from the site config
-			if(class_exists('SiteConfig') && ($config = SiteConfig::current_site_config()) && $config->Theme) {
-				$theme = $config->Theme;
-			} elseif(Config::inst()->get('SSViewer', 'theme_enabled') && Config::inst()->get('SSViewer', 'theme')) {
-				$theme = Config::inst()->get('SSViewer', 'theme');
-			} else {
-				$theme = false;
-			}
-
-			if($theme) $cssFiles[] = THEMES_DIR . "/{$theme}/css/editor.css";
-			else if(project()) $cssFiles[] = project() . '/css/editor.css';
-
-			// Remove files that don't exist
-			foreach($cssFiles as $k => $cssFile) {
-				if(!file_exists(BASE_PATH . '/' . $cssFile)) unset($cssFiles[$k]);
-			}
-
-			$htmlEditorConfig->setOption('content_css', implode(',', $cssFiles));
-		}
-
-		// Using uncompressed files as they'll be processed by JSMin in the Requirements class.
-		// Not as effective as other compressors or pre-compressed+finetuned files,
-		// but overall the unified minification into a single file brings more performance benefits
-		// than a couple of saved bytes (after gzip) in individual files.
-		// We also re-compress already compressed files through JSMin as this causes weird runtime bugs.
-		Requirements::combine_files(
-			'lib.js',
-			array(
-				THIRDPARTY_DIR . '/jquery/jquery.js',
-				FRAMEWORK_DIR . '/javascript/jquery-ondemand/jquery.ondemand.js',
-				FRAMEWORK_ADMIN_DIR . '/javascript/lib.js',
-				THIRDPARTY_DIR . '/jquery-ui/jquery-ui.js',
-				THIRDPARTY_DIR . '/json-js/json2.js',
-				THIRDPARTY_DIR . '/jquery-entwine/dist/jquery.entwine-dist.js',
-				THIRDPARTY_DIR . '/jquery-cookie/jquery.cookie.js',
-				THIRDPARTY_DIR . '/jquery-query/jquery.query.js',
-				THIRDPARTY_DIR . '/jquery-form/jquery.form.js',
-				FRAMEWORK_ADMIN_DIR . '/thirdparty/jquery-notice/jquery.notice.js',
-				FRAMEWORK_ADMIN_DIR . '/thirdparty/jsizes/lib/jquery.sizes.js',
-				FRAMEWORK_ADMIN_DIR . '/thirdparty/jlayout/lib/jlayout.border.js',
-				FRAMEWORK_ADMIN_DIR . '/thirdparty/jlayout/lib/jquery.jlayout.js',
-				FRAMEWORK_ADMIN_DIR . '/thirdparty/history-js/scripts/uncompressed/history.js',
-				FRAMEWORK_ADMIN_DIR . '/thirdparty/history-js/scripts/uncompressed/history.adapter.jquery.js',
-				FRAMEWORK_ADMIN_DIR . '/thirdparty/history-js/scripts/uncompressed/history.html4.js',
-				THIRDPARTY_DIR . '/jstree/jquery.jstree.js',
-				FRAMEWORK_ADMIN_DIR . '/thirdparty/chosen/chosen/chosen.jquery.js',
-				FRAMEWORK_ADMIN_DIR . '/thirdparty/jquery-hoverIntent/jquery.hoverIntent.js',
-				FRAMEWORK_ADMIN_DIR . '/javascript/jquery-changetracker/lib/jquery.changetracker.js',
-				FRAMEWORK_DIR . '/javascript/i18n.js',
-				FRAMEWORK_DIR . '/javascript/TreeDropdownField.js',
-				FRAMEWORK_DIR . '/javascript/DateField.js',
-				FRAMEWORK_DIR . '/javascript/HtmlEditorField.js',
-				FRAMEWORK_DIR . '/javascript/TabSet.js',
-				FRAMEWORK_ADMIN_DIR . '/javascript/ssui.core.js',
-				FRAMEWORK_DIR . '/javascript/GridField.js',
-			)
-		);
-
-		if (Director::isDev()) Requirements::javascript(FRAMEWORK_ADMIN_DIR . '/javascript/leaktools.js');
-
-		$leftAndMainIncludes = array_unique(array_merge(
-			array(
-				FRAMEWORK_ADMIN_DIR . '/javascript/LeftAndMain.Layout.js',
-				FRAMEWORK_ADMIN_DIR . '/javascript/LeftAndMain.js',
-				FRAMEWORK_ADMIN_DIR . '/javascript/LeftAndMain.ActionTabSet.js',
-				FRAMEWORK_ADMIN_DIR . '/javascript/LeftAndMain.Panel.js',
-				FRAMEWORK_ADMIN_DIR . '/javascript/LeftAndMain.Tree.js',
-				FRAMEWORK_ADMIN_DIR . '/javascript/LeftAndMain.Content.js',
-				FRAMEWORK_ADMIN_DIR . '/javascript/LeftAndMain.EditForm.js',
-				FRAMEWORK_ADMIN_DIR . '/javascript/LeftAndMain.Menu.js',
-				FRAMEWORK_ADMIN_DIR . '/javascript/LeftAndMain.Preview.js',
-				FRAMEWORK_ADMIN_DIR . '/javascript/LeftAndMain.BatchActions.js',
-				FRAMEWORK_ADMIN_DIR . '/javascript/LeftAndMain.FieldHelp.js',
-				FRAMEWORK_ADMIN_DIR . '/javascript/LeftAndMain.FieldDescriptionToggle.js',
-				FRAMEWORK_ADMIN_DIR . '/javascript/LeftAndMain.TreeDropdownField.js',
-			),
-			Requirements::add_i18n_javascript(FRAMEWORK_DIR . '/javascript/lang', true, true),
-			Requirements::add_i18n_javascript(FRAMEWORK_ADMIN_DIR . '/javascript/lang', true, true)
-		));
-
-		if($this->config()->session_keepalive_ping) {
-			$leftAndMainIncludes[] = FRAMEWORK_ADMIN_DIR . '/javascript/LeftAndMain.Ping.js';
-		}
-
-		Requirements::combine_files('leftandmain.js', $leftAndMainIncludes);
-
-		// TODO Confuses jQuery.ondemand through document.write()
-		if (Director::isDev()) {
-			Requirements::javascript(THIRDPARTY_DIR . '/jquery-entwine/src/jquery.entwine.inspector.js');
-		}
-
-		HtmlEditorConfig::require_js();
-
-		Requirements::css(FRAMEWORK_ADMIN_DIR . '/thirdparty/jquery-notice/jquery.notice.css');
-		Requirements::css(THIRDPARTY_DIR . '/jquery-ui-themes/smoothness/jquery-ui.css');
-		Requirements::css(FRAMEWORK_ADMIN_DIR .'/thirdparty/chosen/chosen/chosen.css');
-		Requirements::css(THIRDPARTY_DIR . '/jstree/themes/apple/style.css');
-		Requirements::css(FRAMEWORK_DIR . '/css/TreeDropdownField.css');
-		Requirements::css(FRAMEWORK_ADMIN_DIR . '/css/screen.css');
-		Requirements::css(FRAMEWORK_DIR . '/css/GridField.css');
-
-		// Browser-specific requirements
-		$ie = isset($_SERVER['HTTP_USER_AGENT']) ? strpos($_SERVER['HTTP_USER_AGENT'], 'MSIE') : false;
-		if($ie) {
-			$version = substr($_SERVER['HTTP_USER_AGENT'], $ie + 5, 3);
-
-			if($version == 7) {
-				Requirements::css(FRAMEWORK_ADMIN_DIR . '/css/ie7.css');
-			} else if($version == 8) {
-				Requirements::css(FRAMEWORK_ADMIN_DIR . '/css/ie8.css');
-			}
-		}
-
-		// Custom requirements
-		$extraJs = $this->stat('extra_requirements_javascript');
-
-		if($extraJs) {
-			foreach($extraJs as $file => $config) {
-				if(is_numeric($file)) {
-					$file = $config;
-				}
-
-				Requirements::javascript($file);
-			}
-		}
-
-		$extraCss = $this->stat('extra_requirements_css');
-
-		if($extraCss) {
-			foreach($extraCss as $file => $config) {
-				if(is_numeric($file)) {
-					$file = $config;
-					$config = array();
-				}
-
-				Requirements::css($file, isset($config['media']) ? $config['media'] : null);
-			}
-		}
-
-		$extraThemedCss = $this->stat('extra_requirements_themedCss');
-
-		if($extraThemedCss) {
-			foreach ($extraThemedCss as $file => $config) {
-				if(is_numeric($file)) {
-					$file = $config;
-					$config = array();
-				}
-
-				Requirements::themedCSS($file, isset($config['media']) ? $config['media'] : null);
-			}
-		}
-
-		$dummy = null;
-		$this->extend('init', $dummy);
-
-		// The user's theme shouldn't affect the CMS, if, for example, they have
-		// replaced TableListField.ss or Form.ss.
-		Config::inst()->update('SSViewer', 'theme_enabled', false);
-
-		//set the reading mode for the admin to stage
-		Versioned::reading_stage('Stage');
-	}
-
-	public function handleRequest(SS_HTTPRequest $request, DataModel $model = null) {
-		try {
-			$response = parent::handleRequest($request, $model);
-		} catch(ValidationException $e) {
-			// Nicer presentation of model-level validation errors
-			$msgs = _t('LeftAndMain.ValidationError', 'Validation error') . ': '
-				. $e->getMessage();
-			$e = new SS_HTTPResponse_Exception($msgs, 403);
-			$errorResponse = $e->getResponse();
-			$errorResponse->addHeader('Content-Type', 'text/plain');
-			$errorResponse->addHeader('X-Status', rawurlencode($msgs));
-			$e->setResponse($errorResponse);
-			throw $e;
-		}
-
-		$title = $this->Title();
-		if(!$response->getHeader('X-Controller')) $response->addHeader('X-Controller', $this->class);
-		if(!$response->getHeader('X-Title')) $response->addHeader('X-Title', urlencode($title));
-
-		// Prevent clickjacking, see https://developer.mozilla.org/en-US/docs/HTTP/X-Frame-Options
-		$originalResponse = $this->getResponse();
-		$originalResponse->addHeader('X-Frame-Options', $this->config()->frame_options);
-		$originalResponse->addHeader('Vary', 'X-Requested-With');
-
-		return $response;
-	}
-
-	/**
-	 * Overloaded redirection logic to trigger a fake redirect on ajax requests.
-	 * While this violates HTTP principles, its the only way to work around the
-	 * fact that browsers handle HTTP redirects opaquely, no intervention via JS is possible.
-	 * In isolation, that's not a problem - but combined with history.pushState()
-	 * it means we would request the same redirection URL twice if we want to update the URL as well.
-	 * See LeftAndMain.js for the required jQuery ajaxComplete handlers.
-	 */
-	public function redirect($url, $code=302) {
-		if($this->getRequest()->isAjax()) {
-			$response = $this->getResponse();
-			$response->addHeader('X-ControllerURL', $url);
-			if($this->getRequest()->getHeader('X-Pjax') && !$response->getHeader('X-Pjax')) {
-				$response->addHeader('X-Pjax', $this->getRequest()->getHeader('X-Pjax'));
-			}
-			$newResponse = new LeftAndMain_HTTPResponse(
-				$response->getBody(),
-				$response->getStatusCode(),
-				$response->getStatusDescription()
-			);
-			foreach($response->getHeaders() as $k => $v) {
-				$newResponse->addHeader($k, $v);
-			}
-			$newResponse->setIsFinished(true);
-			$this->setResponse($newResponse);
-			return ''; // Actual response will be re-requested by client
-		} else {
-			parent::redirect($url, $code);
-		}
-	}
-
-	public function index($request) {
-		return $this->getResponseNegotiator()->respond($request);
-	}
-
-	/**
-	 * If this is set to true, the "switchView" context in the
-	 * template is shown, with links to the staging and publish site.
-	 *
-	 * @return boolean
-	 */
-	public function ShowSwitchView() {
-		return false;
-	}
-
-
-	//------------------------------------------------------------------------------------------//
-	// Main controllers
-
-	/**
-	 * You should implement a Link() function in your subclass of LeftAndMain,
-	 * to point to the URL of that particular controller.
-	 *
-	 * @return string
-	 */
-	public function Link($action = null) {
-		// Handle missing url_segments
-		if($this->config()->url_segment) {
-			$segment = $this->config()->get('url_segment', Config::FIRST_SET);
-		} else {
-			$segment = $this->class;
-		};
-
-		$link = Controller::join_links(
-			$this->stat('url_base', true),
-			$segment,
-			'/', // trailing slash needed if $action is null!
-			"$action"
-		);
-		$this->extend('updateLink', $link);
-		return $link;
-	}
-
-	/**
-	 * Returns the menu title for the given LeftAndMain subclass.
-	 * Implemented static so that we can get this value without instantiating an object.
-	 * Menu title is *not* internationalised.
-	 */
-	public static function menu_title_for_class($class) {
-		$title = Config::inst()->get($class, 'menu_title', Config::FIRST_SET);
-		if(!$title) $title = preg_replace('/Admin$/', '', $class);
-		return $title;
-	}
-
-	/**
-	 * Return styling for the menu icon, if a custom icon is set for this class
-	 *
-	 * Example: static $menu-icon = '/path/to/image/';
-	 * @param string $class
-	 * @return string
-	 */
-	public static function menu_icon_for_class($class) {
-		$icon = Config::inst()->get($class, 'menu_icon', Config::FIRST_SET);
-		if (!empty($icon)) {
-			$class = strtolower(Convert::raw2htmlname(str_replace('\\', '-', $class)));
-			return ".icon.icon-16.icon-{$class} { background-image: url('{$icon}'); } ";
-		}
-		return '';
-	}
-
-	public function show($request) {
-		// TODO Necessary for TableListField URLs to work properly
-		if($request->param('ID')) $this->setCurrentPageID($request->param('ID'));
-		return $this->getResponseNegotiator()->respond($request);
-	}
-
-	/**
-	 * Caution: Volatile API.
-	 *
-	 * @return PjaxResponseNegotiator
-	 */
-	public function getResponseNegotiator() {
-		if(!$this->responseNegotiator) {
-			$controller = $this;
-			$this->responseNegotiator = new PjaxResponseNegotiator(
-				array(
-					'CurrentForm' => function() use(&$controller) {
-						return $controller->getEditForm()->forTemplate();
-					},
-					'Content' => function() use(&$controller) {
-						return $controller->renderWith($controller->getTemplatesWithSuffix('_Content'));
-					},
-					'Breadcrumbs' => function() use (&$controller) {
-						return $controller->renderWith('CMSBreadcrumbs');
-					},
-					'default' => function() use(&$controller) {
-						return $controller->renderWith($controller->getViewer('show'));
-					}
-				),
-				$this->getResponse()
-			);
-		}
-		return $this->responseNegotiator;
-	}
-
-	//------------------------------------------------------------------------------------------//
-	// Main UI components
-
-	/**
-	 * Returns the main menu of the CMS.  This is also used by init()
-	 * to work out which sections the user has access to.
-	 *
-	 * @param Boolean
-	 * @return SS_List
-	 */
-	public function MainMenu($cached = true) {
-		if(!isset($this->_cache_MainMenu) || !$cached) {
-			// Don't accidentally return a menu if you're not logged in - it's used to determine access.
-			if(!Member::currentUser()) return new ArrayList();
-
-			// Encode into DO set
-			$menu = new ArrayList();
-			$menuItems = CMSMenu::get_viewable_menu_items();
-
-			// extra styling for custom menu-icons
-			$menuIconStyling = '';
-
-			if($menuItems) {
-				foreach($menuItems as $code => $menuItem) {
-					// alternate permission checks (in addition to LeftAndMain->canView())
-
-					if(
-						isset($menuItem->controller)
-						&& $this->hasMethod('alternateMenuDisplayCheck')
-						&& !$this->alternateMenuDisplayCheck($menuItem->controller)
-					) {
-						continue;
-					}
-
-					$linkingmode = "link";
-
-					if($menuItem->controller && get_class($this) == $menuItem->controller) {
-						$linkingmode = "current";
-					} else if(strpos($this->Link(), $menuItem->url) !== false) {
-						if($this->Link() == $menuItem->url) {
-							$linkingmode = "current";
-
-						// default menu is the one with a blank {@link url_segment}
-						} else if(singleton($menuItem->controller)->stat('url_segment') == '') {
-							if($this->Link() == $this->stat('url_base').'/') {
-								$linkingmode = "current";
-							}
-
-						} else {
-							$linkingmode = "current";
-						}
-					}
-
-					// already set in CMSMenu::populate_menu(), but from a static pre-controller
-					// context, so doesn't respect the current user locale in _t() calls - as a workaround,
-					// we simply call LeftAndMain::menu_title_for_class() again
-					// if we're dealing with a controller
-					if($menuItem->controller) {
-						$defaultTitle = LeftAndMain::menu_title_for_class($menuItem->controller);
-						$title = _t("{$menuItem->controller}.MENUTITLE", $defaultTitle);
-					} else {
-						$title = $menuItem->title;
-					}
-
-					// Provide styling for custom $menu-icon. Done here instead of in
-					// CMSMenu::populate_menu(), because the icon is part of
-					// the CMS right pane for the specified class as well...
-					if($menuItem->controller) {
-						$menuIcon = LeftAndMain::menu_icon_for_class($menuItem->controller);
-						if (!empty($menuIcon)) $menuIconStyling .= $menuIcon;
-					}
-
-					$menu->push(new ArrayData(array(
-						"MenuItem" => $menuItem,
-						"AttributesHTML" => $menuItem->getAttributesHTML(),
-						"Title" => Convert::raw2xml($title),
-						"Code" => DBField::create_field('Text', $code),
-						"Link" => $menuItem->url,
-						"LinkingMode" => $linkingmode
-					)));
-				}
-			}
-			if ($menuIconStyling) Requirements::customCSS($menuIconStyling);
-
-			$this->_cache_MainMenu = $menu;
-		}
-
-		return $this->_cache_MainMenu;
-	}
-
-	public function Menu() {
-		return $this->renderWith($this->getTemplatesWithSuffix('_Menu'));
-	}
-
-	/**
-	 * @todo Wrap in CMSMenu instance accessor
-	 * @return ArrayData A single menu entry (see {@link MainMenu})
-	 */
-	public function MenuCurrentItem() {
-		$items = $this->MainMenu();
-		return $items->find('LinkingMode', 'current');
-	}
-
-	/**
-	 * Return a list of appropriate templates for this class, with the given suffix using
-	 * {@link SSViewer::get_templates_by_class()}
-	 *
-	 * @return array
-	 */
-	public function getTemplatesWithSuffix($suffix) {
-		return SSViewer::get_templates_by_class(get_class($this), $suffix, 'LeftAndMain');
-	}
-
-	public function Content() {
-		return $this->renderWith($this->getTemplatesWithSuffix('_Content'));
-	}
-
-	public function getRecord($id) {
-		$className = $this->stat('tree_class');
-		if($className && $id instanceof $className) {
-			return $id;
-		} else if($className && $id == 'root') {
-			return singleton($className);
-		} else if($className && is_numeric($id)) {
-			return DataObject::get_by_id($className, $id);
-		} else {
-			return false;
-		}
-	}
-
-	/**
-	 * @return ArrayList
-	 */
-	public function Breadcrumbs($unlinked = false) {
-		$defaultTitle = LeftAndMain::menu_title_for_class($this->class);
-		$title = _t("{$this->class}.MENUTITLE", $defaultTitle);
-		$items = new ArrayList(array(
-			new ArrayData(array(
-				'Title' => $title,
-				'Link' => ($unlinked) ? false : $this->Link()
-			))
-		));
-		$record = $this->currentPage();
-		if($record && $record->exists()) {
-			if($record->hasExtension('Hierarchy')) {
-				$ancestors = $record->getAncestors();
-				$ancestors = new ArrayList(array_reverse($ancestors->toArray()));
-				$ancestors->push($record);
-				foreach($ancestors as $ancestor) {
-					$items->push(new ArrayData(array(
-						'Title' => ($ancestor->MenuTitle) ? $ancestor->MenuTitle : $ancestor->Title,
-						'Link' => ($unlinked) ? false : Controller::join_links($this->Link('show'), $ancestor->ID)
-					)));
-				}
-			} else {
-				$items->push(new ArrayData(array(
-					'Title' => ($record->MenuTitle) ? $record->MenuTitle : $record->Title,
-					'Link' => ($unlinked) ? false : Controller::join_links($this->Link('show'), $record->ID)
-				)));
-			}
-		}
-
-		return $items;
-	}
-
-	/**
-	 * @return String HTML
-	 */
-	public function SiteTreeAsUL() {
-		$html = $this->getSiteTreeFor($this->stat('tree_class'));
-		$this->extend('updateSiteTreeAsUL', $html);
-		return $html;
-	}
-
-	/**
-	 * Gets the current search filter for this request, if available
-	 *
-	 * @throws InvalidArgumentException
-	 * @return LeftAndMain_SearchFilter
-	 */
-	protected function getSearchFilter() {
-		// Check for given FilterClass
-		$params = $this->getRequest()->getVar('q');
-		if(empty($params['FilterClass'])) {
-			return null;
-		}
-
-		// Validate classname
-		$filterClass = $params['FilterClass'];
-		$filterInfo = new ReflectionClass($filterClass);
-		if(!$filterInfo->implementsInterface('LeftAndMain_SearchFilter')) {
-			throw new InvalidArgumentException(sprintf('Invalid filter class passed: %s', $filterClass));
-		}
-
-		return Injector::inst()->createWithArgs($filterClass, array($params));
-	}
-
-	/**
-	 * Get a site tree HTML listing which displays the nodes under the given criteria.
-	 *
-	 * @param $className The class of the root object
-	 * @param $rootID The ID of the root object.  If this is null then a complete tree will be
-	 *  shown
-	 * @param $childrenMethod The method to call to get the children of the tree. For example,
-	 *  Children, AllChildrenIncludingDeleted, or AllHistoricalChildren
-	 * @return String Nested unordered list with links to each page
-	 */
-	public function getSiteTreeFor($className, $rootID = null, $childrenMethod = null, $numChildrenMethod = null,
-			$filterFunction = null, $nodeCountThreshold = 30) {
-
-		// Filter criteria
-		$filter = $this->getSearchFilter();
-
-		// Default childrenMethod and numChildrenMethod
-		if(!$childrenMethod) $childrenMethod = ($filter && $filter->getChildrenMethod())
-			? $filter->getChildrenMethod()
-			: 'AllChildrenIncludingDeleted';
-
-		if(!$numChildrenMethod) {
-			$numChildrenMethod = 'numChildren';
-			if($filter && $filter->getNumChildrenMethod()) {
-				$numChildrenMethod = $filter->getNumChildrenMethod();
-			}
-		}
-		if(!$filterFunction && $filter) {
-			$filterFunction = function($node) use($filter) {
-				return $filter->isPageIncluded($node);
-			};
-		}
-
-		// Get the tree root
-		$record = ($rootID) ? $this->getRecord($rootID) : null;
-		$obj = $record ? $record : singleton($className);
-
-		// Get the current page
-		// NOTE: This *must* be fetched before markPartialTree() is called, as this
-		// causes the Hierarchy::$marked cache to be flushed (@see CMSMain::getRecord)
-		// which means that deleted pages stored in the marked tree would be removed
-		$currentPage = $this->currentPage();
-
-		// Mark the nodes of the tree to return
-		if ($filterFunction) $obj->setMarkingFilterFunction($filterFunction);
-
-		$obj->markPartialTree($nodeCountThreshold, $this, $childrenMethod, $numChildrenMethod);
-
-		// Ensure current page is exposed
-		if($currentPage) $obj->markToExpose($currentPage);
-
-		// NOTE: SiteTree/CMSMain coupling :-(
-		if(class_exists('SiteTree')) {
-			SiteTree::prepopulate_permission_cache('CanEditType', $obj->markedNodeIDs(),
-				'SiteTree::can_edit_multiple');
-		}
-
-		// getChildrenAsUL is a flexible and complex way of traversing the tree
-		$controller = $this;
-		$recordController = ($this->stat('tree_class') == 'SiteTree') ?  singleton('CMSPageEditController') : $this;
-		$titleFn = function(&$child, $numChildrenMethod) use(&$controller, &$recordController, $filter) {
-			$link = Controller::join_links($recordController->Link("show"), $child->ID);
-			$node = LeftAndMain_TreeNode::create($child, $link, $controller->isCurrentPage($child), $numChildrenMethod, $filter);
-			return $node->forTemplate();
-		};
-
-		// Limit the amount of nodes shown for performance reasons.
-		// Skip the check if we're filtering the tree, since its not clear how many children will
-		// match the filter criteria until they're queried (and matched up with previously marked nodes).
-		$nodeThresholdLeaf = Config::inst()->get('Hierarchy', 'node_threshold_leaf');
-		if($nodeThresholdLeaf && !$filterFunction) {
-			$nodeCountCallback = function($parent, $numChildren) use(&$controller, $className, $nodeThresholdLeaf) {
-				if($className == 'SiteTree' && $parent->ID && $numChildren > $nodeThresholdLeaf) {
-					return sprintf(
-						'<ul><li class="readonly"><span class="item">'
-							. '%s (<a href="%s" class="cms-panel-link" data-pjax-target="Content">%s</a>)'
-							. '</span></li></ul>',
-						_t('LeftAndMain.TooManyPages', 'Too many pages'),
-						Controller::join_links(
-							$controller->LinkWithSearch($controller->Link()), '
-							?view=list&ParentID=' . $parent->ID
-						),
-						_t(
-							'LeftAndMain.ShowAsList',
-							'show as list',
-							'Show large amount of pages in list instead of tree view'
-						)
-					);
-				}
-			};
-		} else {
-			$nodeCountCallback = null;
-		}
-
-		// If the amount of pages exceeds the node thresholds set, use the callback
-		$html = null;
-		if($obj->ParentID && $nodeCountCallback) {
-			$html = $nodeCountCallback($obj, $obj->$numChildrenMethod());
-		}
-
-		// Otherwise return the actual tree (which might still filter leaf thresholds on children)
-		if(!$html) {
-			$html = $obj->getChildrenAsUL(
-				"",
-				$titleFn,
-				singleton('CMSPagesController'),
-				true,
-				$childrenMethod,
-				$numChildrenMethod,
-				$nodeCountThreshold,
-				$nodeCountCallback
-			);
-		}
-
-		// Wrap the root if needs be.
-		if(!$rootID) {
-			$rootLink = $this->Link('show') . '/root';
-
-			// This lets us override the tree title with an extension
-			if($this->hasMethod('getCMSTreeTitle') && $customTreeTitle = $this->getCMSTreeTitle()) {
-				$treeTitle = $customTreeTitle;
-			} elseif(class_exists('SiteConfig')) {
-				$siteConfig = SiteConfig::current_site_config();
-				$treeTitle =  Convert::raw2xml($siteConfig->Title);
-			} else {
-				$treeTitle = '...';
-			}
-
-			$html = "<ul><li id=\"record-0\" data-id=\"0\" class=\"Root nodelete\"><strong>$treeTitle</strong>"
-				. $html . "</li></ul>";
-		}
-
-		return $html;
-	}
-
-	/**
-	 * Get a subtree underneath the request param 'ID'.
-	 * If ID = 0, then get the whole tree.
-	 */
-	public function getsubtree($request) {
-		$html = $this->getSiteTreeFor(
-			$this->stat('tree_class'),
-			$request->getVar('ID'),
-			null,
-			null,
-			null,
-			$request->getVar('minNodeCount')
-		);
-
-		// Trim off the outer tag
-		$html = preg_replace('/^[\s\t\r\n]*<ul[^>]*>/','', $html);
-		$html = preg_replace('/<\/ul[^>]*>[\s\t\r\n]*$/','', $html);
-
-		return $html;
-	}
-
-	/**
-	 * Allows requesting a view update on specific tree nodes.
-	 * Similar to {@link getsubtree()}, but doesn't enforce loading
-	 * all children with the node. Useful to refresh views after
-	 * state modifications, e.g. saving a form.
-	 *
-	 * @return String JSON
-	 */
-	public function updatetreenodes($request) {
-		$data = array();
-		$ids = explode(',', $request->getVar('ids'));
-		foreach($ids as $id) {
-			if($id === "") continue; // $id may be a blank string, which is invalid and should be skipped over
-
-			$record = $this->getRecord($id);
-			if(!$record) continue; // In case a page is no longer available
-			$recordController = ($this->stat('tree_class') == 'SiteTree')
-				?  singleton('CMSPageEditController')
-				: $this;
-
-			// Find the next & previous nodes, for proper positioning (Sort isn't good enough - it's not a raw offset)
-			// TODO: These methods should really be in hierarchy - for a start it assumes Sort exists
-			$next = $prev = null;
-
-			$className = $this->stat('tree_class');
-			$next = DataObject::get($className)
-				->filter('ParentID', $record->ParentID)
-				->filter('Sort:GreaterThan', $record->Sort)
-				->first();
-
-			if (!$next) {
-				$prev = DataObject::get($className)
-					->filter('ParentID', $record->ParentID)
-					->filter('Sort:LessThan', $record->Sort)
-					->reverse()
-					->first();
-			}
-
-			$link = Controller::join_links($recordController->Link("show"), $record->ID);
-			$html = LeftAndMain_TreeNode::create($record, $link, $this->isCurrentPage($record))->forTemplate();
-
-			$data[$id] = array(
-				'html' => $html,
-				'ParentID' => $record->ParentID,
-				'NextID' => $next ? $next->ID : null,
-				'PrevID' => $prev ? $prev->ID : null
-			);
-		}
-		$this->getResponse()->addHeader('Content-Type', 'text/json');
-		return Convert::raw2json($data);
-	}
-
-	/**
-	 * Save  handler
-	 */
-	public function save($data, $form) {
-		$className = $this->stat('tree_class');
-
-		// Existing or new record?
-		$id = $data['ID'];
-		if(substr($id,0,3) != 'new') {
-			$record = DataObject::get_by_id($className, $id);
-			if($record && !$record->canEdit()) return Security::permissionFailure($this);
-			if(!$record || !$record->ID) $this->httpError(404, "Bad record ID #" . (int)$id);
-		} else {
-			if(!singleton($this->stat('tree_class'))->canCreate()) return Security::permissionFailure($this);
-			$record = $this->getNewItem($id, false);
-		}
-
-		// save form data into record
-		$form->saveInto($record, true);
-		$record->write();
-		$this->extend('onAfterSave', $record);
-		$this->setCurrentPageID($record->ID);
-
-		$this->getResponse()->addHeader('X-Status', rawurlencode(_t('LeftAndMain.SAVEDUP', 'Saved.')));
-		return $this->getResponseNegotiator()->respond($this->getRequest());
-	}
-
-	public function delete($data, $form) {
-		$className = $this->stat('tree_class');
-
-		$id = $data['ID'];
-		$record = DataObject::get_by_id($className, $id);
-		if($record && !$record->canDelete()) return Security::permissionFailure();
-		if(!$record || !$record->ID) $this->httpError(404, "Bad record ID #" . (int)$id);
-
-		$record->delete();
-
-		$this->getResponse()->addHeader('X-Status', rawurlencode(_t('LeftAndMain.DELETED', 'Deleted.')));
-		return $this->getResponseNegotiator()->respond(
-			$this->getRequest(),
-			array('currentform' => array($this, 'EmptyForm'))
-		);
-	}
-
-	/**
-	 * Update the position and parent of a tree node.
-	 * Only saves the node if changes were made.
-	 *
-	 * Required data:
-	 * - 'ID': The moved node
-	 * - 'ParentID': New parent relation of the moved node (0 for root)
-	 * - 'SiblingIDs': Array of all sibling nodes to the moved node (incl. the node itself).
-	 *   In case of a 'ParentID' change, relates to the new siblings under the new parent.
-	 *
-	 * @return SS_HTTPResponse JSON string with a
-	 */
-	public function savetreenode($request) {
-		if (!SecurityToken::inst()->checkRequest($request)) {
-			return $this->httpError(400);
-		}
-		if (!Permission::check('SITETREE_REORGANISE') && !Permission::check('ADMIN')) {
-			$this->getResponse()->setStatusCode(
-				403,
-				_t('LeftAndMain.CANT_REORGANISE',
-					"You do not have permission to rearange the site tree. Your change was not saved.")
-			);
-			return;
-		}
-
-		$className = $this->stat('tree_class');
-		$statusUpdates = array('modified'=>array());
-		$id = $request->requestVar('ID');
-		$parentID = $request->requestVar('ParentID');
-
-		if($className == 'SiteTree' && $page = DataObject::get_by_id('Page', $id)){
-			$root = $page->getParentType();
-			if(($parentID == '0' || $root == 'root') && !SiteConfig::current_site_config()->canCreateTopLevel()){
-				$this->getResponse()->setStatusCode(
-					403,
-					_t('LeftAndMain.CANT_REORGANISE',
-						"You do not have permission to alter Top level pages. Your change was not saved.")
-					);
-				return;
-			}
-		}
-
-		$siblingIDs = $request->requestVar('SiblingIDs');
-		$statusUpdates = array('modified'=>array());
-		if(!is_numeric($id) || !is_numeric($parentID)) throw new InvalidArgumentException();
-
-		$node = DataObject::get_by_id($className, $id);
-		if($node && !$node->canEdit()) return Security::permissionFailure($this);
-
-		if(!$node) {
-			$this->getResponse()->setStatusCode(
-				500,
-				_t('LeftAndMain.PLEASESAVE',
-					"Please Save Page: This page could not be updated because it hasn't been saved yet."
-				)
-			);
-			return;
-		}
-
-		// Update hierarchy (only if ParentID changed)
-		if($node->ParentID != $parentID) {
-			$node->ParentID = (int)$parentID;
-			$node->write();
-
-			$statusUpdates['modified'][$node->ID] = array(
-				'TreeTitle'=>$node->TreeTitle
-			);
-
-			// Update all dependent pages
-			if(class_exists('VirtualPage')) {
-				$virtualPages = VirtualPage::get()->filter("CopyContentFromID", $node->ID);
-				foreach($virtualPages as $virtualPage) {
-					$statusUpdates['modified'][$virtualPage->ID] = array(
-						'TreeTitle' => $virtualPage->TreeTitle()
-					);
-				}
-			}
-
-			$this->getResponse()->addHeader('X-Status',
-				rawurlencode(_t('LeftAndMain.REORGANISATIONSUCCESSFUL', 'Reorganised the site tree successfully.')));
-		}
-
-		// Update sorting
-		if(is_array($siblingIDs)) {
-			$counter = 0;
-			foreach($siblingIDs as $id) {
-				if($id == $node->ID) {
-					$node->Sort = ++$counter;
-					$node->write();
-					$statusUpdates['modified'][$node->ID] = array(
-						'TreeTitle' => $node->TreeTitle
-					);
-				} else if(is_numeric($id)) {
-					// Nodes that weren't "actually moved" shouldn't be registered as
-					// having been edited; do a direct SQL update instead
-					++$counter;
-					DB::prepared_query(
-						"UPDATE \"$className\" SET \"Sort\" = ? WHERE \"ID\" = ?",
-						array($counter, $id)
-					);
-				}
-			}
-
-			$this->getResponse()->addHeader('X-Status',
-				rawurlencode(_t('LeftAndMain.REORGANISATIONSUCCESSFUL', 'Reorganised the site tree successfully.')));
-		}
-
-		return Convert::raw2json($statusUpdates);
-	}
-
-	public function CanOrganiseSitetree() {
-		return !Permission::check('SITETREE_REORGANISE') && !Permission::check('ADMIN') ? false : true;
-	}
-
-	/**
-	 * Retrieves an edit form, either for display, or to process submitted data.
-	 * Also used in the template rendered through {@link Right()} in the $EditForm placeholder.
-	 *
-	 * This is a "pseudo-abstract" methoed, usually connected to a {@link getEditForm()}
-	 * method in an entwine subclass. This method can accept a record identifier,
-	 * selected either in custom logic, or through {@link currentPageID()}.
-	 * The form usually construct itself from {@link DataObject->getCMSFields()}
-	 * for the specific managed subclass defined in {@link LeftAndMain::$tree_class}.
-	 *
-	 * @param HTTPRequest $request Optionally contains an identifier for the
-	 *  record to load into the form.
-	 * @return Form Should return a form regardless wether a record has been found.
-	 *  Form might be readonly if the current user doesn't have the permission to edit
-	 *  the record.
-	 */
-	/**
-	 * @return Form
-	 */
-	public function EditForm($request = null) {
-		return $this->getEditForm();
-	}
-
-	/**
-	 * Calls {@link SiteTree->getCMSFields()}
-	 *
-	 * @param Int $id
-	 * @param FieldList $fields
-	 * @return Form
-	 */
-	public function getEditForm($id = null, $fields = null) {
-		if(!$id) $id = $this->currentPageID();
-
-		if(is_object($id)) {
-			$record = $id;
-		} else {
-			$record = $this->getRecord($id);
-			if($record && !$record->canView()) return Security::permissionFailure($this);
-		}
-
-		if($record) {
-			$fields = ($fields) ? $fields : $record->getCMSFields();
-			if ($fields == null) {
-				user_error(
-					"getCMSFields() returned null  - it should return a FieldList object.
-					Perhaps you forgot to put a return statement at the end of your method?",
-					E_USER_ERROR
-				);
-			}
-
-			// Add hidden fields which are required for saving the record
-			// and loading the UI state
-			if(!$fields->dataFieldByName('ClassName')) {
-				$fields->push(new HiddenField('ClassName'));
-			}
-
-			$tree_class = $this->stat('tree_class');
-			if(
-				$tree_class::has_extension('Hierarchy')
-				&& !$fields->dataFieldByName('ParentID')
-			) {
-				$fields->push(new HiddenField('ParentID'));
-			}
-
-			// Added in-line to the form, but plucked into different view by frontend scripts.
-			if(in_array('CMSPreviewable', class_implements($record))) {
-				$navField = new LiteralField('SilverStripeNavigator', $this->getSilverStripeNavigator());
-				$navField->setAllowHTML(true);
-				$fields->push($navField);
-			}
-
-			if($record->hasMethod('getAllCMSActions')) {
-				$actions = $record->getAllCMSActions();
-			} else {
-				$actions = $record->getCMSActions();
-				// add default actions if none are defined
-				if(!$actions || !$actions->Count()) {
-					if($record->hasMethod('canEdit') && $record->canEdit()) {
-						$actions->push(
-							FormAction::create('save',_t('CMSMain.SAVE','Save'))
-								->addExtraClass('ss-ui-action-constructive')->setAttribute('data-icon', 'accept')
-						);
-					}
-					if($record->hasMethod('canDelete') && $record->canDelete()) {
-						$actions->push(
-							FormAction::create('delete',_t('ModelAdmin.DELETE','Delete'))
-								->addExtraClass('ss-ui-action-destructive')
-						);
-					}
-				}
-			}
-
-			// Use <button> to allow full jQuery UI styling
-			$actionsFlattened = $actions->dataFields();
-			if($actionsFlattened) foreach($actionsFlattened as $action) $action->setUseButtonTag(true);
-
-			$form = CMSForm::create(
-				$this, "EditForm", $fields, $actions
-			)->setHTMLID('Form_EditForm');
-			$form->setResponseNegotiator($this->getResponseNegotiator());
-			$form->addExtraClass('cms-edit-form');
-			$form->loadDataFrom($record);
-			$form->setTemplate($this->getTemplatesWithSuffix('_EditForm'));
-			$form->setAttribute('data-pjax-fragment', 'CurrentForm');
-
-			// Announce the capability so the frontend can decide whether to allow preview or not.
-			if(in_array('CMSPreviewable', class_implements($record))) {
-				$form->addExtraClass('cms-previewable');
-			}
-
-			// Set this if you want to split up tabs into a separate header row
-			// if($form->Fields()->hasTabset()) {
-			// 	$form->Fields()->findOrMakeTab('Root')->setTemplate('CMSTabSet');
-			// }
-
-			// Add a default or custom validator.
-			// @todo Currently the default Validator.js implementation
-			//  adds javascript to the document body, meaning it won't
-			//  be included properly if the associated fields are loaded
-			//  through ajax. This means only serverside validation
-			//  will kick in for pages+validation loaded through ajax.
-			//  This will be solved by using less obtrusive javascript validation
-			//  in the future, see http://open.silverstripe.com/ticket/2915 and
-			//  http://open.silverstripe.com/ticket/3386
-			if($record->hasMethod('getCMSValidator')) {
-				$validator = $record->getCMSValidator();
-				// The clientside (mainly LeftAndMain*.js) rely on ajax responses
-				// which can be evaluated as javascript, hence we need
-				// to override any global changes to the validation handler.
-				if($validator != NULL){
-					$form->setValidator($validator);
-				}
-			} else {
-				$form->unsetValidator();
-			}
-
-			if($record->hasMethod('canEdit') && !$record->canEdit()) {
-				$readonlyFields = $form->Fields()->makeReadonly();
-				$form->setFields($readonlyFields);
-			}
-		} else {
-			$form = $this->EmptyForm();
-		}
-
-		return $form;
-	}
-
-	/**
-	 * Returns a placeholder form, used by {@link getEditForm()} if no record is selected.
-	 * Our javascript logic always requires a form to be present in the CMS interface.
-	 *
-	 * @return Form
-	 */
-	public function EmptyForm() {
-		$form = CMSForm::create(
-			$this,
-			"EditForm",
-			new FieldList(
-				// new HeaderField(
-				// 	'WelcomeHeader',
-				// 	$this->getApplicationName()
-				// ),
-				// new LiteralField(
-				// 	'WelcomeText',
-				// 	sprintf('<p id="WelcomeMessage">%s %s. %s</p>',
-				// 		_t('LeftAndMain_right_ss.WELCOMETO','Welcome to'),
-				// 		$this->getApplicationName(),
-				// 		_t('CHOOSEPAGE','Please choose an item from the left.')
-				// 	)
-				// )
-			),
-			new FieldList()
-		)->setHTMLID('Form_EditForm');
-		$form->setResponseNegotiator($this->getResponseNegotiator());
-		$form->unsetValidator();
-		$form->addExtraClass('cms-edit-form');
-		$form->addExtraClass('root-form');
-		$form->setTemplate($this->getTemplatesWithSuffix('_EditForm'));
-		$form->setAttribute('data-pjax-fragment', 'CurrentForm');
-
-		return $form;
-	}
-
-	/**
-	 * Return the CMS's HTML-editor toolbar
-	 */
-	public function EditorToolbar() {
-		return HtmlEditorField_Toolbar::create($this, "EditorToolbar");
-	}
-
-	/**
-	 * Renders a panel containing tools which apply to all displayed
-	 * "content" (mostly through {@link EditForm()}), for example a tree navigation or a filter panel.
-	 * Auto-detects applicable templates by naming convention: "<controller classname>_Tools.ss",
-	 * and takes the most specific template (see {@link getTemplatesWithSuffix()}).
-	 * To explicitly disable the panel in the subclass, simply create a more specific, empty template.
-	 *
-	 * @return String HTML
-	 */
-	public function Tools() {
-		$templates = $this->getTemplatesWithSuffix('_Tools');
-		if($templates) {
-			$viewer = new SSViewer($templates);
-			return $viewer->process($this);
-		} else {
-			return false;
-		}
-	}
-
-	/**
-	 * Renders a panel containing tools which apply to the currently displayed edit form.
-	 * The main difference to {@link Tools()} is that the panel is displayed within
-	 * the element structure of the form panel (rendered through {@link EditForm}).
-	 * This means the panel will be loaded alongside new forms, and refreshed upon save,
-	 * which can mean a performance hit, depending on how complex your panel logic gets.
-	 * Any form fields contained in the returned markup will also be submitted with the main form,
-	 * which might be desired depending on the implementation details.
-	 *
-	 * @return String HTML
-	 */
-	public function EditFormTools() {
-		$templates = $this->getTemplatesWithSuffix('_EditFormTools');
-		if($templates) {
-			$viewer = new SSViewer($templates);
-			return $viewer->process($this);
-		} else {
-			return false;
-		}
-	}
-
-	/**
-	 * Batch Actions Handler
-	 */
-	public function batchactions() {
-		return new CMSBatchActionHandler($this, 'batchactions', $this->stat('tree_class'));
-	}
-
-	/**
-	 * @return Form
-	 */
-	public function BatchActionsForm() {
-		$actions = $this->batchactions()->batchActionList();
-		$actionsMap = array('-1' => _t('LeftAndMain.DropdownBatchActionsDefault', 'Choose an action...')); // Placeholder action
-		foreach($actions as $action) {
-			$actionsMap[$action->Link] = $action->Title;
-		}
-
-		$form = new Form(
-			$this,
-			'BatchActionsForm',
-			new FieldList(
-				new HiddenField('csvIDs'),
-				DropdownField::create(
-					'Action',
-					false,
-					$actionsMap
-				)
-					->setAttribute('autocomplete', 'off')
-					->setAttribute('data-placeholder', _t('LeftAndMain.DropdownBatchActionsDefault', 'Choose an action...'))
-			),
-			new FieldList(
-				// TODO i18n
-				new FormAction('submit', _t('Form.SubmitBtnLabel', "Go"))
-			)
-		);
-		$form->addExtraClass('cms-batch-actions nostyle');
-		$form->unsetValidator();
-
-		$this->extend('updateBatchActionsForm', $form);
-		return $form;
-	}
-
-	public function printable() {
-		$form = $this->getEditForm($this->currentPageID());
-		if(!$form) return false;
-
-		$form->transform(new PrintableTransformation());
-		$form->setActions(null);
-
-		Requirements::clear();
-		Requirements::css(FRAMEWORK_ADMIN_DIR . '/css/LeftAndMain_printable.css');
-		return array(
-			"PrintForm" => $form
-		);
-	}
-
-	/**
-	 * Used for preview controls, mainly links which switch between different states of the page.
-	 *
-	 * @return ArrayData
-	 */
-	public function getSilverStripeNavigator() {
-		$page = $this->currentPage();
-		if($page) {
-			$navigator = new SilverStripeNavigator($page);
-			return $navigator->renderWith($this->getTemplatesWithSuffix('_SilverStripeNavigator'));
-		} else {
-			return false;
-		}
-	}
-
-	/**
-	 * Identifier for the currently shown record,
-	 * in most cases a database ID. Inspects the following
-	 * sources (in this order):
-	 * - GET/POST parameter named 'ID'
-	 * - URL parameter named 'ID'
-	 * - Session value namespaced by classname, e.g. "CMSMain.currentPage"
-	 *
-	 * @return int
-	 */
-	public function currentPageID() {
-		if($this->getRequest()->requestVar('ID') && is_numeric($this->getRequest()->requestVar('ID')))	{
-			return $this->getRequest()->requestVar('ID');
-		} elseif ($this->getRequest()->requestVar('CMSMainCurrentPageID') && is_numeric($this->getRequest()->requestVar('CMSMainCurrentPageID'))) {
-			// see GridFieldDetailForm::ItemEditForm
-			return $this->getRequest()->requestVar('CMSMainCurrentPageID');
-		} elseif (isset($this->urlParams['ID']) && is_numeric($this->urlParams['ID'])) {
-			return $this->urlParams['ID'];
-		} elseif(Session::get($this->sessionNamespace() . ".currentPage")) {
-			return Session::get($this->sessionNamespace() . ".currentPage");
-		} else {
-			return null;
-		}
-	}
-
-	/**
-	 * Forces the current page to be set in session,
-	 * which can be retrieved later through {@link currentPageID()}.
-	 * Keep in mind that setting an ID through GET/POST or
-	 * as a URL parameter will overrule this value.
-	 *
-	 * @param int $id
-	 */
-	public function setCurrentPageID($id) {
-		$id = (int)$id;
-		Session::set($this->sessionNamespace() . ".currentPage", $id);
-	}
-
-	/**
-	 * Uses {@link getRecord()} and {@link currentPageID()}
-	 * to get the currently selected record.
-	 *
-	 * @return DataObject
-	 */
-	public function currentPage() {
-		return $this->getRecord($this->currentPageID());
-	}
-
-	/**
-	 * Compares a given record to the currently selected one (if any).
-	 * Used for marking the current tree node.
-	 *
-	 * @return boolean
-	 */
-	public function isCurrentPage(DataObject $record) {
-		return ($record->ID == $this->currentPageID());
-	}
-
-	/**
-	 * @return String
-	 */
-	protected function sessionNamespace() {
-		$override = $this->stat('session_namespace');
-		return $override ? $override : $this->class;
-	}
-
-	/**
-	 * URL to a previewable record which is shown through this controller.
-	 * The controller might not have any previewable content, in which case
-	 * this method returns FALSE.
-	 *
-	 * @return String|boolean
-	 */
-	public function LinkPreview() {
-		return false;
-	}
-
-	/**
-	 * Return the version number of this application.
-	 * Uses the number in <mymodule>/silverstripe_version
-	 * (automatically replaced by build scripts).
-	 * If silverstripe_version is empty,
-	 * then attempts to get it from composer.lock
-	 *
-	 * @return string
-	 */
-	public function CMSVersion() {
-		$versions = array();
-		$modules = array(
-			'silverstripe/framework' => array(
-				'title' => 'Framework',
-				'versionFile' => FRAMEWORK_PATH . '/silverstripe_version',
-			)
-		);
-		if(defined('CMS_PATH')) {
-			$modules['silverstripe/cms'] = array(
-				'title' => 'CMS',
-				'versionFile' => CMS_PATH . '/silverstripe_version',
-			);
-		}
-
-		// Tries to obtain version number from composer.lock if it exists
-		$composerLockPath = BASE_PATH . '/composer.lock';
-		if (file_exists($composerLockPath)) {
-			$cache = SS_Cache::factory('LeftAndMain_CMSVersion');
-			$cacheKey = filemtime($composerLockPath);
-			$versions = $cache->load($cacheKey);
-			if($versions) {
-				$versions = json_decode($versions, true);
-			} else {
-				$versions = array();
-			}
-			if(!$versions && $jsonData = file_get_contents($composerLockPath)) {
-				$lockData = json_decode($jsonData);
-				if($lockData && isset($lockData->packages)) {
-					foreach ($lockData->packages as $package) {
-						if(
-							array_key_exists($package->name, $modules)
-							&& isset($package->version)
-						) {
-							$versions[$package->name] = $package->version;
-						}
-					}
-					$cache->save(json_encode($versions), $cacheKey);
-				}
-			}
-		}
-
-		// Fall back to static version file
-		foreach($modules as $moduleName => $moduleSpec) {
-			if(!isset($versions[$moduleName])) {
-				if($staticVersion = file_get_contents($moduleSpec['versionFile'])) {
-					$versions[$moduleName] = $staticVersion;
-				} else {
-					$versions[$moduleName] = _t('LeftAndMain.VersionUnknown', 'Unknown');
-				}
-			}
-		}
-
-		$out = array();
-		foreach($modules as $moduleName => $moduleSpec) {
-			$out[] = $modules[$moduleName]['title'] . ': ' . $versions[$moduleName];
-		}
-		return implode(', ', $out);
-	}
-
-	/**
-	 * @return array
-	 */
-	public function SwitchView() {
-		if($page = $this->currentPage()) {
-			$nav = SilverStripeNavigator::get_for_record($page);
-			return $nav['items'];
-		}
-	}
-
-	/**
-	 * @return SiteConfig
-	 */
-	public function SiteConfig() {
-		return (class_exists('SiteConfig')) ? SiteConfig::current_site_config() : null;
-	}
-
-	/**
-	 * The href for the anchor on the Silverstripe logo.
-	 * Set by calling LeftAndMain::set_application_link()
-	 *
-	 * @config
-	 * @var String
-	 */
-	private static $application_link = '//www.silverstripe.org/';
-
-	/**
-	 * Sets the href for the anchor on the Silverstripe logo in the menu
-	 *
-	 * @deprecated since version 4.0
-	 *
-	 * @param String $link
-	 */
-	public static function set_application_link($link) {
-		Deprecation::notice('4.0', 'Use the "LeftAndMain.application_link" config setting instead');
-		Config::inst()->update('LeftAndMain', 'application_link', $link);
-	}
-
-	/**
-	 * @return String
-	 */
-	public function ApplicationLink() {
-		return $this->stat('application_link');
-	}
-
-	/**
-	 * The application name. Customisable by calling
-	 * LeftAndMain::setApplicationName() - the first parameter.
-	 *
-	 * @config
-	 * @var String
-	 */
-	private static $application_name = 'SilverStripe';
-
-	/**
-	 * @param String $name
-	 * @deprecated since version 4.0
-	 */
-	public static function setApplicationName($name) {
-		Deprecation::notice('4.0', 'Use the "LeftAndMain.application_name" config setting instead');
-		Config::inst()->update('LeftAndMain', 'application_name', $name);
-	}
-
-	/**
-	 * Get the application name.
-	 *
-	 * @return string
-	 */
-	public function getApplicationName() {
-		return $this->stat('application_name');
-	}
-
-	/**
-	 * @return string
-	 */
-	public function Title() {
-		$app = $this->getApplicationName();
-
-		return ($section = $this->SectionTitle()) ? sprintf('%s - %s', $app, $section) : $app;
-	}
-
-	/**
-	 * Return the title of the current section. Either this is pulled from
-	 * the current panel's menu_title or from the first active menu
-	 *
-	 * @return string
-	 */
-	public function SectionTitle() {
-		$class = get_class($this);
-		$defaultTitle = LeftAndMain::menu_title_for_class($class);
-		if($title = _t("{$class}.MENUTITLE", $defaultTitle)) return $title;
-
-		foreach($this->MainMenu() as $menuItem) {
-			if($menuItem->LinkingMode != 'link') return $menuItem->Title;
-		}
-	}
-
-	/**
-	 * Return the base directory of the tiny_mce codebase
-	 */
-	public function MceRoot() {
-		return MCE_ROOT;
-	}
-
-	/**
-	 * Same as {@link ViewableData->CSSClasses()}, but with a changed name
-	 * to avoid problems when using {@link ViewableData->customise()}
-	 * (which always returns "ArrayData" from the $original object).
-	 *
-	 * @return String
-	 */
-	public function BaseCSSClasses() {
-		return $this->CSSClasses('Controller');
-	}
-
-	/**
-	 * @return String
-	 */
-	public function Locale() {
-		return DBField::create_field('DBLocale', i18n::get_locale());
-	}
-
-	public function providePermissions() {
-		$perms = array(
-			"CMS_ACCESS_LeftAndMain" => array(
-				'name' => _t('CMSMain.ACCESSALLINTERFACES', 'Access to all CMS sections'),
-				'category' => _t('Permission.CMS_ACCESS_CATEGORY', 'CMS Access'),
-				'help' => _t('CMSMain.ACCESSALLINTERFACESHELP', 'Overrules more specific access settings.'),
-				'sort' => -100
-			)
-		);
-
-		// Add any custom ModelAdmin subclasses. Can't put this on ModelAdmin itself
-		// since its marked abstract, and needs to be singleton instanciated.
-		foreach(ClassInfo::subclassesFor('ModelAdmin') as $i => $class) {
-			if($class == 'ModelAdmin') continue;
-			if(ClassInfo::classImplements($class, 'TestOnly')) continue;
-
-			$title = _t("{$class}.MENUTITLE", LeftAndMain::menu_title_for_class($class));
-			$perms["CMS_ACCESS_" . $class] = array(
-				'name' => _t(
-					'CMSMain.ACCESS',
-					"Access to '{title}' section",
-					"Item in permission selection identifying the admin section. Example: Access to 'Files & Images'",
-					array('title' => $title)
-				),
-				'category' => _t('Permission.CMS_ACCESS_CATEGORY', 'CMS Access')
-			);
-		}
-
-		return $perms;
-	}
-
-	/**
-	 * Register the given javascript file as required in the CMS.
-	 * Filenames should be relative to the base, eg, FRAMEWORK_DIR . '/javascript/loader.js'
-	 *
-	 * @deprecated since version 4.0
-	 */
-	public static function require_javascript($file) {
-		Deprecation::notice('4.0', 'Use "LeftAndMain.extra_requirements_javascript" config setting instead');
-		Config::inst()->update('LeftAndMain', 'extra_requirements_javascript', array($file => array()));
-	}
-
-	/**
-	 * Register the given stylesheet file as required.
-	 * @deprecated since version 4.0
-	 *
-	 * @param $file String Filenames should be relative to the base, eg, THIRDPARTY_DIR . '/tree/tree.css'
-	 * @param $media String Comma-separated list of media-types (e.g. "screen,projector")
-	 * @see http://www.w3.org/TR/REC-CSS2/media.html
-	 */
-	public static function require_css($file, $media = null) {
-		Deprecation::notice('4.0', 'Use "LeftAndMain.extra_requirements_css" config setting instead');
-		Config::inst()->update('LeftAndMain', 'extra_requirements_css', array($file => array('media' => $media)));
-	}
-
-	/**
-	 * Register the given "themeable stylesheet" as required.
-	 * Themeable stylesheets have globally unique names, just like templates and PHP files.
-	 * Because of this, they can be replaced by similarly named CSS files in the theme directory.
-	 *
-	 * @deprecated since version 4.0
-	 *
-	 * @param $name String The identifier of the file.  For example, css/MyFile.css would have the identifier "MyFile"
-	 * @param $media String Comma-separated list of media-types (e.g. "screen,projector")
-	 */
-	public static function require_themed_css($name, $media = null) {
-		Deprecation::notice('4.0', 'Use "LeftAndMain.extra_requirements_themedCss" config setting instead');
-		Config::inst()->update('LeftAndMain', 'extra_requirements_themedCss', array($name => array('media' => $media)));
-	}
-
-}
-
-/**
- * @package cms
- * @subpackage core
- */
-class LeftAndMainMarkingFilter {
-
-	/**
-	 * @var array Request params (unsanitized)
-	 */
-	protected $params = array();
-
-	/**
-	 * @param array $params Request params (unsanitized)
-	 */
-	public function __construct($params = null) {
-		$this->ids = array();
-		$this->expanded = array();
-		$parents = array();
-
-		$q = $this->getQuery($params);
-		$res = $q->execute();
-		if (!$res) return;
-
-		// And keep a record of parents we don't need to get parents
-		// of themselves, as well as IDs to mark
-		foreach($res as $row) {
-			if ($row['ParentID']) $parents[$row['ParentID']] = true;
-			$this->ids[$row['ID']] = true;
-		}
-
-		// We need to recurse up the tree,
-		// finding ParentIDs for each ID until we run out of parents
-		while (!empty($parents)) {
-			$parentsClause = DB::placeholders($parents);
-			$res = DB::prepared_query(
-				"SELECT \"ParentID\", \"ID\" FROM \"SiteTree\" WHERE \"ID\" in ($parentsClause)",
-				array_keys($parents)
-			);
-			$parents = array();
-
-			foreach($res as $row) {
-				if ($row['ParentID']) $parents[$row['ParentID']] = true;
-				$this->ids[$row['ID']] = true;
-				$this->expanded[$row['ID']] = true;
-			}
-		}
-	}
-
-	protected function getQuery($params) {
-		$where = array();
-
-		if(isset($params['ID'])) unset($params['ID']);
-		if($treeClass = static::config()->tree_class) foreach($params as $name => $val) {
-			// Partial string match against a variety of fields
-			if(!empty($val) && singleton($treeClass)->hasDatabaseField($name)) {
-				$predicate = sprintf('"%s" LIKE ?', $name);
-				$where[$predicate] = "%$val%";
-			}
-		}
-
-		return new SQLQuery(
-			array("ParentID", "ID"),
-			'SiteTree',
-			$where
-		);
-	}
-
-	public function mark($node) {
-		$id = $node->ID;
-		if(array_key_exists((int) $id, $this->expanded)) $node->markOpened();
-		return array_key_exists((int) $id, $this->ids) ? $this->ids[$id] : false;
-	}
-}
-
-/**
- * Allow overriding finished state for faux redirects.
- *
- * @package framework
- * @subpackage admin
- */
-class LeftAndMain_HTTPResponse extends SS_HTTPResponse {
-
-	protected $isFinished = false;
-
-	public function isFinished() {
-		return (parent::isFinished() || $this->isFinished);
-	}
-
-	public function setIsFinished($bool) {
-		$this->isFinished = $bool;
-	}
-
-}
-
-/**
- * Wrapper around objects being displayed in a tree.
- * Caution: Volatile API.
- *
- * @todo Implement recursive tree node rendering.
- *
- * @package framework
- * @subpackage admin
- */
-class LeftAndMain_TreeNode extends ViewableData {
-
-	/**
-	 * Object represented by this node
-	 *
-	 * @var Object
-	 */
-	protected $obj;
-
-	/**
-	 * Edit link to the current record in the CMS
-	 *
-	 * @var string
-	 */
-	protected $link;
-
-	/**
-	 * True if this is the currently selected node in the tree
-	 *
-	 * @var bool
-	 */
-	protected $isCurrent;
-
-	/**
-	 * Name of method to count the number of children
-	 *
-	 * @var string
-	 */
-	protected $numChildrenMethod;
-
-
-	/**
-	 *
-	 * @var LeftAndMain_SearchFilter
-	 */
-	protected $filter;
-
-	/**
-	 * @param Object $obj
-	 * @param string $link
-	 * @param bool $isCurrent
-	 * @param string $numChildrenMethod
-	 * @param LeftAndMain_SearchFilter $filter
-	 */
-	public function __construct($obj, $link = null, $isCurrent = false,
-		$numChildrenMethod = 'numChildren', $filter = null
-	) {
-		parent::__construct();
-		$this->obj = $obj;
-		$this->link = $link;
-		$this->isCurrent = $isCurrent;
-		$this->numChildrenMethod = $numChildrenMethod;
-		$this->filter = $filter;
-	}
-
-	/**
-	 * Returns template, for further processing by {@link Hierarchy->getChildrenAsUL()}.
-	 * Does not include closing tag to allow this method to inject its own children.
-	 *
-	 * @todo Remove hardcoded assumptions around returning an <li>, by implementing recursive tree node rendering
-	 *
-	 * @return string
-	 */
-	public function forTemplate() {
-		$obj = $this->obj;
-
-		return (string)SSViewer::execute_template('LeftAndMain_TreeNode', $obj, array(
-			'Classes' => $this->getClasses(),
-			'Link' => $this->getLink(),
-			'Title' => sprintf(
-				'(%s: %s) %s',
-				trim(_t('LeftAndMain.PAGETYPE','Page type'), " :"),
-				$obj->i18n_singular_name(),
-				$obj->Title
-			),
-		));
-	}
-
-	/**
-	 * Determine the CSS classes to apply to this node
-	 *
-	 * @return string
-	 */
-	public function getClasses() {
-		// Get classes from object
-		$classes = $this->obj->CMSTreeClasses($this->numChildrenMethod);
-		if($this->isCurrent) {
-			$classes .= ' current';
-		}
-		// Get status flag classes
-		$flags = $this->obj->hasMethod('getStatusFlags')
-			? $this->obj->getStatusFlags()
-			: false;
-		if ($flags) {
-			$statuses = array_keys($flags);
-			foreach ($statuses as $s) {
-				$classes .= ' status-' . $s;
-			}
-		}
-		// Get additional filter classes
-		if($this->filter && ($filterClasses = $this->filter->getPageClasses($this->obj))) {
-			if(is_array($filterClasses)) {
-				$filterClasses = implode(' ' . $filterClasses);
-			}
-			$classes .= ' ' . $filterClasses;
-		}
-		return $classes ?: '';
-	}
-
-	public function getObj() {
-		return $this->obj;
-	}
-
-	public function setObj($obj) {
-		$this->obj = $obj;
-		return $this;
-	}
-
-	public function getLink() {
-		return $this->link;
-	}
-
-	public function setLink($link) {
-		$this->link = $link;
-		return $this;
-	}
-
-	public function getIsCurrent() {
-		return $this->isCurrent;
-	}
-
-	public function setIsCurrent($bool) {
-		$this->isCurrent = $bool;
-		return $this;
-	}
-
-}
-
-/**
- * Abstract interface for a class which may be used to filter the results displayed
- * in a nested tree
- */
-interface LeftAndMain_SearchFilter {
-
-	/**
-	 * Method on {@link Hierarchy} objects which is used to traverse into children relationships.
-	 *
-	 * @return string
-	 */
-	public function getChildrenMethod();
-
-	/**
-	 * Method on {@link Hierarchy} objects which is used find the number of children for a parent page
-	 *
-	 * @return string
-	 */
-	public function getNumChildrenMethod();
-
-
-	/**
-	 * Returns TRUE if the given page should be included in the tree.
-	 * Caution: Does NOT check view permissions on the page.
-	 *
-	 * @param DataObject $page
-	 * @return bool
-	 */
-	public function isPageIncluded($page);
-
-	/**
-	 * Given a page, determine any additional CSS classes to apply to the tree node
-	 *
-	 * @param DataObject $page
-	 * @return array|string
-	 */
-	public function getPageClasses($page);
->>>>>>> 669f6a3d
 }