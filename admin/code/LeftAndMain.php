--- conflicted
+++ resolved
@@ -830,31 +830,20 @@
 		$record = ($rootID) ? $this->getRecord($rootID) : null;
 		$obj = $record ? $record : singleton($className);
 
-<<<<<<< HEAD
-=======
 		// Get the current page
 		// NOTE: This *must* be fetched before markPartialTree() is called, as this
 		// causes the Hierarchy::$marked cache to be flushed (@see CMSMain::getRecord)
 		// which means that deleted pages stored in the marked tree would be removed
 		$currentPage = $this->currentPage();
 		
->>>>>>> a35f7e6e
 		// Mark the nodes of the tree to return
 		if ($filterFunction) $obj->setMarkingFilterFunction($filterFunction);
 
 		$obj->markPartialTree($nodeCountThreshold, $this, $childrenMethod, $numChildrenMethod);
 
 		// Ensure current page is exposed
-<<<<<<< HEAD
-		// This call flushes the Hierarchy::$marked cache when the current node is deleted
-		// @see CMSMain::getRecord()
-		// This will make it impossible to show children under a deleted parent page
-		// if($p = $this->currentPage()) $obj->markToExpose($p);
-
-=======
 		if($currentPage) $obj->markToExpose($currentPage);
-		
->>>>>>> a35f7e6e
+
 		// NOTE: SiteTree/CMSMain coupling :-(
 		if(class_exists('SiteTree')) {
 			SiteTree::prepopulate_permission_cache('CanEditType', $obj->markedNodeIDs(),
