--- conflicted
+++ resolved
@@ -10,7 +10,7 @@
 class CMSForm extends Form {
 
 	protected $responseNegotiator;
-	
+
 	/**
 	 * Route validation error responses through response negotiator,
 	 * so they return the correct markup as expected by the requesting client.
@@ -20,25 +20,20 @@
 		$negotiator = $this->getResponseNegotiator();
 
 		if($request->isAjax() && $negotiator) {
-<<<<<<< HEAD
-			$this->setupFormErrors();
-			$result = $this->forTemplate();
-
-			return $negotiator->respond($request, array(
-				'CurrentForm' => function() use($result) {
-					return $result;
-				}
-			));
-=======
 			// Load form errors from the result into the form
 			// Also save them to session, in case the negotation returns a 302
 			$this->setupFormErrors($result, $this->getData());
 			$this->saveFormErrorsToSession($result, $this->getData());
 
+			$result = $this->forTemplate();
+
 			$negotiator->setResponse(new SS_HTTPResponse($this));
-			return $negotiator->respond($request);
+			return $negotiator->respond($request, array(
+				'CurrentForm' => function() use($result) {
+					return $result;
+				},
+			));
 
->>>>>>> 7c5097ff
 		} else {
 			return parent::getValidationErrorResponse($result);
 		}
