jQuery.noConflict();

/**
 * File: LeftAndMain.js
 */
(function($) {

<<<<<<< HEAD
	window.onresize = function(e) {
		// Entwine's 'fromWindow::onresize' does not trigger on IE8. Use synthetic event.
		$('.cms-container').trigger('windowresize');
	};
=======
	var windowWidth, windowHeight;
	$(window).bind('resize.leftandmain', function(e) {
		// Entwine's 'fromWindow::onresize' does not trigger on IE8. Use synthetic event.
		var cb = function() {$('.cms-container').trigger('windowresize');};

		// Workaround to avoid IE8 infinite loops when elements are resized as a result of this event 
		if($.browser.msie && parseInt($.browser.version, 10) < 9) {
			var newWindowWidth = $(window).width(), newWindowHeight = $(window).height();
			if(newWindowWidth != windowWidth || newWindowHeight != windowHeight) {
				windowWidth = newWindowWidth;
				windowHeight = newWindowHeight;
				cb();
			}
		} else {
			cb();
		}
	});
>>>>>>> c5a71938

	// setup jquery.entwine
	$.entwine.warningLevel = $.entwine.WARN_LEVEL_BESTPRACTISE;
	$.entwine('ss', function($) {
		/**
		 * Position the loading spinner animation below the ss logo
		 */ 
		var positionLoadingSpinner = function() {
			var offset = 120; // offset from the ss logo
			var spinner = $('.ss-loading-screen .loading-animation'); 
			var top = ($(window).height() - spinner.height()) / 2;
			spinner.css('top', top + offset);
			spinner.show();
		};
		
		// apply an select element only when it is ready, ie. when it is rendered into a template
		// with css applied and got a width value.
		var applyChosen = function(el) {
			if(el.is(':visible')) {
				el.addClass('has-chzn').chosen({
					allow_single_deselect: true,
					disable_search_threshold: 20
				});

				var title = el.prop('title');

				if(title) {
					el.siblings('.chzn-container').prop('title', title);
				}
			} else {
				setTimeout(function() {
					// Make sure it's visible before applying the ui
					el.show();
					applyChosen(el); }, 
				500);
			}
		};

		/**
		 * Compare URLs, but normalize trailing slashes in 
		 * URL to work around routing weirdnesses in SS_HTTPRequest.
		 * Also normalizes relative URLs by prefixing them with the <base>.
		 */
		var isSameUrl = function(url1, url2) {
			var baseUrl = $('base').attr('href');
			url1 = $.path.isAbsoluteUrl(url1) ? url1 : $.path.makeUrlAbsolute(url1, baseUrl),
			url2 = $.path.isAbsoluteUrl(url2) ? url2 : $.path.makeUrlAbsolute(url2, baseUrl);
			var url1parts = $.path.parseUrl(url1), url2parts = $.path.parseUrl(url2);
			return (
				url1parts.pathname.replace(/\/*$/, '') == url2parts.pathname.replace(/\/*$/, '') && 
				url1parts.search == url2parts.search
			);
		};
		
		$(window).bind('resize', positionLoadingSpinner).trigger('resize');

		// global ajax handlers
		$(document).ajaxComplete(function(e, xhr, settings) {
			// Simulates a redirect on an ajax response.
			if(window.History.enabled) {
				var url = xhr.getResponseHeader('X-ControllerURL'), 
					// TODO Replaces trailing slashes added by History after locale (e.g. admin/?locale=en/)
					origUrl = History.getPageUrl().replace(/\/$/, ''),
					opts, requestHeaders = settings.headers;

				if(url !== null && !isSameUrl(origUrl, url)) {
					opts = {pjax: xhr.getResponseHeader('X-Pjax') ? xhr.getResponseHeader('X-Pjax') : settings.headers['X-Pjax']};
					window.History.pushState(opts, '', url);
				}
			}

			// Handle custom status message headers
			var msg = (xhr.getResponseHeader('X-Status')) ? xhr.getResponseHeader('X-Status') : xhr.statusText,
				msgType = (xhr.status < 200 || xhr.status > 399) ? 'bad' : 'good',
				ignoredMessages = ['OK'];

			// Show message (but ignore aborted requests)
			if(xhr.status !== 0 && msg && $.inArray(msg, ignoredMessages)) {
				// Decode into UTF-8, HTTP headers don't allow multibyte
				statusMessage(decodeURIComponent(msg), msgType);
			}
		});
		
		
		/**
		 * Main LeftAndMain interface with some control panel and an edit form.
		 * 
		 * Events:
		 *  ajaxsubmit - ...
		 *  validate - ...
		 *  aftersubmitform - ...
		 */
		$('.cms-container').entwine({
			
			CurrentXHR: null,

			StateChangeCount: 0,
			
			/**
			 * Options for the threeColumnCompressor layout algorithm.
			 *
			 * See LeftAndMain.Layout.js for description of these options.
			 */
			LayoutOptions: {
				minContentWidth: 820,
				minPreviewWidth: 400,
				mode: 'content'
			},

			/**
			 * Constructor: onmatch
			 */
			onadd: function() {
				var self = this;

				// Browser detection
				if($.browser.msie && parseInt($.browser.version, 10) < 8) {
					$('.ss-loading-screen').append(
						'<p class="ss-loading-incompat-warning"><span class="notice">' + 
						'Your browser is not compatible with the CMS interface. Please use Internet Explorer 8+, Google Chrome or Mozilla Firefox.' +
						'</span></p>'
					).css('z-index', $('.ss-loading-screen').css('z-index')+1);
					$('.loading-animation').remove();

					this._super();
					return;
				}

				// Initialize layouts
				this.redraw();

				// Remove loading screen
				$('.ss-loading-screen').hide();
				$('body').removeClass('loading');
				$(window).unbind('resize', positionLoadingSpinner);
				this.restoreTabState();
				
				this._super();
			},

			fromWindow: {
<<<<<<< HEAD
				onstatechange: function(){ this.handleStateChange(); }
=======
				onstatechange: function(){ this.handleStateChange(); },
>>>>>>> c5a71938
			},

			'onwindowresize': function() {
				this.redraw();
			},

			'from .cms-panel': {
				ontoggle: function(){ this.redraw(); }
			},

			'from .cms-container': {
				onaftersubmitform: function(){ this.redraw(); }
			},

			/**
			 * Ensure the user can see the requested section - restore the default view.
			 */
			'from .cms-menu-list li a': {
				onclick: function(e) {
					var href = $(e.target).attr('href');
					if(e.which > 1 || href == this._tabStateUrl()) return;
					this.splitViewMode();
				}
			},

			/**
			 * Change the options of the threeColumnCompressor layout, and trigger layouting. You can provide any or
			 * all options. The remaining options will not be changed.
			 */
			updateLayoutOptions: function(newSpec) {
				var spec = this.getLayoutOptions();
				$.extend(spec, newSpec);
				this.redraw();
			},

			/**
			 * Enable the split view - with content on the left and preview on the right.
			 */
			splitViewMode: function() {
				this.updateLayoutOptions({
					mode: 'split'
				});
				this.redraw();
			},

			/**
			 * Content only.
			 */
			contentViewMode: function() {
				this.updateLayoutOptions({
					mode: 'content'
				});
				this.redraw();
			},

			/**
			 * Preview only.
			 */
			previewMode: function() {
				this.updateLayoutOptions({
					mode: 'preview'
				});
				this.redraw();
			},

			redraw: function() {
				if(window.debug) console.log('redraw', this.attr('class'), this.get(0));

				// Reset the algorithm.
				this.data('jlayout', jLayout.threeColumnCompressor(
					{
						menu: this.children('.cms-menu'),
						content: this.children('.cms-content'),
						preview: this.children('.cms-preview')
					},
					this.getLayoutOptions()
				));
				
				// Trigger layout algorithm once at the top. This also lays out children - we move from outside to
				// inside, resizing to fit the parent.
				this.layout();

				// Redraw on all the children that need it
				this.find('.cms-panel-layout').redraw();
				this.find('.cms-content-fields[data-layout-type]').redraw();
				this.find('.cms-edit-form[data-layout-type]').redraw();
				this.find('.cms-preview').redraw();
				this.find('.cms-content').redraw();
			},

			/**
			 * Proxy around History.pushState() which handles non-HTML5 fallbacks,
			 * as well as global change tracking. Change tracking needs to be synchronous rather than event/callback
			 * based because the user needs to be able to abort the action completely.
			 * 
			 * See handleStateChange() for more details.
			 * 
			 * Parameters:
			 *  - {String} url
			 *  - {String} title New window title
			 *  - {Object} data Any additional data passed through to History.pushState()
			 *  - {boolean} forceReload Forces the replacement of the current history state, even if the URL is the same, i.e. allows reloading.
			 */
			loadPanel: function(url, title, data, forceReload) {
				if(!data) data = {};
				if(!title) title = "";

				// Check change tracking (can't use events as we need a way to cancel the current state change)
				var contentEls = this._findFragments(data.pjax ? data.pjax.split(',') : ['Content']);
				var trackedEls = contentEls.find(':data(changetracker)').add(contentEls.filter(':data(changetracker)'));
				
				if(trackedEls.length) {
					var abort = false;
					
					trackedEls.each(function() {
						if(!$(this).confirmUnsavedChanges()) abort = true;
					});
					
					if(abort) return;
				}

				// Save tab selections so we can restore them later
				this.saveTabState();
				
				if(window.History.enabled) {
					// Active menu item is set based on X-Controller ajax header,
					// which matches one class on the menu
					if(forceReload) {
						// Add a parameter to make sure the page gets reloaded even if the URL is the same.
						$.extend(data, {__forceReload: Math.random()});
						window.History.replaceState(data, title, url);
					} else {
						window.History.pushState(data, title, url);
					}
				} else {
					window.location = $.path.makeUrlAbsolute(url, $('base').attr('href'));
				}
			},

			/**
			 * Nice wrapper for reloading current history state.
			 */
			reloadCurrentPanel: function() {
				this.loadPanel(window.History.getState().url, null, null, true);
			},

			/**
			 * Function: submitForm
			 * 
			 * Parameters:
			 *  {DOMElement} form - The form to be submitted. Needs to be passed
			 *   in to avoid entwine methods/context being removed through replacing the node itself.
			 *  {DOMElement} button - The pressed button (optional)
			 *  {Function} callback - Called in complete() handler of jQuery.ajax()
			 *  {Object} ajaxOptions - Object literal to merge into $.ajax() call
			 * 
			 * Returns:
			 *  (boolean)
			 */
			submitForm: function(form, button, callback, ajaxOptions) {
				var self = this;
		
				// look for save button
				if(!button) button = this.find('.Actions :submit[name=action_save]');
				// default to first button if none given - simulates browser behaviour
				if(!button) button = this.find('.Actions :submit:first');
	
				form.trigger('beforesubmitform');
				this.trigger('submitform', {form: form, button: button});
	
				// set button to "submitting" state
				$(button).addClass('loading');
	
				// validate if required
				var validationResult = form.validate();
				if(typeof validationResult!=='undefined' && !validationResult) {
					// TODO Automatically switch to the tab/position of the first error
					statusMessage("Validation failed.", "bad");

					$(button).removeClass('loading');

					return false;
				}
				
				// get all data from the form
				var formData = form.serializeArray();
				// add button action
				formData.push({name: $(button).attr('name'), value:'1'});
				// Artificial HTTP referer, IE doesn't submit them via ajax. 
				// Also rewrites anchors to their page counterparts, which is important
				// as automatic browser ajax response redirects seem to discard the hash/fragment.
				formData.push({name: 'BackURL', value:History.getPageUrl()});

				// Save tab selections so we can restore them later
				this.saveTabState();

				// Standard Pjax behaviour is to replace the submitted form with new content.
				// The returned view isn't always decided upon when the request
				// is fired, so the server might decide to change it based on its own logic,
				// sending back different `X-Pjax` headers and content
				jQuery.ajax(jQuery.extend({
					headers: {"X-Pjax" : "CurrentForm,Breadcrumbs"},
					url: form.attr('action'), 
					data: formData,
					type: 'POST',
					complete: function() {
						$(button).removeClass('loading');
					},
					success: function(data, status, xhr) {
						form.removeClass('changed'); // TODO This should be using the plugin API
						if(callback) callback(data, status, xhr);

						var newContentEls = self.handleAjaxResponse(data, status, xhr);
						if(!newContentEls) return;

						newContentEls.filter('form').trigger('aftersubmitform', {status: status, xhr: xhr, formData: formData});
					}
				}, ajaxOptions));
	
				return false;
			},

			/**
			 * Handles ajax loading of new panels through the window.History object.
			 * To trigger loading, pass a new URL to window.History.pushState().
			 * Use loadPanel() as a pushState() wrapper as it provides some additional functionality
			 * like global changetracking and user aborts.
			 * 
			 * Due to the nature of history management, no callbacks are allowed.
			 * Use the 'beforestatechange' and 'afterstatechange' events instead,
			 * or overwrite the beforeLoad() and afterLoad() methods on the 
			 * DOM element you're loading the new content into.
			 * Although you can pass data into pushState(), it shouldn't contain 
			 * DOM elements or callback closures.
			 * 
			 * The passed URL should allow reconstructing important interface state
			 * without additional parameters, in the following use cases:
			 * - Explicit loading through History.pushState()
			 * - Implicit loading through browser navigation event triggered by the user (forward or back)
			 * - Full window refresh without ajax
			 * For example, a ModelAdmin search event should contain the search terms
			 * as URL parameters, and the result display should automatically appear 
			 * if the URL is loaded without ajax.
			 */
			handleStateChange: function() {
				// Don't allow parallel loading to avoid edge cases
				if(this.getCurrentXHR()) this.getCurrentXHR().abort();

				var self = this, h = window.History, state = h.getState(),
					fragments = state.data.pjax || 'Content', headers = {},
					fragmentsArr = fragments.split(','),
					contentEls = this._findFragments(fragmentsArr);

				// For legacy IE versions (IE7 and IE8), reload without ajax
				// as a crude way to fix memory leaks through whole window refreshes.
				this.setStateChangeCount(this.getStateChangeCount() + 1);
				var isLegacyIE = ($.browser.msie && parseInt($.browser.version, 10) < 9);
				if(isLegacyIE && this.getStateChangeCount() > 20) {
					document.location.href = state.url;
					return;
				}

				// If any of the requested Pjax fragments don't exist in the current view,
				// fetch the "Content" view instead, which is the "outermost" fragment
				// that can be reloaded without reloading the whole window.
				if(contentEls.length < fragmentsArr.length) {
					fragments = 'Content', fragmentsArr = ['Content'];
					contentEls = this._findFragments(fragmentsArr);					
				}
				
				this.trigger('beforestatechange', {state: state, element: contentEls});

				// Set Pjax headers, which can declare a preference for the returned view.
				// The actually returned view isn't always decided upon when the request
				// is fired, so the server might decide to change it based on its own logic.
				headers['X-Pjax'] = fragments;

				contentEls.addClass('loading');
				var xhr = $.ajax({
					headers: headers,
					url: state.url,
					complete: function() {
						// Remove loading indication from old content els (regardless of which are replaced)
						contentEls.removeClass('loading');
					},
					success: function(data, status, xhr) {
						var els = self.handleAjaxResponse(data, status, xhr, state);
						self.trigger('afterstatechange', {data: data, status: status, xhr: xhr, element: els, state: state});
					}
				});
				
				this.setCurrentXHR(xhr);
			},

			/**
			 * Handles ajax responses containing plain HTML, or mulitple
			 * PJAX fragments wrapped in JSON (see PjaxResponseNegotiator PHP class).
			 * Can be hooked into an ajax 'success' callback.
			 *
			 * Parameters:
			 * 	(Object) data
			 * 	(String) status
			 * 	(XMLHTTPRequest) xhr
			 * 	(Object) state The original history state which the request was initiated with
			 */
			handleAjaxResponse: function(data, status, xhr, state) {
				var self = this, url, selectedTabs, guessFragment;

				// Support a full reload
				if(xhr.getResponseHeader('X-Reload') && xhr.getResponseHeader('X-ControllerURL')) {
					document.location.href = $('base').attr('href').replace(/\/*$/, '') 
						+ '/' + xhr.getResponseHeader('X-ControllerURL');
					return;
				}

				// Pseudo-redirects via X-ControllerURL might return empty data, in which
				// case we'll ignore the response
				if(!data) return;

				// Update title
				var title = xhr.getResponseHeader('X-Title');
				if(title) document.title = decodeURIComponent(title.replace(/\+/g, ' '));

				var newFragments = {}, newContentEls;
				// If content type is text/json (ignoring charset and other parameters)
				if(xhr.getResponseHeader('Content-Type').match(/^text\/json[ \t]*;?/i)) {
					newFragments = data;
				} else {
					// Fall back to replacing the content fragment if HTML is returned
					$data = $(data);

					// Try and guess the fragment if none is provided
					// TODO: data-pjax-fragment might actually give us the fragment. For now we just check most common case
					guessFragment = 'Content';
					if ($data.is('form') && !$data.is('[data-pjax-fragment~=Content]')) guessFragment = 'CurrentForm';

					newFragments[guessFragment] = $data;
				}

				// Replace each fragment individually
				$.each(newFragments, function(newFragment, html) {
					var contentEl = $('[data-pjax-fragment]').filter(function() {
						return $.inArray(newFragment, $(this).data('pjaxFragment').split(' ')) != -1;
					}), newContentEl = $(html);

					// Add to result collection
					if(newContentEls) newContentEls.add(newContentEl);
					else newContentEls = newContentEl;
					
					// Update panels
					if(newContentEl.find('.cms-container').length) {
						throw 'Content loaded via ajax is not allowed to contain tags matching the ".cms-container" selector to avoid infinite loops';
					}
					
					// Set loading state and store element state
					var origStyle = contentEl.attr('style');
					var origParent = contentEl.parent();
					var origParentLayoutApplied = (typeof origParent.data('jlayout')!=='undefined');
					var layoutClasses = ['east', 'west', 'center', 'north', 'south', 'column-hidden'];
					var elemClasses = contentEl.attr('class');
					var origLayoutClasses = [];
					if(elemClasses) {
						origLayoutClasses = $.grep(
							elemClasses.split(' '),
							function(val) { return ($.inArray(val, layoutClasses) >= 0);}
						);
					}
					
					newContentEl
						.removeClass(layoutClasses.join(' '))
						.addClass(origLayoutClasses.join(' '));
					if(origStyle) newContentEl.attr('style', origStyle);

					// Allow injection of inline styles, as they're not allowed in the document body.
					// Not handling this through jQuery.ondemand to avoid parsing the DOM twice.
					var styles = newContentEl.find('style').detach();
					if(styles.length) $(document).find('head').append(styles);

					// Replace panel completely (we need to override the "layout" attribute, so can't replace the child instead)
					contentEl.replaceWith(newContentEl);

					// Force jlayout to rebuild internal hierarchy to point to the new elements.
					// This is only necessary for elements that are at least 3 levels deep. 2nd level elements will
					// be taken care of when we lay out the top level element (.cms-container).
					if (!origParent.is('.cms-container') && origParentLayoutApplied) {
						origParent.layout();
					}
				});

				// Re-init tabs (in case the form tag itself is a tabset)
				var newForm = newContentEls.filter('form');
				if(newForm.hasClass('cms-tabset')) newForm.removeClass('cms-tabset').addClass('cms-tabset');

				this.redraw();

				this.restoreTabState((state && typeof state.data.tabState !== 'undefined') ? state.data.tabState : null);

				return newContentEls;
			},

			/**
			 * 
			 * 
			 * Parameters: 
			 * - fragments {Array}
			 * Returns: jQuery collection
			 */
			_findFragments: function(fragments) {
				return $('[data-pjax-fragment]').filter(function() {
					// Allows for more than one fragment per node
					var i, nodeFragments = $(this).data('pjaxFragment').split(' ');
					for(i in fragments) {
						if($.inArray(fragments[i], nodeFragments) != -1) return true;
					}
					return false;
				});
			},

			/**
			 * Function: refresh
			 * 
			 * Updates the container based on the current url
			 *
			 * Returns: void
			 */
			refresh: function() {
				$(window).trigger('statechange');
				
				$(this).redraw();
			},

			/**
			 * Save tab selections in order to reconstruct them later.
			 * Requires HTML5 sessionStorage support.
			 */
			saveTabState: function() {
				if(typeof(window.sessionStorage)=="undefined" || window.sessionStorage === null) return;

				var selectedTabs = [], url = this._tabStateUrl();
				this.find('.cms-tabset,.ss-tabset').each(function(i, el) {					
					var id = $(el).attr('id');
					if(!id) return; // we need a unique reference
					if(!$(el).data('tabs')) return; // don't act on uninit'ed controls

					// Allow opt-out via data element or entwine property.
					if($(el).data('ignoreTabState') || $(el).getIgnoreTabState()) return;

					selectedTabs.push({id:id, selected:$(el).tabs('option', 'selected')});
				});

				if(selectedTabs) {
					var tabsUrl = 'tabs-' + url;
					try {
						window.sessionStorage.setItem(tabsUrl, JSON.stringify(selectedTabs));
					} catch(err) {
						if (err.code === DOMException.QUOTA_EXCEEDED_ERR && window.sessionStorage.length === 0) {
							// If this fails we ignore the error as the only issue is that it 
							// does not remember the tab state.
							// This is a Safari bug which happens when private browsing is enabled.
							return;
						} else {
							throw err;
						}
					}
				}
			},

			/**
			 * Re-select previously saved tabs.
			 * Requires HTML5 sessionStorage support.
			 *
			 * Parameters:
			 * 	(Object) Map of tab container selectors to tab selectors.
			 * 	Used to mark a specific tab as active regardless of the previously saved options.
			 */
			restoreTabState: function(overrideStates) {
				var self = this, url = this._tabStateUrl(),
					hasSessionStorage = (typeof(window.sessionStorage)!=="undefined" && window.sessionStorage),
					sessionData = hasSessionStorage ? window.sessionStorage.getItem('tabs-' + url) : null,
					sessionStates = sessionData ? JSON.parse(sessionData) : false;

				this.find('.cms-tabset').each(function() {
					var index, tabset = $(this), tabsetId = tabset.attr('id'), tab,
						forcedTab = tabset.find('.ss-tabs-force-active');

					if(!tabset.data('tabs')) return; // don't act on uninit'ed controls

					// The tabs may have changed, notify the widget that it should update its internal state.
					tabset.tabs('refresh');

					// Make sure the intended tab is selected.
					if(forcedTab.length) {
						index = forcedTab.index();
					} else if(overrideStates && overrideStates[tabsetId]) {
						tab = tabset.find(overrideStates[tabsetId].tabSelector);
						if(tab.length) index = tab.index();
					} else if(sessionStates) {
						$.each(sessionStates, function(i, sessionState) {
							if(tabset.is('#' + sessionState.id)) index = sessionState.selected;
						});
					}
					if(index !== null) tabset.tabs('select', index);
				});
			},

			/**
			 * Remove any previously saved state.
			 *
			 * Parameters:
			 *  (String) url Optional (sanitized) URL to clear a specific state.
			 */
			clearTabState: function(url) {
				if(typeof(window.sessionStorage)=="undefined") return;

				var s = window.sessionStorage;
				if(url) {
					s.removeItem('tabs-' + url);	
				} else {
					for(var i=0;i<s.length;i++) {
						if(s.key(i).match(/^tabs-/)) s.removeItem(s.key(i));
					}
				}
			},

			/**
			 * Remove tab state for the current URL.
			 */
			clearCurrentTabState: function() {
				this.clearTabState(this._tabStateUrl());
			},

			_tabStateUrl: function() {
				return History.getState().url
					.replace(/\?.*/, '')
					.replace(/#.*/, '')
					.replace($('base').attr('href'), '');
			}
		});
		
		/**
		 * Add loading overlay to selected regions in the CMS automatically.
		 * Not applied to all "*.loading" elements to avoid secondary regions
		 * like the breadcrumbs showing unnecessary loading status.
		 */
		$('form.loading,.cms-content.loading,.cms-content-fields.loading,.cms-content-view.loading').entwine({
			onmatch: function() {
				this.append('<div class="cms-content-loading-overlay ui-widget-overlay-light"></div><div class="cms-content-loading-spinner"></div>');
				this._super();
			},
			onunmatch: function() {
				this.find('.cms-content-loading-overlay,.cms-content-loading-spinner').remove();
				this._super();
			}
		});

		/** Make all buttons "hoverable" with jQuery theming. */
		$('.cms input[type="submit"], .cms button, .cms input[type="reset"], .cms .ss-ui-button').entwine({
			onadd: function() {
				this.addClass('ss-ui-button');
				if(!this.data('button')) this.button();
				this._super();
			},
			onremove: function() {
				if(this.data('button')) this.button('destroy');
				this._super();
			}
		});

		/**
		 * Loads the link's 'href' attribute into a panel via ajax,
		 * as opposed to triggering a full page reload.
		 * Little helper to avoid repetition, and make it easy to
		 * "opt in" to panel loading, while by default links still exhibit their default behaviour.
		 * The PJAX target can be specified via a 'data-pjax-target' attribute.
		 */
		$('.cms .cms-panel-link').entwine({
			onclick: function(e) {
				var href = this.attr('href'), 
					url = (href && !href.match(/^#/)) ? href : this.data('href'),
					data = {pjax: this.data('pjaxTarget')};

				$('.cms-container').loadPanel(url, null, data);
				e.preventDefault();
			}
		});

		/**
		 * Does an ajax loads of the link's 'href' attribute via ajax and displays any FormResponse messages from the CMS.
		 * Little helper to avoid repetition, and make it easy to trigger actions via a link,
		 * without reloading the page, changing the URL, or loading in any new panel content.
		 */
		$('.cms .ss-ui-button-ajax').entwine({
			onclick: function(e) {
				$(this).removeClass('ui-button-text-only');
				$(this).addClass('ss-ui-button-loading ui-button-text-icons');
				
				var loading = $(this).find(".ss-ui-loading-icon");
				
				if(loading.length < 1) {
					loading = $("<span></span>").addClass('ss-ui-loading-icon ui-button-icon-primary ui-icon');
					
					$(this).prepend(loading);
				}
				
				loading.show();
				
				var href = this.attr('href'), url = href ? href : this.data('href');

				jQuery.ajax({
					url: url,
					// Ensure that form view is loaded (rather than whole "Content" template)
					complete: function(xmlhttp, status) {
						var msg = (xmlhttp.getResponseHeader('X-Status')) ? xmlhttp.getResponseHeader('X-Status') : xmlhttp.responseText;
						
						try {
							if (typeof msg != "undefined" && msg !== null) eval(msg);
						}
						catch(e) {}
						
						loading.hide();
						
						$(".cms-container").refresh();
						
						$(this).removeClass('ss-ui-button-loading ui-button-text-icons');
						$(this).addClass('ui-button-text-only');
					},
					dataType: 'html'
				});
				e.preventDefault();
			}
		});

		/**
		 * Trigger dialogs with iframe based on the links href attribute (see ssui-core.js).
		 */
		$('.cms .ss-ui-dialog-link').entwine({
			UUID: null,
			onmatch: function() {
				this._super();
				this.setUUID(new Date().getTime());
			},
			onunmatch: function() {
				this._super();
			},
			onclick: function() {
				this._super();

				var self = this, id = 'ss-ui-dialog-' + this.getUUID();
				var dialog = $('#' + id);
				if(!dialog.length) {
					dialog = $('<div class="ss-ui-dialog" id="' + id + '" />');
					$('body').append(dialog);
				}
				
				var extraClass = this.data('popupclass')?this.data('popupclass'):'';
				
				dialog.ssdialog({iframeUrl: this.attr('href'), autoOpen: true, dialogExtraClass: extraClass});
				return false;
			}
		});
		
		/**
		 * Add styling to all contained buttons, and create buttonsets if required.
		 */
		$('.cms-content .Actions').entwine({
			onmatch: function() {
				this.find('.ss-ui-button').click(function() {
					var form = this.form;

					// forms don't natively store the button they've been triggered with
					if(form) {
						form.clickedButton = this;
						// Reset the clicked button shortly after the onsubmit handlers
						// have fired on the form
						setTimeout(function() {
							form.clickedButton = null;
						}, 10);
					}
				});

				this.redraw();
				this._super();
			},
			onunmatch: function() {
				this._super();
			},
			redraw: function() {
				if(window.debug) console.log('redraw', this.attr('class'), this.get(0));

				// Remove whitespace to avoid gaps with inline elements
				this.contents().filter(function() { 
					return (this.nodeType == 3 && !/\S/.test(this.nodeValue)); 
				}).remove();

				// Init buttons if required
				this.find('.ss-ui-button').each(function() {
					if(!$(this).data('button')) $(this).button();
				});
				
				// Mark up buttonsets
				this.find('.ss-ui-buttonset').buttonset();
			}
		});
		
		/**
		 * Duplicates functionality in DateField.js, but due to using entwine we can match
		 * the DOM element on creation, rather than onclick - which allows us to decorate
		 * the field with a calendar icon
		 */
		$('.cms .field.date input.text').entwine({
			onmatch: function() {
				var holder = $(this).parents('.field.date:first'), config = holder.data();
				if(!config.showcalendar) {
					this._super();
					return;
				}

				config.showOn = 'button';
				if(config.locale && $.datepicker.regional[config.locale]) {
					config = $.extend(config, $.datepicker.regional[config.locale], {});
				}

				$(this).datepicker(config);
				// // Unfortunately jQuery UI only allows configuration of icon images, not sprites
				// this.next('button').button('option', 'icons', {primary : 'ui-icon-calendar'});
				
				this._super();
			},
			onunmatch: function() {
				this._super();
			}
		});
		
		/**
		 * Styled dropdown select fields via chosen. Allows things like search and optgroup
		 * selection support. Rather than manually adding classes to selects we want 
		 * styled, we style everything but the ones we tell it not to.
		 *
		 * For the CMS we also need to tell the parent div that his has a select so
		 * we can fix the height cropping.
		 */
		
		$('.cms .field.dropdown select, .cms .field select[multiple]').entwine({
			onmatch: function() {
				if(this.is('.no-chzn')) {
					this._super();
					return;
				}

				// Explicitly disable default placeholder if no custom one is defined
				if(!this.data('placeholder')) this.data('placeholder', ' ');

				// We could've gotten stale classes and DOM elements from deferred cache.
				this.removeClass('has-chzn chzn-done');
				this.siblings('.chzn-container').remove();

				// Apply Chosen
				applyChosen(this);
				
				this._super();
			},
			onunmatch: function() {
				this._super();
			}
		});
	
		$(".cms-panel-layout").entwine({
			redraw: function() {
				if(window.debug) console.log('redraw', this.attr('class'), this.get(0));
			}
		});
	
		/**
		 * Overload the default GridField behaviour (open a new URL in the browser)
		 * with the CMS-specific ajax loading.
		 */
		$('.cms .ss-gridfield').entwine({
			showDetailView: function(url) {
				// Include any GET parameters from the current URL, as the view state might depend on it.
				// For example, a list prefiltered through external search criteria might be passed to GridField.
				var params = window.location.search.replace(/^\?/, '');
				if(params) url = $.path.addSearchParams(url, params);
				$('.cms-container').loadPanel(url);
			}
		});


		/**
		 * Generic search form in the CMS, often hooked up to a GridField results display.
		 */	
		$('.cms-search-form').entwine({
			onsubmit: function(e) {
				// Remove empty elements and make the URL prettier
				var nonEmptyInputs,
					url;

				nonEmptyInputs = this.find(':input:not(:submit)').filter(function() {
					// Use fieldValue() from jQuery.form plugin rather than jQuery.val(),
					// as it handles checkbox values more consistently
					var vals = $.grep($(this).fieldValue(), function(val) { return (val);});
					return (vals.length);
				});

				url = this.attr('action');

				if(nonEmptyInputs.length) {
					url = $.path.addSearchParams(url, nonEmptyInputs.serialize());
				}

				var container = this.closest('.cms-container');
				container.find('.cms-edit-form').tabs('select',0);  //always switch to the first tab (list view) when searching
				container.loadPanel(url, "", {}, true);

				return false;
			}
		});

		/**
		 * Reset button handler. IE8 does not bubble reset events to
		 */
		$(".cms-search-form button[type=reset], .cms-search-form input[type=reset]").entwine({
			onclick: function(e) {
				e.preventDefault();
				
				var form = $(this).parents('form');

				form.clearForm();
				form.find(".dropdown select").prop('selectedIndex', 0).trigger("liszt:updated"); // Reset chosen.js
				form.submit();
			}
		})

		/**
		 * Allows to lazy load a panel, by leaving it empty
		 * and declaring a URL to load its content via a 'url' HTML5 data attribute.
		 * The loaded HTML is cached, with cache key being the 'url' attribute.
		 * In order for this to work consistently, we assume that the responses are stateless.
		 * To avoid caching, add a 'deferred-no-cache' to the node.
		 */
		window._panelDeferredCache = {};
		$('.cms-panel-deferred').entwine({
			onadd: function() {
				this._super();
				this.redraw();
			},
			onremove: function() {
				if(window.debug) console.log('saving', this.data('url'), this);
				
				// Save the HTML state at the last possible moment.
				// Don't store the DOM to avoid memory leaks.
				if(!this.data('deferredNoCache')) window._panelDeferredCache[this.data('url')] = this.html();
				this._super();
			},
			redraw: function() {
				if(window.debug) console.log('redraw', this.attr('class'), this.get(0));

				var self = this, url = this.data('url');
				if(!url) throw 'Elements of class .cms-panel-deferred need a "data-url" attribute';

				this._super();

				// If the node is empty, try to either load it from cache or via ajax.
				if(!this.children().length) {
					if(!this.data('deferredNoCache') && typeof window._panelDeferredCache[url] !== 'undefined') {
						this.html(window._panelDeferredCache[url]);
					} else {
						this.addClass('loading');
						$.ajax({
							url: url,
							complete: function() {
								self.removeClass('loading');
							},
							success: function(data, status, xhr) {
								self.html(data);
							}
						});
					}
				}
			}
		});

		/**
		 * Lightweight wrapper around jQuery UI tabs.
		 * Ensures that anchor links are set properly,
		 * and any nested tabs are scrolled if they have
		 * their height explicitly set. This is important
		 * for forms inside the CMS layout.
		 */
		$('.cms-tabset').entwine({
			onadd: function() {
				// Can't name redraw() as it clashes with other CMS entwine classes
				this.redrawTabs();
				this._super();
			},
			onremove: function() {
				if (this.data('tabs')) this.tabs('destroy');
				this._super();
			},
			redrawTabs: function() {
				this.rewriteHashlinks();
				
				var id = this.attr('id'), activeTab = this.find('ul:first .ui-tabs-active');

				if(!this.data('uiTabs')) this.tabs({
					active: (activeTab.index() != -1) ? activeTab.index() : 0,
					beforeLoad: function(e, ui) {
						// Disable automatic ajax loading of tabs without matching DOM elements, 
						// determining if the current URL differs from the tab URL is too error prone.
						return false;
					},
					activate: function(e, ui) {
						// Accessibility: Simulate click to trigger panel load when tab is focused
						// by a keyboard navigation event rather than a click
						if(ui.newTab) {
							ui.newTab.find('.cms-panel-link').click();
						}

						// Usability: Hide actions for "readonly" tabs (which don't contain any editable fields)
						var actions = $(this).closest('form').find('.Actions');
						if($(ui.newTab).closest('li').hasClass('readonly')) {
							actions.fadeOut();
						} else {
							actions.show();
						}
					}
				});
			},
		
			/**
			 * Ensure hash links are prefixed with the current page URL,
			 * otherwise jQuery interprets them as being external.
			 */
			rewriteHashlinks: function() {
				$(this).find('ul a').each(function() {
					if (!$(this).attr('href')) return;
					var matches = $(this).attr('href').match(/#.*/);
					if(!matches) return;
					$(this).attr('href', document.location.href.replace(/#.*/, '') + matches[0]);
				});
			}
		});
	});
	
}(jQuery));

var statusMessage = function(text, type) {
	text = jQuery('<div/>').text(text).html(); // Escape HTML entities in text
	jQuery.noticeAdd({text: text, type: type});
};

var errorMessage = function(text) {
	jQuery.noticeAdd({text: text, type: 'error'});
};<|MERGE_RESOLUTION|>--- conflicted
+++ resolved
@@ -5,12 +5,6 @@
  */
 (function($) {
 
-<<<<<<< HEAD
-	window.onresize = function(e) {
-		// Entwine's 'fromWindow::onresize' does not trigger on IE8. Use synthetic event.
-		$('.cms-container').trigger('windowresize');
-	};
-=======
 	var windowWidth, windowHeight;
 	$(window).bind('resize.leftandmain', function(e) {
 		// Entwine's 'fromWindow::onresize' does not trigger on IE8. Use synthetic event.
@@ -28,7 +22,6 @@
 			cb();
 		}
 	});
->>>>>>> c5a71938
 
 	// setup jquery.entwine
 	$.entwine.warningLevel = $.entwine.WARN_LEVEL_BESTPRACTISE;
@@ -156,7 +149,7 @@
 					this._super();
 					return;
 				}
-
+				
 				// Initialize layouts
 				this.redraw();
 
@@ -170,11 +163,7 @@
 			},
 
 			fromWindow: {
-<<<<<<< HEAD
 				onstatechange: function(){ this.handleStateChange(); }
-=======
-				onstatechange: function(){ this.handleStateChange(); },
->>>>>>> c5a71938
 			},
 
 			'onwindowresize': function() {
@@ -252,15 +241,15 @@
 					},
 					this.getLayoutOptions()
 				));
-				
+
 				// Trigger layout algorithm once at the top. This also lays out children - we move from outside to
 				// inside, resizing to fit the parent.
 				this.layout();
 
 				// Redraw on all the children that need it
-				this.find('.cms-panel-layout').redraw();
-				this.find('.cms-content-fields[data-layout-type]').redraw();
-				this.find('.cms-edit-form[data-layout-type]').redraw();
+				this.find('.cms-panel-layout').redraw(); 
+				this.find('.cms-content-fields[data-layout-type]').redraw(); 
+				this.find('.cms-edit-form[data-layout-type]').redraw(); 
 				this.find('.cms-preview').redraw();
 				this.find('.cms-content').redraw();
 			},
@@ -614,7 +603,7 @@
 				if(typeof(window.sessionStorage)=="undefined" || window.sessionStorage === null) return;
 
 				var selectedTabs = [], url = this._tabStateUrl();
-				this.find('.cms-tabset,.ss-tabset').each(function(i, el) {					
+				this.find('.cms-tabset,.ss-tabset').each(function(i, el) {
 					var id = $(el).attr('id');
 					if(!id) return; // we need a unique reference
 					if(!$(el).data('tabs')) return; // don't act on uninit'ed controls
@@ -674,8 +663,8 @@
 					} else if(sessionStates) {
 						$.each(sessionStates, function(i, sessionState) {
 							if(tabset.is('#' + sessionState.id)) index = sessionState.selected;
-						});
-					}
+					});
+				}
 					if(index !== null) tabset.tabs('select', index);
 				});
 			},
@@ -695,7 +684,7 @@
 				} else {
 					for(var i=0;i<s.length;i++) {
 						if(s.key(i).match(/^tabs-/)) s.removeItem(s.key(i));
-					}
+				}
 				}
 			},
 
@@ -842,18 +831,18 @@
 		$('.cms-content .Actions').entwine({
 			onmatch: function() {
 				this.find('.ss-ui-button').click(function() {
-					var form = this.form;
-
-					// forms don't natively store the button they've been triggered with
-					if(form) {
-						form.clickedButton = this;
-						// Reset the clicked button shortly after the onsubmit handlers
-						// have fired on the form
+						var form = this.form;
+
+						// forms don't natively store the button they've been triggered with
+						if(form) {
+							form.clickedButton = this;
+							// Reset the clicked button shortly after the onsubmit handlers
+							// have fired on the form
 						setTimeout(function() {
 							form.clickedButton = null;
 						}, 10);
-					}
-				});
+						}
+					});
 
 				this.redraw();
 				this._super();
@@ -998,13 +987,13 @@
 		$(".cms-search-form button[type=reset], .cms-search-form input[type=reset]").entwine({
 			onclick: function(e) {
 				e.preventDefault();
-				
+
 				var form = $(this).parents('form');
 
 				form.clearForm();
 				form.find(".dropdown select").prop('selectedIndex', 0).trigger("liszt:updated"); // Reset chosen.js
 				form.submit();
-			}
+				}
 		})
 
 		/**
@@ -1075,7 +1064,7 @@
 			},
 			redrawTabs: function() {
 				this.rewriteHashlinks();
-				
+
 				var id = this.attr('id'), activeTab = this.find('ul:first .ui-tabs-active');
 
 				if(!this.data('uiTabs')) this.tabs({
