--- conflicted
+++ resolved
@@ -340,15 +340,9 @@
 				self.jstree('open_node', this.getNodeByID(0));
 				self.jstree('save_opened');
 				self.jstree('save_selected');
-				
-				var updateURL = this.data('urlUpdatetreenodes');
 
 				$.ajax({
-<<<<<<< HEAD
-					url: updateURL + ((updateURL.indexOf('?') >= 0) ? '&' : '?') + 'ids=' + ids.join(','),
-=======
 					url: $.path.addSearchParams(this.data('urlUpdatetreenodes'), 'ids=' + ids.join(',')),
->>>>>>> 0abef423
 					dataType: 'json',
 					success: function(data, xhr) {
 						$.each(data, function(nodeId, nodeData) {
