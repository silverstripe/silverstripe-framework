// This file was generated by silverstripe/cow from admin/javascript/lang/src/pl.js.
// See https://github.com/tractorcow/cow for details
if (typeof(ss) === 'undefined' || typeof(ss.i18n) === 'undefined') {
  if (typeof(console) !== 'undefined') { // eslint-disable-line no-console
    console.error('Class ss.i18n not defined');  // eslint-disable-line no-console
  }
} else {
  ss.i18n.addDictionary('pl', {
    "CMSMAIN.BATCH_ARCHIVE_PROMPT": "You have {num} page(s) selected.\n\nAre you sure you want to archive these pages?\n\nThese pages and all of their children pages will be unpublished and sent to the archive.",
    "CMSMAIN.BATCH_DELETELIVE_PROMPT": "You have {num} page(s) selected.\n\nDo you really want to delete these pages from live?",
    "CMSMAIN.BATCH_DELETE_PROMPT": "You have {num} page(s) selected.\n\nDo you really want to delete?",
    "CMSMAIN.BATCH_PUBLISH_PROMPT": "You have {num} page(s) selected.\n\nDo you really want to publish?",
    "CMSMAIN.BATCH_RESTORE_PROMPT": "You have {num} page(s) selected.\n\nDo you really want to restore to stage?\n\nChildren of archived pages will be restored to the root level, unless those pages are also being restored.",
    "CMSMAIN.BATCH_UNPUBLISH_PROMPT": "You have {num} page(s) selected.\n\nDo you really want to unpublish",
    "CMSMAIN.SELECTONEPAGE": "Please select at least one page",
<<<<<<< HEAD
=======
    "Campaigns.ADDCAMPAIGN": "Add campaign",
    "Campaigns.ITEM_SUMMARY_PLURAL": "%s items",
    "Campaigns.ITEM_SUMMARY_SINGULAR": "%s item",
    "Campaigns.PUBLISHCAMPAIGN": "Publish campaign",
    "Campaigns.REVERTCAMPAIGN": "Revert",
>>>>>>> 3fb3a1bd
    "LeftAndMain.CONFIRMUNSAVED": "Czy na pewno chcesz kontynuować nawigację poza tą stronę?\n\nUWAGA: Twoje zmiany nie zostały zapisane.\n\nWciśnij OK aby kontynuować, wciśnij Anuluj aby pozostać na tej stronie.",
    "LeftAndMain.CONFIRMUNSAVEDSHORT": "UWAGA: Twoje zmiany nie zostały zapisane.",
    "LeftAndMain.PAGEWASDELETED": "Ta strona została usunięta. Wybierz stronę z listy aby rozpocząć edycję.",
    "ModelAdmin.DELETED": "Usunięto",
    "ModelAdmin.REALLYDELETE": "Na pewno usunąć?",
    "ModelAdmin.SAVED": "Zapisano",
    "ModelAdmin.VALIDATIONERROR": "Niepoprawne dane",
    "SecurityAdmin.BATCHACTIONSDELETECONFIRM": "Czy na pewno chcesz usunąć %s grup?"
});
}<|MERGE_RESOLUTION|>--- conflicted
+++ resolved
@@ -13,14 +13,11 @@
     "CMSMAIN.BATCH_RESTORE_PROMPT": "You have {num} page(s) selected.\n\nDo you really want to restore to stage?\n\nChildren of archived pages will be restored to the root level, unless those pages are also being restored.",
     "CMSMAIN.BATCH_UNPUBLISH_PROMPT": "You have {num} page(s) selected.\n\nDo you really want to unpublish",
     "CMSMAIN.SELECTONEPAGE": "Please select at least one page",
-<<<<<<< HEAD
-=======
     "Campaigns.ADDCAMPAIGN": "Add campaign",
     "Campaigns.ITEM_SUMMARY_PLURAL": "%s items",
     "Campaigns.ITEM_SUMMARY_SINGULAR": "%s item",
     "Campaigns.PUBLISHCAMPAIGN": "Publish campaign",
     "Campaigns.REVERTCAMPAIGN": "Revert",
->>>>>>> 3fb3a1bd
     "LeftAndMain.CONFIRMUNSAVED": "Czy na pewno chcesz kontynuować nawigację poza tą stronę?\n\nUWAGA: Twoje zmiany nie zostały zapisane.\n\nWciśnij OK aby kontynuować, wciśnij Anuluj aby pozostać na tej stronie.",
     "LeftAndMain.CONFIRMUNSAVEDSHORT": "UWAGA: Twoje zmiany nie zostały zapisane.",
     "LeftAndMain.PAGEWASDELETED": "Ta strona została usunięta. Wybierz stronę z listy aby rozpocząć edycję.",
