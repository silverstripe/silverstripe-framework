/** This file is the central collection of included modules, links to custom SCSS files, and any global SCSS variable definitions.  DO NOT ADD stylesheet rules to this file directly!  Note: By prefixing files with an underscore, they won't create individual CSS files.  Notes: -------------------------------------------------------------- Z-indexes: 		* Menu bar on the right should always be on top. This is in the 80 range 		* Top navingation bar must always sit over the content. This is in the 60 range 		* Footer must sit over the content as well so this in the 40 range */
/** ----------------------------- Core Compass Libraries ------------------------------ */
html, body, div, span, applet, object, iframe, h1, h2, h3, h4, h5, h6, p, blockquote, pre, a, abbr, acronym, address, big, cite, code, del, dfn, em, img, ins, kbd, q, s, samp, small, strike, strong, sub, sup, tt, var, b, u, i, center, dl, dt, dd, ol, ul, li, fieldset, form, label, legend, table, caption, tbody, tfoot, thead, tr, th, td, article, aside, canvas, details, embed, figure, figcaption, footer, header, hgroup, menu, nav, output, ruby, section, summary, time, mark, audio, video { margin: 0; padding: 0; border: 0; font: inherit; font-size: 100%; vertical-align: baseline; }

html { line-height: 1; }

ol, ul { list-style: none; }

table { border-collapse: collapse; border-spacing: 0; }

caption, th, td { text-align: left; font-weight: normal; vertical-align: middle; }

q, blockquote { quotes: none; }
q:before, q:after, blockquote:before, blockquote:after { content: ""; content: none; }

a img { border: none; }

article, aside, details, figcaption, figure, footer, header, hgroup, main, menu, nav, section, summary { display: block; }

/*$experimental-support-for-svg variable comes from 
imported compass/support file and enables svg gradients in IE9. 
It was put here because there didn't seem to be a more logical place to put it.
If more variables exist in the future, consider creating a variables file.*/
/** ----------------------------- Theme ------------------------------ */
/** This file contains the default theme definitions for the admin interface. Please put mostly SCSS variable definitions in here, and leave the actual styling to _style.scss and auxilliary files. */
/** ----------------------------------------------- Colours ------------------------------------------------ */
/* Keep as solid colours transparent borders wont work in ie */
/* Only for use as shadows as they wont work in older browsers */
/*$color-optional: #a1d2eb !default; */
/** ----------------------------------------------- Textures ----------------------------------------------- */
/** ----------------------------------------------- Typography.  ------------------------------------------------ */
/** ----------------------------------------------- Grid Units (px)  We have a vertical rhythm that the grid is based off both x (=horizontal) and y (=vertical). All internal padding and margins are scaled to this and accounting for paragraphs ------------------------------------------------ */
/** ----------------------------------------------- Application Logo (CMS Logo) Must be 24px x 24px ------------------------------------------------ */
/** ----------------------------- Custom mixins ------------------------------ */
/*Mixin used to generate slightly smaller text and forms
Used in side panels and action tabs
*/
/** ----------------------------- Sprite images ----------------------------- */
/** Helper SCSS file for generating sprites for the interface. */
.btn-icon-sprite, .ui-state-default .btn-icon-accept, .ui-widget-content .btn-icon-accept, .ui-state-default .btn-icon-accept_disabled, .ui-widget-content .btn-icon-accept_disabled, .ui-state-default .btn-icon-add, .ui-widget-content .btn-icon-add, .ui-state-default .btn-icon-addMedia, .ui-widget-content .btn-icon-addMedia, .ui-state-default .btn-icon-add_disabled, .ui-widget-content .btn-icon-add_disabled, .ui-state-default .btn-icon-addpage, .ui-widget-content .btn-icon-addpage, .ui-state-default .btn-icon-addpage_disabled, .ui-widget-content .btn-icon-addpage_disabled, .ui-state-default .btn-icon-arrow-circle-135-left, .ui-widget-content .btn-icon-arrow-circle-135-left, .ui-state-default .btn-icon-arrow-circle-double, .ui-widget-content .btn-icon-arrow-circle-double, .ui-state-default .btn-icon-back, .ui-widget-content .btn-icon-back, .ui-state-default .btn-icon-back_disabled, .ui-widget-content .btn-icon-back_disabled, .ui-state-default .btn-icon-chain--arrow, .ui-widget-content .btn-icon-chain--arrow, .ui-state-default .btn-icon-chain--exclamation, .ui-widget-content .btn-icon-chain--exclamation, .ui-state-default .btn-icon-chain--minus, .ui-widget-content .btn-icon-chain--minus, .ui-state-default .btn-icon-chain--pencil, .ui-widget-content .btn-icon-chain--pencil, .ui-state-default .btn-icon-chain--plus, .ui-widget-content .btn-icon-chain--plus, .ui-state-default .btn-icon-chain-small, .ui-widget-content .btn-icon-chain-small, .ui-state-default .btn-icon-chain-unchain, .ui-widget-content .btn-icon-chain-unchain, .ui-state-default .btn-icon-chain, .ui-widget-content .btn-icon-chain, .ui-state-default .btn-icon-cross-circle, .ui-widget-content .btn-icon-cross-circle, .ui-state-default .btn-icon-cross-circle_disabled, .ui-widget-content .btn-icon-cross-circle_disabled, .ui-state-default .btn-icon-cross, .ui-widget-content .btn-icon-cross, .ui-state-default .btn-icon-decline, .ui-widget-content .btn-icon-decline, .ui-state-default .btn-icon-decline_disabled, .ui-widget-content .btn-icon-decline_disabled, .ui-state-default .btn-icon-delete, .ui-widget-content .btn-icon-delete, .ui-state-default .btn-icon-deleteLight, .ui-widget-content .btn-icon-deleteLight, .ui-state-default .btn-icon-disk, .ui-widget-content .btn-icon-disk, .ui-state-default .btn-icon-document--pencil, .ui-widget-content .btn-icon-document--pencil, .ui-state-default .btn-icon-download-csv, .ui-widget-content .btn-icon-download-csv, .ui-state-default .btn-icon-drive-upload, .ui-widget-content .btn-icon-drive-upload, .ui-state-default .btn-icon-drive-upload_disabled, .ui-widget-content .btn-icon-drive-upload_disabled, .ui-state-default .btn-icon-grid_print, .ui-widget-content .btn-icon-grid_print, .ui-state-default .btn-icon-information, .ui-widget-content .btn-icon-information, .ui-state-default .btn-icon-magnifier, .ui-widget-content .btn-icon-magnifier, .ui-state-default .btn-icon-minus-circle, .ui-widget-content .btn-icon-minus-circle, .ui-state-default .btn-icon-minus-circle_disabled, .ui-widget-content .btn-icon-minus-circle_disabled, .ui-state-default .btn-icon-navigation, .ui-widget-content .btn-icon-navigation, .ui-state-default .btn-icon-navigation_disabled, .ui-widget-content .btn-icon-navigation_disabled, .ui-state-default .btn-icon-network-cloud, .ui-widget-content .btn-icon-network-cloud, .ui-state-default .btn-icon-network-cloud_disabled, .ui-widget-content .btn-icon-network-cloud_disabled, .ui-state-default .btn-icon-pencil, .ui-widget-content .btn-icon-pencil, .ui-state-default .btn-icon-pencil_disabled, .ui-widget-content .btn-icon-pencil_disabled, .ui-state-default .btn-icon-plug-disconnect-prohibition, .ui-widget-content .btn-icon-plug-disconnect-prohibition, .ui-state-default .btn-icon-plug-disconnect-prohibition_disabled, .ui-widget-content .btn-icon-plug-disconnect-prohibition_disabled, .ui-state-default .btn-icon-preview, .ui-widget-content .btn-icon-preview, .ui-state-default .btn-icon-preview_disabled, .ui-widget-content .btn-icon-preview_disabled, .ui-state-default .btn-icon-settings, .ui-widget-content .btn-icon-settings, .ui-state-default .btn-icon-settings_disabled, .ui-widget-content .btn-icon-settings_disabled, .ui-state-default .btn-icon-unpublish, .ui-widget-content .btn-icon-unpublish, .ui-state-default .btn-icon-unpublish_disabled, .ui-widget-content .btn-icon-unpublish_disabled { background-image: url('../images/btn-icon-scb653ce8a9.png'); background-repeat: no-repeat; }

.ui-state-default .btn-icon-accept, .ui-widget-content .btn-icon-accept { background-position: 0 0; }
.ui-state-default .btn-icon-accept_disabled, .ui-widget-content .btn-icon-accept_disabled { background-position: 0 -16px; }
.ui-state-default .btn-icon-add, .ui-widget-content .btn-icon-add { background-position: 0 -32px; }
.ui-state-default .btn-icon-addMedia, .ui-widget-content .btn-icon-addMedia { background-position: 0 -48px; }
.ui-state-default .btn-icon-add_disabled, .ui-widget-content .btn-icon-add_disabled { background-position: 0 -68px; }
.ui-state-default .btn-icon-addpage, .ui-widget-content .btn-icon-addpage { background-position: 0 -84px; }
.ui-state-default .btn-icon-addpage_disabled, .ui-widget-content .btn-icon-addpage_disabled { background-position: 0 -100px; }
.ui-state-default .btn-icon-arrow-circle-135-left, .ui-widget-content .btn-icon-arrow-circle-135-left { background-position: 0 -116px; }
.ui-state-default .btn-icon-arrow-circle-double, .ui-widget-content .btn-icon-arrow-circle-double { background-position: 0 -132px; }
.ui-state-default .btn-icon-back, .ui-widget-content .btn-icon-back { background-position: 0 -148px; }
.ui-state-default .btn-icon-back_disabled, .ui-widget-content .btn-icon-back_disabled { background-position: 0 -164px; }
.ui-state-default .btn-icon-chain--arrow, .ui-widget-content .btn-icon-chain--arrow { background-position: 0 -180px; }
.ui-state-default .btn-icon-chain--exclamation, .ui-widget-content .btn-icon-chain--exclamation { background-position: 0 -196px; }
.ui-state-default .btn-icon-chain--minus, .ui-widget-content .btn-icon-chain--minus { background-position: 0 -212px; }
.ui-state-default .btn-icon-chain--pencil, .ui-widget-content .btn-icon-chain--pencil { background-position: 0 -228px; }
.ui-state-default .btn-icon-chain--plus, .ui-widget-content .btn-icon-chain--plus { background-position: 0 -244px; }
.ui-state-default .btn-icon-chain-small, .ui-widget-content .btn-icon-chain-small { background-position: 0 -260px; }
.ui-state-default .btn-icon-chain-unchain, .ui-widget-content .btn-icon-chain-unchain { background-position: 0 -276px; }
.ui-state-default .btn-icon-chain, .ui-widget-content .btn-icon-chain { background-position: 0 -292px; }
.ui-state-default .btn-icon-cross-circle, .ui-widget-content .btn-icon-cross-circle { background-position: 0 -308px; }
.ui-state-default .btn-icon-cross-circle_disabled, .ui-widget-content .btn-icon-cross-circle_disabled { background-position: 0 -324px; }
.ui-state-default .btn-icon-cross, .ui-widget-content .btn-icon-cross { background-position: 0 -340px; }
.ui-state-default .btn-icon-decline, .ui-widget-content .btn-icon-decline { background-position: 0 -355px; }
.ui-state-default .btn-icon-decline_disabled, .ui-widget-content .btn-icon-decline_disabled { background-position: 0 -371px; }
.ui-state-default .btn-icon-delete, .ui-widget-content .btn-icon-delete { background-position: 0 -387px; }
.ui-state-default .btn-icon-deleteLight, .ui-widget-content .btn-icon-deleteLight { background-position: 0 -403px; }
.ui-state-default .btn-icon-disk, .ui-widget-content .btn-icon-disk { background-position: 0 -420px; }
.ui-state-default .btn-icon-document--pencil, .ui-widget-content .btn-icon-document--pencil { background-position: 0 -436px; }
.ui-state-default .btn-icon-download-csv, .ui-widget-content .btn-icon-download-csv { background-position: 0 -452px; }
.ui-state-default .btn-icon-drive-upload, .ui-widget-content .btn-icon-drive-upload { background-position: 0 -468px; }
.ui-state-default .btn-icon-drive-upload_disabled, .ui-widget-content .btn-icon-drive-upload_disabled { background-position: 0 -484px; }
.ui-state-default .btn-icon-grid_print, .ui-widget-content .btn-icon-grid_print { background-position: 0 -500px; }
.ui-state-default .btn-icon-information, .ui-widget-content .btn-icon-information { background-position: 0 -516px; }
.ui-state-default .btn-icon-magnifier, .ui-widget-content .btn-icon-magnifier { background-position: 0 -532px; }
.ui-state-default .btn-icon-minus-circle, .ui-widget-content .btn-icon-minus-circle { background-position: 0 -548px; }
.ui-state-default .btn-icon-minus-circle_disabled, .ui-widget-content .btn-icon-minus-circle_disabled { background-position: 0 -564px; }
.ui-state-default .btn-icon-navigation, .ui-widget-content .btn-icon-navigation { background-position: 0 -580px; }
.ui-state-default .btn-icon-navigation_disabled, .ui-widget-content .btn-icon-navigation_disabled { background-position: 0 -596px; }
.ui-state-default .btn-icon-network-cloud, .ui-widget-content .btn-icon-network-cloud { background-position: 0 -612px; }
.ui-state-default .btn-icon-network-cloud_disabled, .ui-widget-content .btn-icon-network-cloud_disabled { background-position: 0 -628px; }
.ui-state-default .btn-icon-pencil, .ui-widget-content .btn-icon-pencil { background-position: 0 -644px; }
.ui-state-default .btn-icon-pencil_disabled, .ui-widget-content .btn-icon-pencil_disabled { background-position: 0 -660px; }
.ui-state-default .btn-icon-plug-disconnect-prohibition, .ui-widget-content .btn-icon-plug-disconnect-prohibition { background-position: 0 -676px; }
.ui-state-default .btn-icon-plug-disconnect-prohibition_disabled, .ui-widget-content .btn-icon-plug-disconnect-prohibition_disabled { background-position: 0 -692px; }
.ui-state-default .btn-icon-preview, .ui-widget-content .btn-icon-preview { background-position: 0 -708px; }
.ui-state-default .btn-icon-preview_disabled, .ui-widget-content .btn-icon-preview_disabled { background-position: 0 -724px; }
.ui-state-default .btn-icon-settings, .ui-widget-content .btn-icon-settings { background-position: 0 -740px; }
.ui-state-default .btn-icon-settings_disabled, .ui-widget-content .btn-icon-settings_disabled { background-position: 0 -756px; }
.ui-state-default .btn-icon-unpublish, .ui-widget-content .btn-icon-unpublish { background-position: 0 -772px; }
.ui-state-default .btn-icon-unpublish_disabled, .ui-widget-content .btn-icon-unpublish_disabled { background-position: 0 -788px; }

.icon { text-indent: -9999px; border: none; outline: none; }
.icon.icon-24 { width: 24px; height: 24px; background: url('../images/menu-icons/24x24-s0dc15c36f9.png'); }
.icon.icon-24.icon-assetadmin { background-position: 0 -216px; }
.icon.icon-24.icon-cmsmain { background-position: 0 -192px; }
.icon.icon-24.icon-cmspagescontroller { background-position: 0 -168px; }
.icon.icon-24.icon-cmssettingscontroller { background-position: 0 -96px; }
.icon.icon-24.icon-securityadmin { background-position: 0 -24px; }
.icon.icon-24.icon-reportadmin { background-position: 0 -240px; }
.icon.icon-24.icon-commentadmin { background-position: 0 0; }
.icon.icon-24.icon-help { background-position: 0 -144px; }
.icon.icon-16 { width: 16px; height: 16px; background: url('../images/menu-icons/16x16-s3f4c846209.png'); }
.icon.icon-16.icon-assetadmin { background-position: 0 -144px; }
.icon.icon-16.icon-cmsmain { background-position: 0 -128px; }
.icon.icon-16.icon-cmspagescontroller { background-position: 0 -112px; }
.icon.icon-16.icon-cmssettingscontroller { background-position: 0 -64px; }
.icon.icon-16.icon-securityadmin { background-position: 0 -16px; }
.icon.icon-16.icon-reportadmin { background-position: 0 -160px; }
.icon.icon-16.icon-commentadmin { background-position: 0 0; }
.icon.icon-16.icon-help { background-position: 0 -96px; }

/** ----------------------------- CMS Components ------------------------------ */
@font-face { font-family: 'fontello'; src: url("../font/fontello.eot?77203683"); src: url("../font/fontello.eot?77203683#iefix") format("embedded-opentype"), url("../font/fontello.woff?77203683") format("woff"), url("../font/fontello.ttf?77203683") format("truetype"), url("../font/fontello.svg?77203683#fontello") format("svg"); font-weight: normal; font-style: normal; }
[class^="font-icon-"]:before, [class*=" font-icon-"]:before { color: #66727d; display: inline-block; content: ''; width: 1em; margin-top: 2px; margin-right: .2em; text-align: center; text-decoration: inherit; text-transform: none; font-family: "fontello"; font-style: normal; font-weight: normal; font-variant: normal; speak: none; -webkit-font-smoothing: antialiased; -moz-osx-font-smoothing: grayscale; }

.font-icon-search:before { content: '\e800'; }

.font-icon-tree:before { content: '\e801'; }

.font-icon-list2:before { content: '\e802'; }

.font-icon-cog:before { content: '\e803'; }

.font-icon-check:before { content: '\e804'; }

.font-icon-plus-solid:before { content: '\e805'; }

.font-icon-list:before { content: '\e806'; }

.font-icon-plus:before { content: '\e807'; }

.font-icon-search2:before { content: '\e808'; }

.font-icon-pencil:before { content: '\e80b'; }

/** File: typography.scss  Contains the basic typography related styles for the admin interface. */
body, html { font-size: 12px; line-height: 16px; font-family: Arial, sans-serif; color: #66727d; }

.cms h2, .cms h3, .cms h4, .cms h5 { font-weight: bold; margin: 16px 0 16px 0; line-height: 16px; }
.cms h2 { font-size: 18px; line-height: 24px; }
.cms h3 { font-size: 16px; }
.cms h4 { font-size: 14px; }
.cms h5 { font-size: 12px; }
.cms p { line-height: 16px; margin-bottom: 16px; }
.cms em { font-style: italic; }
.cms code { font-family: 'Bitstream Vera Sans Mono','Courier', monospace; }

/** This file defines CMS-specific customizations to the jQuery UI theme. Every rule should contain ONLY overwritten jQuery UI rules (with 'ui-' prefix).  This file should be fairly short, as we're using our own custom jQuery UI theme already. TODO Add theme reference  Use _style.scss to add more generic style information, and read the jQuery UI theming API: http://jqueryui.com/docs/Theming/API */
.ui-widget-content, .ui-widget { color: #66727d; font-size: 12px; font-family: Arial, sans-serif; border: 0; }

.ui-widget-header { background-color: #b0bec7; padding: 8px 8px 6px 8px; border-bottom: 2px solid #8399a7; background-image: url('data:image/svg+xml;base64,PD94bWwgdmVyc2lvbj0iMS4wIiBlbmNvZGluZz0idXRmLTgiPz4gPHN2ZyB2ZXJzaW9uPSIxLjEiIHhtbG5zPSJodHRwOi8vd3d3LnczLm9yZy8yMDAwL3N2ZyI+PGRlZnM+PGxpbmVhckdyYWRpZW50IGlkPSJncmFkIiBncmFkaWVudFVuaXRzPSJvYmplY3RCb3VuZGluZ0JveCIgeDE9IjAuNSIgeTE9IjAuMCIgeDI9IjAuNSIgeTI9IjEuMCI+PHN0b3Agb2Zmc2V0PSIwJSIgc3RvcC1jb2xvcj0iI2RkZTNlNyIvPjxzdG9wIG9mZnNldD0iMTAwJSIgc3RvcC1jb2xvcj0iIzkyYTViMiIvPjwvbGluZWFyR3JhZGllbnQ+PC9kZWZzPjxyZWN0IHg9IjAiIHk9IjAiIHdpZHRoPSIxMDAlIiBoZWlnaHQ9IjEwMCUiIGZpbGw9InVybCgjZ3JhZCkiIC8+PC9zdmc+IA=='); background-size: 100%; background-image: -webkit-gradient(linear, 50% 0%, 50% 100%, color-stop(0%, #dde3e7), color-stop(100%, #92a5b2)); background-image: -moz-linear-gradient(#dde3e7, #92a5b2); background-image: -webkit-linear-gradient(#dde3e7, #92a5b2); background-image: linear-gradient(#dde3e7, #92a5b2); border-bottom: 3px solid #5c7382; padding: 8px; -moz-border-radius: 0; -webkit-border-radius: 0; border-radius: 0; }
.ui-widget-header .ui-dialog-title { padding: 6px 10px; text-shadow: #ced7dc 1px 1px 0; }
.ui-widget-header a.ui-dialog-titlebar-close { position: absolute; top: -5px; right: -13px; width: 30px; height: 30px; z-index: 100000; }
.ui-widget-header a.ui-state-hover { border-color: transparent; background: transparent; }
.ui-widget-header a.ui-state-hover .ui-icon-closethick { background: url('../images/sprites-32x32-s47450c5f5b.png') 0 -356px no-repeat; }
.ui-widget-header .ui-icon-closethick { background: url('../images/sprites-32x32-s47450c5f5b.png') 0 -396px no-repeat; width: 30px; height: 30px; }

.ui-state-hover { cursor: pointer; }

.ui-widget input, .ui-widget select, .ui-widget textarea, .ui-widget button { color: #66727d; font-size: 12px; font-family: Arial, sans-serif; }

.ui-accordion .ui-accordion-header { border-color: #d0d3d5; margin-bottom: 0; }
.ui-accordion .ui-accordion-content { border: 1px solid #d0d3d5; border-top: none; }

.ui-autocomplete { max-height: 240px; overflow-x: hidden; overflow-y: auto; /** sorry about the !important but the specificity of other selectors mandates it over writing out very specific selectors **/ }
.ui-autocomplete .loading { background-image: url(../images/throbber.gif) !important; background-position: 97% center !important; background-repeat: no-repeat !important; background-size: auto !important; }

/** This file defines common styles for form elements used throughout the CMS interface. It is an addition to the base styles defined in framework/css/Form.css.  @package framework @subpackage admin */
/** ---------------------------------------------------- Basic form fields ---------------------------------------------------- */
form.nostyle .field { padding: 0; border: 0; }
form.nostyle label { float: none; width: auto; }
form.nostyle label.left { float: none; display: inherit; width: auto; padding: 0; line-height: inherit; }
form.nostyle .middleColumn { margin-left: 0; }
form.nostyle input.text, form.nostyle textarea, form.nostyle select, form.nostyle .TreeDropdownField { width: auto; max-width: auto; }

.field { display: block; border-bottom: 1px solid #D2D5D8; -webkit-box-shadow: 0 1px 0 rgba(245, 245, 245, 0.8); -moz-box-shadow: 0 1px 0 rgba(245, 245, 245, 0.8); -o-box-shadow: 0 1px 0 rgba(245, 245, 245, 0.8); box-shadow: 0 1px 0 rgba(245, 245, 245, 0.8); padding: 0 0 7px 0; margin: 8px 0; *zoom: 1; }
.field.noborder, .field:last-child { padding-bottom: 0; border-bottom: none; -moz-box-shadow: none; -webkit-box-shadow: none; box-shadow: none; }
.field:after { content: "\0020"; display: block; height: 0; clear: both; overflow: hidden; visibility: hidden; }
.field.nolabel .middleColumn { margin-left: 0; }
.field.nolabel .description { margin-left: 0; }
.field.checkbox label.right { margin: 4px 0 0 0; display: inline; font-style: normal; color: #66727d; clear: none; }
.field label.left { float: left; display: block; width: 176px; padding: 8px 8px 8px 0; line-height: 16px; font-weight: bold; text-shadow: 1px 1px 0 white; }
.field label.right { cursor: pointer; clear: both; color: #9ba5ae; display: block; font-style: italic; margin: 4px 0 0 184px; }
.field .middleColumn { margin-left: 184px; }
.field span.readonly { padding-top: 8px; line-height: 16px; display: block; }
.field .fieldgroup .fieldgroup-field.last { /* This is used on page/settings/visibility */ padding-bottom: 8px; /* replicates li item spacing */ }
.field .description { clear: both; color: #9ba5ae; display: block; font-style: italic; line-height: 16px; margin: 4px 0 0 184px; }
.field.checkbox .description, .field.ss-gridfield .description { margin-left: 0; }
.field input.text, .field textarea, .field select, .field .TreeDropdownField { margin-left: 10px; width: 100%; max-width: 512px; -moz-box-sizing: border-box; -webkit-box-sizing: border-box; box-sizing: border-box; }
.field input.text.description, .field textarea.description, .field select.description, .field .TreeDropdownField.description { margin: 0; }
.field input.text .description, .field textarea .description, .field select .description, .field .TreeDropdownField .description { max-width: 512px; }
.field input.text, .field textarea, .field .TreeDropdownField { background: #fff; border: 1px solid #b3b3b3; padding: 7px 7px; line-height: 16px; margin: 0; outline: none; -moz-transition: 0.2s box-shadow ease-in; -webkit-transition: 0.2s box-shadow ease-in; -o-transition: 0.2s box-shadow ease-in; transition: 0.2s box-shadow ease-in; -moz-transition: 0.2s border ease-in; -webkit-transition: 0.2s border ease-in; -o-transition: 0.2s border ease-in; transition: 0.2s border ease-in; -moz-border-radius: 4px; -webkit-border-radius: 4px; border-radius: 4px; background-image: url('data:image/svg+xml;base64,PD94bWwgdmVyc2lvbj0iMS4wIiBlbmNvZGluZz0idXRmLTgiPz4gPHN2ZyB2ZXJzaW9uPSIxLjEiIHhtbG5zPSJodHRwOi8vd3d3LnczLm9yZy8yMDAwL3N2ZyI+PGRlZnM+PGxpbmVhckdyYWRpZW50IGlkPSJncmFkIiBncmFkaWVudFVuaXRzPSJvYmplY3RCb3VuZGluZ0JveCIgeDE9IjAuNSIgeTE9IjAuMCIgeDI9IjAuNSIgeTI9IjEuMCI+PHN0b3Agb2Zmc2V0PSIwJSIgc3RvcC1jb2xvcj0iI2VhZWFlYSIvPjxzdG9wIG9mZnNldD0iMTAlIiBzdG9wLWNvbG9yPSIjZmZmZmZmIi8+PC9saW5lYXJHcmFkaWVudD48L2RlZnM+PHJlY3QgeD0iMCIgeT0iMCIgd2lkdGg9IjEwMCUiIGhlaWdodD0iMTAwJSIgZmlsbD0idXJsKCNncmFkKSIgLz48L3N2Zz4g'); background-size: 100%; background-image: -webkit-gradient(linear, 50% 0%, 50% 100%, color-stop(0%, #eaeaea), color-stop(10%, #ffffff)); background-image: -moz-linear-gradient(#eaeaea, #ffffff 10%); background-image: -webkit-linear-gradient(#eaeaea, #ffffff 10%); background-image: linear-gradient(#eaeaea, #ffffff 10%); }
.field input.text:focus, .field textarea:focus, .field .TreeDropdownField:focus { border: 1px solid #9a9a9a; border-top-color: #808080; -moz-box-shadow: 0 1px 3px rgba(0, 0, 0, 0.2) inset; -webkit-box-shadow: 0 1px 3px rgba(0, 0, 0, 0.2) inset; box-shadow: 0 1px 3px rgba(0, 0, 0, 0.2) inset; }
.field input[disabled], .field input.disabled, .field textarea[disabled], .field textarea.disabled, .field select[disabled], .field select.disabled { color: #9ba5ae; background: #efefef; background-image: url('data:image/svg+xml;base64,PD94bWwgdmVyc2lvbj0iMS4wIiBlbmNvZGluZz0idXRmLTgiPz4gPHN2ZyB2ZXJzaW9uPSIxLjEiIHhtbG5zPSJodHRwOi8vd3d3LnczLm9yZy8yMDAwL3N2ZyI+PGRlZnM+PGxpbmVhckdyYWRpZW50IGlkPSJncmFkIiBncmFkaWVudFVuaXRzPSJvYmplY3RCb3VuZGluZ0JveCIgeDE9IjAuNSIgeTE9IjAuMCIgeDI9IjAuNSIgeTI9IjEuMCI+PHN0b3Agb2Zmc2V0PSIwJSIgc3RvcC1jb2xvcj0iI2JjYmNiYyIvPjxzdG9wIG9mZnNldD0iMTAlIiBzdG9wLWNvbG9yPSIjZWZlZmVmIi8+PHN0b3Agb2Zmc2V0PSI5MCUiIHN0b3AtY29sb3I9IiNmZmZmZmYiLz48c3RvcCBvZmZzZXQ9IjEwMCUiIHN0b3AtY29sb3I9IiNiY2JjYmMiLz48L2xpbmVhckdyYWRpZW50PjwvZGVmcz48cmVjdCB4PSIwIiB5PSIwIiB3aWR0aD0iMTAwJSIgaGVpZ2h0PSIxMDAlIiBmaWxsPSJ1cmwoI2dyYWQpIiAvPjwvc3ZnPiA='); background-size: 100%; background-image: -webkit-gradient(linear, 50% 0%, 50% 100%, color-stop(0%, #bcbcbc), color-stop(10%, #efefef), color-stop(90%, #ffffff), color-stop(100%, #bcbcbc)); background-image: -moz-linear-gradient(#bcbcbc, #efefef 10%, #ffffff 90%, #bcbcbc); background-image: -webkit-linear-gradient(#bcbcbc, #efefef 10%, #ffffff 90%, #bcbcbc); background-image: linear-gradient(#bcbcbc, #efefef 10%, #ffffff 90%, #bcbcbc); border: 1px solid #b3b3b3; }
.field#Action { box-shadow: none; }
.field.cms-description-toggle > .middleColumn { display: inline-block; vertical-align: middle; margin-left: 0; width: 36%; min-width: 300px; }
.field.cms-description-toggle .right { display: inline-block; vertical-align: middle; height: 15px; margin: 0 0 0 7px; }
.field.cms-description-toggle .btn-icon-information { display: inline-block; width: 15px; height: 15px; }
.field.cms-description-toggle .description { padding: 12px 0; width: 36%; }
.field.cms-description-toggle.textarea .right, .field.cms-description-toggle.htmleditor .right, .field.cms-description-toggle.optionset .right, .field.cms-description-toggle.listbox .right, .field.cms-description-toggle.upload .right { vertical-align: top; margin-top: 4px; }
.field.cms-description-toggle.htmleditor .middleColumn, .field.cms-description-toggle.htmleditor .description { width: 95%; }
.field.cms-description-toggle.optionset .right { margin-top: 8px; }
.field.cms-description-toggle.optionset li { width: 170px; }
.field.cms-description-toggle.listbox select { margin-left: 0; }
.field.cms-description-toggle.upload .description { margin-left: 184px; }
.cms-file-info-data .field.cms-description-toggle > .middleColumn { margin-left: 8px !important; width: auto; min-width: 0; }
.cms-file-info-data .field.cms-description-toggle .description { margin-left: 104px; width: auto; }

form.stacked .field label, .field.stacked label { display: block; float: none; padding-bottom: 10px; }
form.stacked .field .middleColumn, .field.stacked .middleColumn { margin-left: 0px; clear: left; }
form.stacked .field .description, .field.stacked .description { margin-left: 0px; }

form.small .field label.left, .field.small label.left { width: 112px; }
form.small .field .middleColumn, .field.small .middleColumn { margin-left: 120px; }
form.small .field input.text, form.small .field textarea, form.small .field select, form.small .field .TreeDropdownField, .field.small input.text, .field.small textarea, .field.small select, .field.small .TreeDropdownField { width: auto; }

.field { /* TreeDropdowns */ /* dropdowns */ /* chzn override */ /* Date Fields */ /* Hides borders in settings/access. Activated from JS */ }
.field .TreeDropdownField { padding: 0; }
.field .TreeDropdownField .treedropdownfield-panel { border: 1px solid #b3b3b3; border-top: none; -moz-border-radius-bottomleft: 4px; -webkit-border-bottom-left-radius: 4px; border-bottom-left-radius: 4px; -moz-border-radius-bottomright: 4px; -webkit-border-bottom-right-radius: 4px; border-bottom-right-radius: 4px; }
.field .TreeDropdownField.treedropdownfield-open-tree { -moz-border-radius-bottomleft: 0; -webkit-border-bottom-left-radius: 0; border-bottom-left-radius: 0; -moz-border-radius-bottomright: 0; -webkit-border-bottom-right-radius: 0; border-bottom-right-radius: 0; }
.field .TreeDropdownField.treedropdownfield-with-rise { -webkit-border-radius: 0 0 4px 4px; -moz-border-radius: 0 0 4px 4px; border-radius: 0 0 4px 4px; }
.field .TreeDropdownField.treedropdownfield-with-rise .treedropdownfield-panel { border: 1px solid #b3b3b3; border-bottom: none; -webkit-border-radius: 4px 4px 0 0; -moz-border-radius: 4px 4px 0 0; border-radius: 4px 4px 0 0; }
.field .TreeDropdownField .badge { display: none; }
.field .dropdown select { margin-top: 8px; }
.field .chzn-container { max-width: 512px; vertical-align: bottom; }
.field .chzn-container .chzn-results li { font-size: 11px; line-height: 16px; padding: 4px 4px; }
.field .chzn-container-active .chzn-single { border: 1px solid #9a9a9a; }
.field .chzn-container-single .chzn-single { height: 30px; line-height: 30px; /* not relative, as then we'd had to redo most of chzn */ font-size: 12px; background-image: url('data:image/svg+xml;base64,PD94bWwgdmVyc2lvbj0iMS4wIiBlbmNvZGluZz0idXRmLTgiPz4gPHN2ZyB2ZXJzaW9uPSIxLjEiIHhtbG5zPSJodHRwOi8vd3d3LnczLm9yZy8yMDAwL3N2ZyI+PGRlZnM+PGxpbmVhckdyYWRpZW50IGlkPSJncmFkIiBncmFkaWVudFVuaXRzPSJvYmplY3RCb3VuZGluZ0JveCIgeDE9IjAuNSIgeTE9IjAuMCIgeDI9IjAuNSIgeTI9IjEuMCI+PHN0b3Agb2Zmc2V0PSIwJSIgc3RvcC1jb2xvcj0iI2VmZWZlZiIvPjxzdG9wIG9mZnNldD0iMTAlIiBzdG9wLWNvbG9yPSIjZmZmZmZmIi8+PHN0b3Agb2Zmc2V0PSI5MCUiIHN0b3AtY29sb3I9IiNmZmZmZmYiLz48c3RvcCBvZmZzZXQ9IjEwMCUiIHN0b3AtY29sb3I9IiNlZmVmZWYiLz48L2xpbmVhckdyYWRpZW50PjwvZGVmcz48cmVjdCB4PSIwIiB5PSIwIiB3aWR0aD0iMTAwJSIgaGVpZ2h0PSIxMDAlIiBmaWxsPSJ1cmwoI2dyYWQpIiAvPjwvc3ZnPiA='); background-size: 100%; background-image: -webkit-gradient(linear, 50% 0%, 50% 100%, color-stop(0%, #efefef), color-stop(10%, #ffffff), color-stop(90%, #ffffff), color-stop(100%, #efefef)); background-image: -moz-linear-gradient(#efefef, #ffffff 10%, #ffffff 90%, #efefef); background-image: -webkit-linear-gradient(#efefef, #ffffff 10%, #ffffff 90%, #efefef); background-image: linear-gradient(#efefef, #ffffff 10%, #ffffff 90%, #efefef); }
.field .chzn-container-single .chzn-single:hover, .field .chzn-container-single .chzn-single:focus, .field .chzn-container-single .chzn-single:active { text-decoration: none; }
.field .chzn-container-single .chzn-single div { width: 24px; }
.field .chzn-container-single .chzn-single div b { background-position: 4px 3px; }
.field .chzn-choices { -moz-border-radius: 3px; -webkit-border-radius: 3px; border-radius: 3px; }
.field .chzn-choices .search-choice { line-height: 16px; }
.field .chzn-choices .search-choice .search-choice-close { top: 5px; }
.field .chzn-choices .search-field input { height: 18px; }
.field input.month, .field input.day, .field input.year { width: 56px; }
.field input.time { width: 88px; }
.field.remove-splitter { border-bottom: none; box-shadow: none; }

/** ---------------------------------------------------- Buttons ---------------------------------------------------- */
.cms .button-no-style button, .cms .ss-ui-action-tabset.action-menus.ss-tabset .ui-tabs-panel button { -moz-border-radius: 0; -webkit-border-radius: 0; border-radius: 0; background: none; border: none; color: #0073C1; display: block; font-weight: normal; margin: 0; outline: none; padding-left: 10px; padding-right: 10px; text-align: left; text-shadow: none; white-space: normal; }
.cms .button-no-style button.ss-ui-action-destructive, .cms .ss-ui-action-tabset.action-menus.ss-tabset .ui-tabs-panel button.ss-ui-action-destructive { color: #c22730; }
.cms .button-no-style button span, .cms .ss-ui-action-tabset.action-menus.ss-tabset .ui-tabs-panel button span { padding-left: 0; padding-right: 0; }
.cms .button-no-style button:hover, .cms .ss-ui-action-tabset.action-menus.ss-tabset .ui-tabs-panel button:hover, .cms .button-no-style button:focus, .cms .ss-ui-action-tabset.action-menus.ss-tabset .ui-tabs-panel button:focus, .cms .button-no-style button:active, .cms .ss-ui-action-tabset.action-menus.ss-tabset .ui-tabs-panel button:active { -moz-box-shadow: none; -webkit-box-shadow: none; box-shadow: none; outline: none; background: none; border: none; }
.cms .button-no-style button.loading, .cms .ss-ui-action-tabset.action-menus.ss-tabset .ui-tabs-panel button.loading { background: transparent url(../../images/network-save.gif) no-repeat 8px center; }
.cms .button-no-style button.loading .ui-button-text, .cms .ss-ui-action-tabset.action-menus.ss-tabset .ui-tabs-panel button.loading .ui-button-text { padding-left: 20px; }
.cms .Actions > *, .cms .cms-actions-row > * { display: block; float: left; margin-right: 8px; }
.cms .Actions > *:last-child, .cms .cms-actions-row > *:last-child { margin-right: 0; }
.cms .Actions { min-height: 30px; overflow: auto; padding: 8px 12px; }
.cms .south .Actions, .cms .ui-tabs-panel .Actions, .cms .ui-tabs-panel iframe .Actions { padding: 0; }
.cms input.loading, .cms button.loading, .cms input.ui-state-default.loading, .cms .ui-widget-content input.ui-state-default.loading, .cms .ui-widget-header input.ui-state-default.loading { color: #525252; border-color: #d5d3d3; cursor: default; }
.cms input.loading .ui-icon, .cms button.loading .ui-icon, .cms input.ui-state-default.loading .ui-icon, .cms .ui-widget-content input.ui-state-default.loading .ui-icon, .cms .ui-widget-header input.ui-state-default.loading .ui-icon { background: transparent url(../../images/network-save.gif) no-repeat 0 0; }
.cms input.loading.ss-ui-action-constructive .ui-icon, .cms button.loading.ss-ui-action-constructive .ui-icon { background: transparent url(../../images/network-save-constructive.gif) no-repeat 0 0; }
.cms .ss-ui-button { margin-top: 0px; font-weight: bold; text-decoration: none; line-height: 16px; color: #393939; border: 1px solid #d0d3d5; border-bottom: 1px solid #b5babd; cursor: pointer; background-color: #e6e6e6; white-space: nowrap; background: url('data:image/svg+xml;base64,PD94bWwgdmVyc2lvbj0iMS4wIiBlbmNvZGluZz0idXRmLTgiPz4gPHN2ZyB2ZXJzaW9uPSIxLjEiIHhtbG5zPSJodHRwOi8vd3d3LnczLm9yZy8yMDAwL3N2ZyI+PGRlZnM+PGxpbmVhckdyYWRpZW50IGlkPSJncmFkIiBncmFkaWVudFVuaXRzPSJvYmplY3RCb3VuZGluZ0JveCIgeDE9IjAuNSIgeTE9IjAuMCIgeDI9IjAuNSIgeTI9IjEuMCI+PHN0b3Agb2Zmc2V0PSIwJSIgc3RvcC1jb2xvcj0iI2ZmZmZmZiIvPjxzdG9wIG9mZnNldD0iMTAwJSIgc3RvcC1jb2xvcj0iI2Q5ZDlkOSIvPjwvbGluZWFyR3JhZGllbnQ+PC9kZWZzPjxyZWN0IHg9IjAiIHk9IjAiIHdpZHRoPSIxMDAlIiBoZWlnaHQ9IjEwMCUiIGZpbGw9InVybCgjZ3JhZCkiIC8+PC9zdmc+IA=='); background: -webkit-gradient(linear, 50% 0%, 50% 100%, color-stop(0%, #ffffff), color-stop(100%, #d9d9d9)); background: -moz-linear-gradient(#ffffff, #d9d9d9); background: -webkit-linear-gradient(#ffffff, #d9d9d9); background: linear-gradient(#ffffff, #d9d9d9); text-shadow: white 0 1px 1px; /* constructive */ /* destructive */ }
.cms .ss-ui-button.ui-state-hover, .cms .ss-ui-button:hover { text-decoration: none; background-color: white; background: url('data:image/svg+xml;base64,PD94bWwgdmVyc2lvbj0iMS4wIiBlbmNvZGluZz0idXRmLTgiPz4gPHN2ZyB2ZXJzaW9uPSIxLjEiIHhtbG5zPSJodHRwOi8vd3d3LnczLm9yZy8yMDAwL3N2ZyI+PGRlZnM+PGxpbmVhckdyYWRpZW50IGlkPSJncmFkIiBncmFkaWVudFVuaXRzPSJvYmplY3RCb3VuZGluZ0JveCIgeDE9IjAuNSIgeTE9IjAuMCIgeDI9IjAuNSIgeTI9IjEuMCI+PHN0b3Agb2Zmc2V0PSIwJSIgc3RvcC1jb2xvcj0iI2ZmZmZmZiIvPjxzdG9wIG9mZnNldD0iMTAwJSIgc3RvcC1jb2xvcj0iI2U2ZTZlNiIvPjwvbGluZWFyR3JhZGllbnQ+PC9kZWZzPjxyZWN0IHg9IjAiIHk9IjAiIHdpZHRoPSIxMDAlIiBoZWlnaHQ9IjEwMCUiIGZpbGw9InVybCgjZ3JhZCkiIC8+PC9zdmc+IA=='); background: -webkit-gradient(linear, 50% 0%, 50% 100%, color-stop(0%, #ffffff), color-stop(100%, #e6e6e6)); background: -moz-linear-gradient(#ffffff, #e6e6e6); background: -webkit-linear-gradient(#ffffff, #e6e6e6); background: linear-gradient(#ffffff, #e6e6e6); -moz-box-shadow: 0 0 5px #b3b3b3; -webkit-box-shadow: 0 0 5px #b3b3b3; box-shadow: 0 0 5px #b3b3b3; }
.cms .ss-ui-button:active, .cms .ss-ui-button:focus, .cms .ss-ui-button.ui-state-active, .cms .ss-ui-button.ui-state-focus { border: 1px solid #b3b3b3; background-color: white; background: url('data:image/svg+xml;base64,PD94bWwgdmVyc2lvbj0iMS4wIiBlbmNvZGluZz0idXRmLTgiPz4gPHN2ZyB2ZXJzaW9uPSIxLjEiIHhtbG5zPSJodHRwOi8vd3d3LnczLm9yZy8yMDAwL3N2ZyI+PGRlZnM+PGxpbmVhckdyYWRpZW50IGlkPSJncmFkIiBncmFkaWVudFVuaXRzPSJvYmplY3RCb3VuZGluZ0JveCIgeDE9IjAuNSIgeTE9IjAuMCIgeDI9IjAuNSIgeTI9IjEuMCI+PHN0b3Agb2Zmc2V0PSIwJSIgc3RvcC1jb2xvcj0iI2ZmZmZmZiIvPjxzdG9wIG9mZnNldD0iMTAwJSIgc3RvcC1jb2xvcj0iI2U2ZTZlNiIvPjwvbGluZWFyR3JhZGllbnQ+PC9kZWZzPjxyZWN0IHg9IjAiIHk9IjAiIHdpZHRoPSIxMDAlIiBoZWlnaHQ9IjEwMCUiIGZpbGw9InVybCgjZ3JhZCkiIC8+PC9zdmc+IA=='); background: -webkit-gradient(linear, 50% 0%, 50% 100%, color-stop(0%, #ffffff), color-stop(100%, #e6e6e6)); background: -moz-linear-gradient(#ffffff, #e6e6e6); background: -webkit-linear-gradient(#ffffff, #e6e6e6); background: linear-gradient(#ffffff, #e6e6e6); -moz-box-shadow: 0 0 5px #b3b3b3 inset; -webkit-box-shadow: 0 0 5px #b3b3b3 inset; box-shadow: 0 0 5px #b3b3b3 inset; }
.cms .ss-ui-button.ss-ui-action-minor span { padding-left: 0; padding-right: 0; }
.cms .ss-ui-button.ss-ui-action-constructive { text-shadow: none; font-weight: bold; color: white; border-color: #1F9433; border-bottom-color: #166a24; background-color: #1F9433; background: url('data:image/svg+xml;base64,PD94bWwgdmVyc2lvbj0iMS4wIiBlbmNvZGluZz0idXRmLTgiPz4gPHN2ZyB2ZXJzaW9uPSIxLjEiIHhtbG5zPSJodHRwOi8vd3d3LnczLm9yZy8yMDAwL3N2ZyI+PGRlZnM+PGxpbmVhckdyYWRpZW50IGlkPSJncmFkIiBncmFkaWVudFVuaXRzPSJvYmplY3RCb3VuZGluZ0JveCIgeDE9IjAuNSIgeTE9IjAuMCIgeDI9IjAuNSIgeTI9IjEuMCI+PHN0b3Agb2Zmc2V0PSIwJSIgc3RvcC1jb2xvcj0iIzkzYmU0MiIvPjxzdG9wIG9mZnNldD0iMTAwJSIgc3RvcC1jb2xvcj0iIzFmOTQzMyIvPjwvbGluZWFyR3JhZGllbnQ+PC9kZWZzPjxyZWN0IHg9IjAiIHk9IjAiIHdpZHRoPSIxMDAlIiBoZWlnaHQ9IjEwMCUiIGZpbGw9InVybCgjZ3JhZCkiIC8+PC9zdmc+IA=='); background: -webkit-gradient(linear, 50% 0%, 50% 100%, color-stop(0%, #93be42), color-stop(100%, #1f9433)); background: -moz-linear-gradient(#93be42, #1f9433); background: -webkit-linear-gradient(#93be42, #1f9433); background: linear-gradient(#93be42, #1f9433); text-shadow: #1c872f 0 -1px -1px; }
.cms .ss-ui-button.ss-ui-action-constructive.ui-state-hover, .cms .ss-ui-button.ss-ui-action-constructive:hover { border-color: #166a24; background-color: #1F9433; background: url('data:image/svg+xml;base64,PD94bWwgdmVyc2lvbj0iMS4wIiBlbmNvZGluZz0idXRmLTgiPz4gPHN2ZyB2ZXJzaW9uPSIxLjEiIHhtbG5zPSJodHRwOi8vd3d3LnczLm9yZy8yMDAwL3N2ZyI+PGRlZnM+PGxpbmVhckdyYWRpZW50IGlkPSJncmFkIiBncmFkaWVudFVuaXRzPSJvYmplY3RCb3VuZGluZ0JveCIgeDE9IjAuNSIgeTE9IjAuMCIgeDI9IjAuNSIgeTI9IjEuMCI+PHN0b3Agb2Zmc2V0PSIwJSIgc3RvcC1jb2xvcj0iI2E0Y2EzYSIvPjxzdG9wIG9mZnNldD0iMTAwJSIgc3RvcC1jb2xvcj0iIzIzYTkzYSIvPjwvbGluZWFyR3JhZGllbnQ+PC9kZWZzPjxyZWN0IHg9IjAiIHk9IjAiIHdpZHRoPSIxMDAlIiBoZWlnaHQ9IjEwMCUiIGZpbGw9InVybCgjZ3JhZCkiIC8+PC9zdmc+IA=='); background: -webkit-gradient(linear, 50% 0%, 50% 100%, color-stop(0%, #a4ca3a), color-stop(100%, #23a93a)); background: -moz-linear-gradient(#a4ca3a, #23a93a); background: -webkit-linear-gradient(#a4ca3a, #23a93a); background: linear-gradient(#a4ca3a, #23a93a); }
.cms .ss-ui-button.ss-ui-action-constructive:active, .cms .ss-ui-button.ss-ui-action-constructive:focus, .cms .ss-ui-button.ss-ui-action-constructive.ui-state-active, .cms .ss-ui-button.ss-ui-action-constructive.ui-state-focus { background-color: #1d8c30; -moz-box-shadow: inset 0 1px 3px #17181a, 0 1px 0 rgba(255, 255, 255, 0.6); -webkit-box-shadow: inset 0 1px 3px #17181a, 0 1px 0 rgba(255, 255, 255, 0.6); box-shadow: inset 0 1px 3px #17181a, 0 1px 0 rgba(255, 255, 255, 0.6); }
.cms .ss-ui-button.ss-ui-action-destructive { color: #f00; background-color: #e6e6e6; }
.cms .ss-ui-button.ss-ui-button-small .ui-button-text { font-size: 10px; }
.cms .ss-ui-button.ui-state-highlight { background-color: #e6e6e6; border: 1px solid #708284; }
.cms .ss-ui-button.ss-ui-action-minor { background: none; border: 0; color: #393939; text-decoration: underline; -moz-box-shadow: none; -webkit-box-shadow: none; box-shadow: none; }
.cms .ss-ui-button.ss-ui-action-minor:hover { text-decoration: none; color: #1f1f1f; }
.cms .ss-ui-button.ss-ui-action-minor:focus, .cms .ss-ui-button.ss-ui-action-minor:active { text-decoration: none; color: #525252; }
.cms .ss-ui-button.ss-ui-button-loading { opacity: 0.8; }
.cms .ss-ui-buttonset .ui-button { margin-left: -1px; }
.cms .ss-ui-buttonset { margin-left: 1px; }
.cms .ss-ui-loading-icon { background: url(../../images/network-save.gif) no-repeat; display: block; width: 16px; height: 16px; }

/** ---------------------------------------------------- Grouped form fields ---------------------------------------------------- */
.fieldgroup .fieldgroup-field { float: left; display: block; padding: 8px 8px 0 0; }
.fieldgroup .fieldgroup-field .field { border: none; padding-bottom: 0; }
.fieldgroup .fieldgroup-field .fieldholder-small { padding: 0 0 8px 0; }
.fieldgroup .fieldgroup-field .fieldgroup input.text, .fieldgroup .fieldgroup-field .fieldgroup textarea, .fieldgroup .fieldgroup-field .fieldgroup select, .fieldgroup .fieldgroup-field .fieldgroup .TreeDropdownField { margin-left: 0; }
.fieldgroup .fieldgroup-field .fieldholder-small-label { display: block; }
.fieldgroup .fieldgroup-field label { padding: 8px 8px 8px 0; margin-left: 0; margin-right: 1em; width: auto; }
.fieldgroup.stacked .fieldgroup-field { float: none; }

.ss-toggle { margin: 8px 0; }
.ss-toggle .ui-accordion-header { font-weight: bold; font-size: 12px; }
.ss-toggle .ui-accordion-header.ui-state-default { background-image: url('data:image/svg+xml;base64,PD94bWwgdmVyc2lvbj0iMS4wIiBlbmNvZGluZz0idXRmLTgiPz4gPHN2ZyB2ZXJzaW9uPSIxLjEiIHhtbG5zPSJodHRwOi8vd3d3LnczLm9yZy8yMDAwL3N2ZyI+PGRlZnM+PGxpbmVhckdyYWRpZW50IGlkPSJncmFkIiBncmFkaWVudFVuaXRzPSJvYmplY3RCb3VuZGluZ0JveCIgeDE9IjAuNSIgeTE9IjAuMCIgeDI9IjAuNSIgeTI9IjEuMCI+PHN0b3Agb2Zmc2V0PSIwJSIgc3RvcC1jb2xvcj0iI2YxZjJmMiIgc3RvcC1vcGFjaXR5PSIwLjgiLz48c3RvcCBvZmZzZXQ9IjEwMCUiIHN0b3AtY29sb3I9IiNjOWNkY2UiIHN0b3Atb3BhY2l0eT0iMC44Ii8+PC9saW5lYXJHcmFkaWVudD48L2RlZnM+PHJlY3QgeD0iMCIgeT0iMCIgd2lkdGg9IjEwMCUiIGhlaWdodD0iMTAwJSIgZmlsbD0idXJsKCNncmFkKSIgLz48L3N2Zz4g'); background-size: 100%; background-image: -webkit-gradient(linear, 50% 0%, 50% 100%, color-stop(0%, rgba(241, 242, 242, 0.8)), color-stop(100%, rgba(201, 205, 206, 0.8))); background-image: -moz-linear-gradient(rgba(241, 242, 242, 0.8), rgba(201, 205, 206, 0.8)); background-image: -webkit-linear-gradient(rgba(241, 242, 242, 0.8), rgba(201, 205, 206, 0.8)); background-image: linear-gradient(rgba(241, 242, 242, 0.8), rgba(201, 205, 206, 0.8)); text-shadow: 0 1px 0 rgba(255, 255, 255, 0.5); }
.ss-toggle .ui-accordion-header .ui-accordion-header-icon { margin-top: -9px; }
.ss-toggle .ui-accordion-content { padding: 8px 0 12px; }
.ss-toggle .ui-accordion-content .field { -moz-box-shadow: none; -webkit-box-shadow: none; box-shadow: none; padding-left: 12px; padding-right: 12px; }
.ss-toggle .ui-accordion-content .field:last-child { margin-bottom: 0; }
.ss-toggle .ui-accordion-content .field .middleColumn { margin-left: 0; }
.ss-toggle .ui-accordion-content .field label { float: none; margin-left: 0; }
.ss-toggle .ui-accordion-content .field label.ss-ui-button { float: left; }
.ss-toggle .ui-accordion-content .field .description { margin-left: 0; }

/** ---------------------------------------------------- Checkbox Field ---------------------------------------------------- */
.field.checkbox { padding-left: 184px; margin-bottom: 8px; }
.field.checkbox input { margin-left: 0; }

input.checkbox { margin-left: 0; }

/** ---------------------------------------------------- Radiobutton Field ---------------------------------------------------- */
.field.radio { padding-left: 184px; margin-bottom: 8px; }
.field.radio input { margin-left: 0; }

input.radio { margin-left: 0; }

/** ---------------------------------------------------- Optionsets and Checkboxsets ---------------------------------------------------- */
.optionset { padding-bottom: 8px; padding-top: 8px; }
.optionset li { float: left; display: block; width: 216px; padding-bottom: 8px; padding-top: 0; line-height: 16px; list-style: none; }
.optionset li input { display: inline-block; padding-right: 0; margin-right: 0; }
.optionset li label { display: inline; cursor: pointer; padding-left: 8px; }
.optionset.field { padding-top: 0; }

/** ---------------------------------------------------- HTML Text  ---------------------------------------------------- */
.htmleditor label { display: block; float: none; padding-bottom: 10px; }
.htmleditor .middleColumn { margin-left: 0px; clear: left; }
.htmleditor .description { margin-left: 0px; }
.htmleditor textarea { visibility: hidden; }
.htmleditor .mceEditor input, .htmleditor .mceEditor select { width: auto; }
.htmleditor label.left { padding-bottom: 4px; }

.action-hidden { display: none; }

/***************************************************************
* On/Off Switch. 
* Supports switching between up to 5 values (used for Draft/Published)
* Example html set-up:
*	<fieldset class="switch-states size_2"> 			
*		<div class="switch">				
*			<input id="Draft" class="first" name="view" type="radio" checked>
*			<label for="Draft">Draft</label>	
*			<input id="Published" class="last" name="view" type="radio">
*			<label for="Published">Published</label>						
*			<span class="slide-button"></span>	
*		</div>			
*	</fieldset>
****************************************************************/
fieldset.switch-states { padding: 0 20px 0 0; margin-right: 5px; 	/*	
		Produce css for up to 5 states.

		Note: with a little adjustment the switch can take more than 5 items, 
		but a dropdown would probably be more appropriate
	*/ }
fieldset.switch-states .switch { -moz-box-shadow: inset 0 2px 6px rgba(0, 0, 0, 0.1), 0 1px 0px rgba(255, 255, 255, 0.1); -webkit-box-shadow: inset 0 2px 6px rgba(0, 0, 0, 0.1), 0 1px 0px rgba(255, 255, 255, 0.1); box-shadow: inset 0 2px 6px rgba(0, 0, 0, 0.1), 0 1px 0px rgba(255, 255, 255, 0.1); -moz-border-radius: 3px; -webkit-border-radius: 3px; border-radius: 3px; -webkit-animation: bugfix infinite 1s; background: #dee0e3; display: block; height: 25px; margin-top: 3px; padding: 0 10px; position: relative; width: 100%; z-index: 5; }
fieldset.switch-states .switch label { overflow: hidden; white-space: nowrap; text-overflow: ellipsis; -o-text-overflow: ellipsis; text-shadow: 0 1px 0 rgba(255, 255, 255, 0.5); color: #858585; color: rgba(31, 31, 31, 0.5); cursor: pointer; float: left; font-weight: bold; height: 100%; line-height: 25px; position: relative; z-index: 2; /* Make text unselectable in browsers that support that */ -webkit-touch-callout: none; -webkit-user-select: none; -khtml-user-select: none; -moz-user-select: none; -ms-user-select: none; user-select: none; }
fieldset.switch-states .switch label:hover { color: #6c6c6c; color: rgba(31, 31, 31, 0.7); }
fieldset.switch-states .switch label span { -moz-box-sizing: border-box; -webkit-box-sizing: border-box; box-sizing: border-box; overflow: hidden; white-space: nowrap; text-overflow: ellipsis; -o-text-overflow: ellipsis; display: inline-block; padding: 0 10px; }
fieldset.switch-states .switch input { opacity: 0; filter: alpha(opacity=0); visibility: none; position: absolute; }
fieldset.switch-states .switch input:checked + label { -moz-transition: all 0.3s ease-out 0s; -webkit-transition: all 0.3s ease-out 0s; -o-transition: all 0.3s ease-out 0s; transition: all 0.3s ease-out 0s; color: #fff; text-shadow: 0 -1px 0 #287099; }
fieldset.switch-states .switch .slide-button { background-image: url('data:image/svg+xml;base64,PD94bWwgdmVyc2lvbj0iMS4wIiBlbmNvZGluZz0idXRmLTgiPz4gPHN2ZyB2ZXJzaW9uPSIxLjEiIHhtbG5zPSJodHRwOi8vd3d3LnczLm9yZy8yMDAwL3N2ZyI+PGRlZnM+PGxpbmVhckdyYWRpZW50IGlkPSJncmFkIiBncmFkaWVudFVuaXRzPSJvYmplY3RCb3VuZGluZ0JveCIgeDE9IjAuNSIgeTE9IjAuMCIgeDI9IjAuNSIgeTI9IjEuMCI+PHN0b3Agb2Zmc2V0PSIwJSIgc3RvcC1jb2xvcj0iIzJiOWMzMiIvPjxzdG9wIG9mZnNldD0iMTAwJSIgc3RvcC1jb2xvcj0iIzY0YWIzNiIvPjwvbGluZWFyR3JhZGllbnQ+PC9kZWZzPjxyZWN0IHg9IjAiIHk9IjAiIHdpZHRoPSIxMDAlIiBoZWlnaHQ9IjEwMCUiIGZpbGw9InVybCgjZ3JhZCkiIC8+PC9zdmc+IA=='); background-size: 100%; background-image: -webkit-gradient(linear, 50% 0%, 50% 100%, color-stop(0%, #2b9c32), color-stop(100%, #64ab36)); background-image: -moz-linear-gradient(#2b9c32, #64ab36); background-image: -webkit-linear-gradient(#2b9c32, #64ab36); background-image: linear-gradient(#2b9c32, #64ab36); -moz-border-radius: 3px; -webkit-border-radius: 3px; border-radius: 3px; -moz-box-shadow: inset 0 2px 6px rgba(0, 0, 0, 0.3), 0 1px 0px rgba(255, 255, 255, 0.2); -webkit-box-shadow: inset 0 2px 6px rgba(0, 0, 0, 0.3), 0 1px 0px rgba(255, 255, 255, 0.2); box-shadow: inset 0 2px 6px rgba(0, 0, 0, 0.3), 0 1px 0px rgba(255, 255, 255, 0.2); text-shadow: 0 1px 0 rgba(255, 255, 255, 0.5); -moz-transition: all 0.3s ease-out 0s; -webkit-transition: all 0.3s ease-out 0s; -o-transition: all 0.3s ease-out 0s; transition: all 0.3s ease-out 0s; background-color: #2b9c32; display: block; height: 100%; left: 0; padding: 0; position: absolute; top: 0; z-index: 1; }
fieldset.switch-states.size_1 label, fieldset.switch-states.size_1 .slide-button { width: 100%; }
fieldset.switch-states.size_1 label span { padding-right: 0; }
fieldset.switch-states.size_1 input:checked:nth-of-type(2) ~ .slide-button { left: 100%; }
fieldset.switch-states.size_1 input:checked:nth-of-type(3) ~ .slide-button { left: 200%; }
fieldset.switch-states.size_1 input:checked:nth-of-type(4) ~ .slide-button { left: 300%; }
fieldset.switch-states.size_1 input:checked:nth-of-type(5) ~ .slide-button { left: 400%; }
fieldset.switch-states.size_2 label, fieldset.switch-states.size_2 .slide-button { width: 50%; }
fieldset.switch-states.size_2 input:checked:nth-of-type(2) ~ .slide-button { left: 50%; }
fieldset.switch-states.size_2 input:checked:nth-of-type(3) ~ .slide-button { left: 100%; }
fieldset.switch-states.size_2 input:checked:nth-of-type(4) ~ .slide-button { left: 150%; }
fieldset.switch-states.size_2 input:checked:nth-of-type(5) ~ .slide-button { left: 200%; }
fieldset.switch-states.size_3 label, fieldset.switch-states.size_3 .slide-button { width: 33.33333%; }
fieldset.switch-states.size_3 input:checked:nth-of-type(2) ~ .slide-button { left: 33.33333%; }
fieldset.switch-states.size_3 input:checked:nth-of-type(3) ~ .slide-button { left: 66.66667%; }
fieldset.switch-states.size_3 input:checked:nth-of-type(4) ~ .slide-button { left: 100%; }
fieldset.switch-states.size_3 input:checked:nth-of-type(5) ~ .slide-button { left: 133.33333%; }
fieldset.switch-states.size_4 label, fieldset.switch-states.size_4 .slide-button { width: 25%; }
fieldset.switch-states.size_4 input:checked:nth-of-type(2) ~ .slide-button { left: 25%; }
fieldset.switch-states.size_4 input:checked:nth-of-type(3) ~ .slide-button { left: 50%; }
fieldset.switch-states.size_4 input:checked:nth-of-type(4) ~ .slide-button { left: 75%; }
fieldset.switch-states.size_4 input:checked:nth-of-type(5) ~ .slide-button { left: 100%; }
fieldset.switch-states.size_5 label, fieldset.switch-states.size_5 .slide-button { width: 20%; }
fieldset.switch-states.size_5 input:checked:nth-of-type(2) ~ .slide-button { left: 20%; }
fieldset.switch-states.size_5 input:checked:nth-of-type(3) ~ .slide-button { left: 40%; }
fieldset.switch-states.size_5 input:checked:nth-of-type(4) ~ .slide-button { left: 60%; }
fieldset.switch-states.size_5 input:checked:nth-of-type(5) ~ .slide-button { left: 80%; }

@-webkit-keyframes bugfix { from { position: relative; }
  to { position: relative; } }
.cms-content-filters fieldset { margin-left: -16px; margin-right: -16px; }
.cms-content-filters .fieldgroup { width: 50%; display: inline-block; max-width: 440px; padding-right: 16px; padding-left: 16px; margin-bottom: 16px; box-sizing: border-box; margin-right: -2px; vertical-align: top; }
.cms-content-filters .fieldgroup .first label, .cms-content-filters .fieldgroup .first h1, .cms-content-filters .fieldgroup .first h2, .cms-content-filters .fieldgroup .first h3, .cms-content-filters .fieldgroup .first h4, .cms-content-filters .fieldgroup .first h5 { display: block; width: 176px; padding: 8px 8px 6px 0; line-height: 16px; font-weight: bold; margin: 0; font-size: 100%; }
.cms-content-filters .fieldgroup .field { width: 100%; padding-right: 0; padding-left: 0; }
.cms-content-filters .fieldgroup .fieldgroup-field { position: relative; margin-right: 0; width: 48%; display: inline-block; padding: 0; }
.cms-content-filters .fieldgroup .fieldgroup-field .description { margin-top: 24px; }
.cms-content-filters .fieldgroup .fieldgroup-field label { position: absolute; top: 28px; font-style: italic; color: #777; font-weight: normal; }
.cms-content-filters .fieldgroup .fieldgroup-field.first { width: 100%; float: left; }
.cms-content-filters .fieldgroup .fieldgroup-field.last { padding-right: 0; float: right; }
.cms-content-filters .fieldgroup .fieldgroup { margin: 0; padding: 0; }
.cms-content-filters .field { border: none; box-shadow: none; width: 50%; max-width: 440px; display: inline-block; margin: 0 0 8px 0; padding-right: 16px; padding-left: 16px; padding-bottom: 0; box-sizing: border-box; margin-right: -2px; vertical-align: top; }
.cms-content-filters .field label.left { text-shadow: none; padding-bottom: 6px; }
.cms-content-filters .field.dropdown { float: none; display: inline-block; }
.cms-content-filters .field .chzn-container { width: 100% !important; max-width: 100%; }
.cms-content-filters .field input.text { max-width: 100%; }
.cms-content-filters .field.checkbox { display: block; }
.cms-content-filters .importSpec { margin-bottom: 8px; padding-left: 16px; }
.cms-content-filters .description { margin-left: 0; }
.cms-content-filters .middleColumn { width: 100%; margin-left: 0; max-width: 100%; }
.cms-content-filters .Actions { margin: 8px 0 16px; }
@media screen and (max-width: 767px) { .cms-content-filters fieldset .field, .cms-content-filters fieldset .fieldgroup { width: 100%; max-width: 100%; } }
.cms-panel .cms-content-filters .field, .cms-panel .cms-content-filters .fieldgroup { width: 100%; margin-bottom: 16px; }
.cms-panel .cms-content-filters .fieldgroup-field h4 { padding-top: 0; }
.cms-panel .cms-content-filters .fieldgroup-field label { position: static; }
.cms-panel .cms-content-filters .Actions { margin-bottom: 0; }

/**
* This file defines most styles of the CMS: Colors, fonts, backgrounds, 
* alignments, dimensions.
* 
* Use SCSS variable definitions in screen.css to avoid repeating styles 
* like background colours or padding dimensions. See themes/_default.scss 
* to get started.
* 
* To avoid this file getting too large and complicated, it is encouraged to 
* create new SCSS files for larger components like the CMS menu or tree 
* (see _tree.scss and _menu.scss).
*/
/** ---------------------------------------------------- Core Styles. ---------------------------------------------------- */
html, body { width: 100%; height: 100%; /* Removes RHS whitespace on iPad */ overflow-x: hidden; }

body.cms { overflow: hidden; }

.cms a { color: #0073C1; text-decoration: none; }
.cms a:hover, .cms a:focus { text-decoration: underline; }
.cms body .ui-widget { font-family: Arial, sans-serif; font-size: 12px; }
.cms strong { font-weight: bold; }

/** -------------------------------------------- Helpers -------------------------------------------- */
.hide, .cms-helper-hide-actions .Actions { display: none; }

/** -------------------------------------------- Panels Styles -------------------------------------------- */
.cms-container { height: 100%; /*background: $tab-panel-texture-background;*/ background: #ECEFF1; }

.cms-preview, .cms-menu, .cms-content, .cms-content-header, .cms-content-tools, .cms-content-fields, .cms-edit-form, .cms-preview, .cms-preview iframe, .cms-preview-controls { display: inline-block; vertical-align: middle; *vertical-align: auto; *zoom: 1; *display: inline; }

.cms-content-header { padding-left: 16px; z-index: 60; min-height: 52px; background-image: url(../images/textures/cms_content_header.png); background-repeat: repeat; background-position: left bottom; background-color: #E6EAED; }
.cms-content-header a { color: #0073C1; }
.cms-content-header .backlink span.btn-icon-back { height: 16px; }
.cms-content-header h2 { font-size: 14px; font-weight: bold; margin: 0; margin-bottom: 8px; }
.cms-content-header h2 * { vertical-align: middle; }
.cms-content-header .cms-content-header-info { float: left; padding-top: 7px; }
.cms-content-header .cms-content-header-info * { display: inline-block; }
.cms-content-header .cms-content-header-info .section-icon { opacity: 0.2; margin-right: 4px; background-repeat: no-repeat; }
.cms-content-header .ss-ui-button { line-height: 24px; }
.cms-content-header .ss-ui-button .ui-button-text { line-height: 1.4; }

.cms-edit-form.CMSMain { padding: 0; }

.cms-container .column-hidden { display: none; }

.cms-content-header-top { display: inline-block; vertical-align: middle; *vertical-align: auto; *zoom: 1; *display: inline; width: 100%; }

.has-panel .cms-content-header.north { padding-left: 16px; }
.has-panel .cms-content-header.north.collapsed .cms-content-header-info { width: 24px; text-align: right; padding-left: 12px; padding-right: 8px; }
.has-panel .cms-content-header.north.collapsed .view-controls, .has-panel .cms-content-header.north.collapsed .section-label { display: none; }
.has-panel .cms-content-header.north.collapsed .cms-content-header-nav { margin-left: 31px; }
.has-panel .cms-content-header-info { position: absolute; top: 0; left: 0; bottom: 1px; width: 272px; margin-left: -4px; padding-bottom: 8px; padding-left: 16px; padding-right: 16px; border-right: 1px solid #C1C7CC; }
.has-panel .cms-content-header-nav { margin-left: 280px; }
.has-panel .section-heading { margin-top: 8px; padding-left: 4px; }
.has-panel .section-icon { vertical-align: middle; }
.has-panel .section-label { vertical-align: middle; font-size: 1.2em; font-weight: normal; }
.has-panel .breadcrumbs-wrapper { float: left; padding-top: 7px; padding-left: 20px; }
.has-panel .cms-content-header-tabs { margin-top: 8px; }
.has-panel .view-controls { float: right; margin-top: 1px; }
.has-panel .font-icon-search { margin-top: 1px; }
.has-panel .font-icon-search::before { font-size: 1.3em; }
.has-panel .cms-content-tools .cms-panel-content { padding-top: 0; overflow-x: hidden; }

#page-title-heading { line-height: 1.2em; }

/** ------------------------------------------------------------------ CMS Breadcrumbs ----------------------------------------------------------------- */
.breadcrumbs-wrapper .crumb, .breadcrumbs-wrapper .sep { font-size: .8em; line-height: 1.2em; font-weight: normal; }
.breadcrumbs-wrapper .crumb.last { display: block; padding: 8px 0; font-size: 1.2em; }
.breadcrumbs-wrapper .sep + .crumb.last { padding-top: 0; padding-bottom: 0; }

/** ------------------------------------------------------------------ Filters available in the top bar. This is a togglable element that displays a form used for filtering content. ----------------------------------------------------------------- */
.cms-content-filters { display: none; width: 100%; margin: 0 0 0 -16px; padding: 16px; background-color: #dddfe1; }
.cms-content-filters .cms-search-form { margin-bottom: 0; }

.cms-tabset-nav-primary { display: inline-block; vertical-align: middle; *vertical-align: auto; *zoom: 1; *display: inline; vertical-align: middle; }

/** ------------------------------------------------------------------ Buttons that use font icons. There are !important rules here because we need to override some Tab styling. It's tidier to have some !important rules here than have the Tab styles littered with load of context specific rules for icon-buttons. Icon buttons styles should always take presedence over Tab styles. Tabs should be refactored to use weaker selectors. ----------------------------------------------------------------- */
a.icon-button, .ui-tabs .ui-tabs-nav li a.icon-button, button.ss-ui-button.icon-button { vertical-align: middle; margin-right: 2px; padding: .4em; font-size: 1.2em; letter-spacing: -3px; text-indent: 0; text-shadow: none; line-height: 1em; color: #66727d; background-color: transparent; background-image: none; border: 0; }
a.icon-button:hover, .ui-tabs .ui-tabs-nav li a.icon-button:hover, a.icon-button:active, .ui-tabs .ui-tabs-nav li a.icon-button:active, a.icon-button:focus, .ui-tabs .ui-tabs-nav li a.icon-button:focus, button.ss-ui-button.icon-button:hover, button.ss-ui-button.icon-button:active, button.ss-ui-button.icon-button:focus { border: 0; box-shadow: none; background-image: none; text-decoration: none; }
a.icon-button:hover, .ui-tabs .ui-tabs-nav li a.icon-button:hover, button.ss-ui-button.icon-button:hover { background-color: #d4dbe1; }
a.icon-button.active, .ui-tabs .ui-tabs-nav li a.active.icon-button, a.icon-button:active, .ui-tabs .ui-tabs-nav li a.icon-button:active, button.ss-ui-button.icon-button.active, button.ss-ui-button.icon-button:active { background-color: #d4dbe1; box-shadow: inset 0 0 3px rgba(191, 194, 196, 0.9); }
a.icon-button .ui-button-text, .ui-tabs .ui-tabs-nav li a.icon-button .ui-button-text, button.ss-ui-button.icon-button .ui-button-text { display: none; }
.ui-tabs.ui-tabs-nav li.cms-tabset-icon.ui-corner-top.ui-state-active a.icon-button.cms-panel-link, .ui-tabs.ui-tabs-nav li.cms-tabset-icon.ui-corner-top.ui-state-default a.icon-button.cms-panel-link, .ui-tabs.ui-tabs-nav li.cms-tabset-icon.ui-corner-top.ui-state-active button.ss-ui-button.icon-button.cms-panel-link, .ui-tabs.ui-tabs-nav li.cms-tabset-icon.ui-corner-top.ui-state-default button.ss-ui-button.icon-button.cms-panel-link { padding: 6px 8px; line-height: 1em; background-color: transparent; background-image: none; border: 0; }
.ui-tabs.ui-tabs-nav li.cms-tabset-icon.ui-corner-top.ui-state-active a.icon-button.cms-panel-link:before, .ui-tabs.ui-tabs-nav li.cms-tabset-icon.ui-corner-top.ui-state-default a.icon-button.cms-panel-link:before, .ui-tabs.ui-tabs-nav li.cms-tabset-icon.ui-corner-top.ui-state-active button.ss-ui-button.icon-button.cms-panel-link:before, .ui-tabs.ui-tabs-nav li.cms-tabset-icon.ui-corner-top.ui-state-default button.ss-ui-button.icon-button.cms-panel-link:before { margin-top: 2px; }
.ModelAdmin a.icon-button, .ModelAdmin .ui-tabs .ui-tabs-nav li a.icon-button, .ui-tabs .ui-tabs-nav li .ModelAdmin a.icon-button, .ModelAdmin button.ss-ui-button.icon-button { margin-top: -11px; }

.icon-button-group { display: inline-block; vertical-align: middle; *vertical-align: auto; *zoom: 1; *display: inline; margin-top: 2px; vertical-align: middle; border: 1px solid #CDCCD0; -moz-border-radius: 4px; -webkit-border-radius: 4px; border-radius: 4px; }
.icon-button-group a.icon-button, .icon-button-group .ui-tabs .ui-tabs-nav li a.icon-button, .ui-tabs .ui-tabs-nav li .icon-button-group a.icon-button, .icon-button-group button.ss-ui-button.icon-button { margin-right: 0; line-height: 13px; -moz-border-radius: 0 0 0 0; -webkit-border-radius: 0; border-radius: 0 0 0 0; }
.icon-button-group a.icon-button:first-child, .icon-button-group .ui-tabs .ui-tabs-nav li a.icon-button:first-child, .ui-tabs .ui-tabs-nav li .icon-button-group a.icon-button:first-child, .icon-button-group button.ss-ui-button.icon-button:first-child { -moz-border-radius: 3px 0 0 3px; -webkit-border-radius: 3px; border-radius: 3px 0 0 3px; }
.icon-button-group a.icon-button:last-child, .icon-button-group .ui-tabs .ui-tabs-nav li a.icon-button:last-child, .ui-tabs .ui-tabs-nav li .icon-button-group a.icon-button:last-child, .icon-button-group button.ss-ui-button.icon-button:last-child { -moz-border-radius: 0 3px 3px 0; -webkit-border-radius: 0; border-radius: 0 3px 3px 0; }
.icon-button-group a.icon-button:hover, .icon-button-group .ui-tabs .ui-tabs-nav li a.icon-button:hover, .ui-tabs .ui-tabs-nav li .icon-button-group a.icon-button:hover, .icon-button-group button.ss-ui-button.icon-button:hover { background: #ECEFF1; padding-bottom: 5px; }
.icon-button-group a.icon-button.active:hover, .icon-button-group button.ss-ui-button.icon-button.active:hover { background: #d4dbe1; }
.icon-button-group a.icon-button + a.icon-button, .icon-button-group .ui-tabs .ui-tabs-nav li a.icon-button + a.icon-button, .icon-button-group a.icon-button + button.ss-ui-button.icon-button, .icon-button-group .ui-tabs .ui-tabs-nav li a.icon-button + button.ss-ui-button.icon-button, .icon-button-group button.ss-ui-button.icon-button + a.icon-button, .icon-button-group .ui-tabs .ui-tabs-nav li button.ss-ui-button.icon-button + a.icon-button, .icon-button-group button.ss-ui-button.icon-button + button.ss-ui-button.icon-button { border-left: 1px solid #CDCCD0; }
.icon-button-group .ui-tabs.ui-tabs-nav { border-left: 0 !important; margin-top: -2px !important; padding-right: 0 !important; overflow: hidden; }
.icon-button-group .ui-tabs.ui-tabs-nav .cms-tabset-icon.ui-state-default { background-color: transparent; background-image: none; border-left: 0; border-right: 0; -moz-box-shadow: none; -webkit-box-shadow: none; box-shadow: none; }
.icon-button-group .ui-tabs.ui-tabs-nav .cms-tabset-icon.ui-state-default + .cms-tabset-icon.ui-state-default { border-left: 1px solid #CDCCD0; }
.icon-button-group .ui-tabs.ui-tabs-nav:hover { background: #ECEFF1; }
.icon-button-group .ui-tabs.ui-tabs-nav.active:hover { background: #d4dbe1; }
.icon-button-group .ui-tabs.ui-tabs-nav .cms-tabset-icon.ui-state-active { background-color: #d4dbe1; box-shadow: inset 0 0 3px rgba(191, 194, 196, 0.9); }
.cms-content-header-tabs .icon-button-group { overflow: hidden; }

/** -------------------------------------------- Tabs -------------------------------------------- */
.ui-tabs { padding: 0; background: none; }
.ui-tabs .ui-tabs { position: static; }
.ui-tabs .ui-tabs-panel { padding: 12px 16px; background: transparent; border: 0; }
.ui-tabs .ui-tabs-panel.cms-edit-form { padding: 0; }
.ui-tabs .ui-widget-header { border: 0; background: none; }
.ui-tabs .ui-tabs-nav { float: right; margin: 16px 0 -1px 0; padding: 0 16px 0 0; border-bottom: 0; }
.ui-tabs .ui-tabs-nav ~ .ui-tabs-panel { clear: both; }
.ui-tabs .ui-tabs-nav li { top: 0; float: left; margin-top: 0; }
.ui-tabs .ui-tabs-nav li a { display: inline-block; vertical-align: middle; *vertical-align: auto; *zoom: 1; *display: inline; float: none; font-weight: normal; color: #66727d; line-height: 32px; padding: 0 12px 0; }
.ui-tabs .ui-tabs-nav li:last-child { margin-right: 0; }
.ui-tabs .ui-tabs-nav .ui-state-default { border: 0; background: transparent; }
.ui-tabs .ui-tabs-nav .ui-state-default a { line-height: 28px; padding-top: 12px; padding-bottom: 8px; color: #7f8c97; }
.ui-tabs .ui-tabs-nav .ui-state-default a:hover { color: #66727d; }
.ui-tabs .ui-tabs-nav .ui-state-active { padding-bottom: 1px; background-color: transparent; cursor: text; }
.ui-tabs .ui-tabs-nav .ui-state-active a { border-bottom: 4px solid #66727d; padding-left: 0; padding-right: 0; margin: 0 12px 0; color: #66727d; }
.ui-tabs .ui-tabs-nav.ui-state-active { border-color: #808080; }
.ui-tabs .ui-tabs-nav li.cms-tabset-icon.ui-corner-top { text-indent: -9999em; }
.ui-tabs .ui-tabs-nav li.cms-tabset-icon.ui-corner-top a { display: block; padding-left: 40px; padding-right: 0; margin: 0; }
.ui-tabs .ui-tabs-nav li.cms-tabset-icon.ui-corner-top.list a { background: url('../images/sprites-64x64-s45180e3c4f.png') 0 -304px no-repeat; }
.ui-tabs .ui-tabs-nav li.cms-tabset-icon.ui-corner-top.tree a { background: url('../images/sprites-64x64-s45180e3c4f.png') 0 -504px no-repeat; }
.ui-tabs .ui-tabs-nav li.cms-tabset-icon.ui-corner-top.gallery a { background: url('../images/sprites-64x64-s45180e3c4f.png') 0 -204px no-repeat; }
.ui-tabs .ui-tabs-nav li.cms-tabset-icon.ui-corner-top.edit a { background: url('../images/sprites-64x64-s45180e3c4f.png') 0 -104px no-repeat; }
.ui-tabs .ui-tabs-nav li.cms-tabset-icon.ui-corner-top.search a { background: url('../images/sprites-64x64-s45180e3c4f.png') 0 -404px no-repeat; }
.ui-tabs .ui-tabs-nav li.cms-tabset-icon.ui-corner-top.list.ui-state-active a { background: url('../images/sprites-64x64-s45180e3c4f.png') 0 -254px no-repeat; }
.ui-tabs .ui-tabs-nav li.cms-tabset-icon.ui-corner-top.tree.ui-state-active a { background: url('../images/sprites-64x64-s45180e3c4f.png') 0 -454px no-repeat; }
.ui-tabs .ui-tabs-nav li.cms-tabset-icon.ui-corner-top.gallery.ui-state-active a { background: url('../images/sprites-64x64-s45180e3c4f.png') 0 -154px no-repeat; }
.ui-tabs .ui-tabs-nav li.cms-tabset-icon.ui-corner-top.edit.ui-state-active a { background: url('../images/sprites-64x64-s45180e3c4f.png') 0 -54px no-repeat; }
.ui-tabs .ui-tabs-nav li.cms-tabset-icon.ui-corner-top.search.ui-state-active a { background: url('../images/sprites-64x64-s45180e3c4f.png') 0 -354px no-repeat; }
.ui-tabs .cms-panel-padded .ui-tabs-panel { padding: 0; }
.ui-tabs .cms-panel-padded .ui-tabs-panel .ui-tabs-panel { padding: 8px 0 0 0; }
.ui-tabs .cms-panel-padded .Actions { padding: 0; }
.ui-tabs.ss-tabset-tabshidden .ui-tabs-panel { border-top: none; }

/** Primary styles which sit on top of screen, with different tab colors. TODO Only use one "primary" selector and fix HTMLEditorField TabSet addExtraClass() */
.ui-tabs.cms-tabset-primary .ui-tabs-nav, .ui-tabs .ui-tabs-nav.cms-tabset-nav-primary, .ui-tabs .cms-content-header-tabs .ui-tabs-nav { margin-top: 0; float: none; }
.ui-tabs.cms-tabset-primary .ui-tabs-nav li, .ui-tabs .ui-tabs-nav.cms-tabset-nav-primary li, .ui-tabs .cms-content-header-tabs .ui-tabs-nav li { margin-right: 0; margin-top: 0; }
.ui-tabs.cms-tabset-primary .ui-tabs-nav li a, .ui-tabs .ui-tabs-nav.cms-tabset-nav-primary li a, .ui-tabs .cms-content-header-tabs .ui-tabs-nav li a { margin: 0; line-height: 39px; padding-top: 0; padding-bottom: 0; }
.ui-tabs.cms-tabset-primary .ui-tabs-nav .ui-corner-all, .ui-tabs.cms-tabset-primary .ui-tabs-nav .ui-corner-top, .ui-tabs.cms-tabset-primary .ui-tabs-nav .ui-corner-right, .ui-tabs.cms-tabset-primary .ui-tabs-nav .ui-corner-tr, .ui-tabs.cms-tabset-primary .ui-tabs-nav .ui-corner-tl, .ui-tabs .ui-tabs-nav.cms-tabset-nav-primary .ui-corner-all, .ui-tabs .ui-tabs-nav.cms-tabset-nav-primary .ui-corner-top, .ui-tabs .ui-tabs-nav.cms-tabset-nav-primary .ui-corner-right, .ui-tabs .ui-tabs-nav.cms-tabset-nav-primary .ui-corner-tr, .ui-tabs .ui-tabs-nav.cms-tabset-nav-primary .ui-corner-tl, .ui-tabs .cms-content-header-tabs .ui-tabs-nav .ui-corner-all, .ui-tabs .cms-content-header-tabs .ui-tabs-nav .ui-corner-top, .ui-tabs .cms-content-header-tabs .ui-tabs-nav .ui-corner-right, .ui-tabs .cms-content-header-tabs .ui-tabs-nav .ui-corner-tr, .ui-tabs .cms-content-header-tabs .ui-tabs-nav .ui-corner-tl { border-radius: 0; }
.ui-tabs.cms-tabset-primary .ui-tabs-nav .ui-state-default, .ui-tabs .ui-tabs-nav.cms-tabset-nav-primary .ui-state-default, .ui-tabs .cms-content-header-tabs .ui-tabs-nav .ui-state-default { background: none; border-top: none; border: none; }
.ui-tabs.cms-tabset-primary .ui-tabs-nav .ui-state-active, .ui-tabs .ui-tabs-nav.cms-tabset-nav-primary .ui-state-active, .ui-tabs .cms-content-header-tabs .ui-tabs-nav .ui-state-active { -moz-box-shadow: none; -webkit-box-shadow: none; box-shadow: none; background: transparent; border-top: none; border: none; z-index: 2; }
.ui-tabs.cms-tabset-primary .ui-tabs-nav .ui-state-active a, .ui-tabs .ui-tabs-nav.cms-tabset-nav-primary .ui-state-active a, .ui-tabs .cms-content-header-tabs .ui-tabs-nav .ui-state-active a { border-bottom: 4px solid #66727d; padding: 0; margin: 0 12px 0; }

.cms-content-header-tabs { float: right; margin-top: 8px; }
.cms-content-header-tabs .icon-button-group { margin-right: 16px; }
.cms-content-header-tabs .font-icon-search::before { font-size: 1.3em; }

.cms-content-fields .ui-tabs-nav { float: none; padding: 0; border-bottom: 1px solid #d0d3d5; margin: 0 16px 0; }
.cms-content-fields .ui-tabs-nav li { margin-bottom: -1px; }
.cms-content-fields .ui-tabs-nav li.first a { margin-left: 0; padding-left: 0; }

/** ------------------------------------------------------- Loading Interface ------------------------------------------------------- */
.cms-content-loading-overlay { position: absolute; top: 0; left: 0; width: 100%; height: 100%; z-index: 9998; }

.cms-content-loading-spinner { position: absolute; top: 0; left: 0; width: 100%; height: 100%; z-index: 9999; background: url(../images/spinner.gif) no-repeat 50% 50%; }

/** ----------------------------------------------- Loading Screen ------------------------------------------------ */
.ss-loading-screen { width: 100%; height: 100%; overflow: hidden; position: absolute; z-index: 100000; background: #fff; background: -moz-radial-gradient(50% 50% 180deg, circle cover, #FFFFFF, #EFEFEF, #C7C7C7 100%); background: -webkit-gradient(radial, 50% 50%, 350, 50% 50%, 0, from(#E3E3E3), to(white)); }
.ss-loading-screen .loading-logo { width: 100%; height: 100%; overflow: hidden; position: absolute; background: transparent url(../images/silverstripe_logo.png) no-repeat 50% 50%; }
.ss-loading-screen p { width: 100%; text-align: center; position: absolute; bottom: 80px; z-index: 100001; }
.ss-loading-screen p span.notice { width: 300px; font-size: 14px; padding: 10px 20px; color: #dc7f00; border: none; background: none; -moz-border-radius: 5px; -webkit-border-radius: 5px; border-radius: 5px; display: inline-block; zoom: 1; *display: inline; }
.ss-loading-screen .loading-animation { display: none; position: absolute; left: 50%; margin-left: -21.5px; top: 80%; }

/** -------------------------------------------- Actions -------------------------------------------- */
.cms-content-actions, .cms-preview-controls { margin: 0; padding: 12px 16px; z-index: 999; border-top: 1px solid #D2D5D8; -moz-box-shadow: 1px 0 0 #ECEFF1, rgba(248, 248, 248, 0.9) 0 1px 0px inset, rgba(201, 205, 206, 0.8) 0 0 1px; -webkit-box-shadow: 1px 0 0 #ECEFF1, rgba(248, 248, 248, 0.9) 0 1px 0px inset, rgba(201, 205, 206, 0.8) 0 0 1px; box-shadow: 1px 0 0 #ECEFF1, rgba(248, 248, 248, 0.9) 0 1px 0px inset, rgba(201, 205, 206, 0.8) 0 0 1px; height: 28px; background-color: #ECEFF1; }

/** -------------------------------------------- Messages -------------------------------------------- */
.message { display: block; clear: both; margin: 0 0 8px; padding: 10px 12px; font-weight: normal; border: 1px #ccc solid; background: #fff; background: rgba(255, 255, 255, 0.5); text-shadow: none; -moz-border-radius: 3px 3px 3px 3px; -webkit-border-radius: 3px; border-radius: 3px 3px 3px 3px; }
.message.notice { background-color: #f0f8fc; border-color: #93CDE8; }
.message.warning { background-color: #fefbde; border-color: #E9D104; }
.message.error, .message.bad, .message.required, .message.validation { background-color: #fae8e9; border-color: #e68288; }
.message.good { background-color: #eaf6e4; border-color: #72c34b; }
.message p { margin: 0; }

.cms-edit-form .message { margin: 16px; }
.cms-edit-form .ui-tabs-panel .message { margin: 16px 0; }

.notice-item { border: 0; -moz-border-radius: 3px; -webkit-border-radius: 3px; border-radius: 3px; font-family: inherit; font-size: inherit; padding: 8px 10px 8px 10px; }

.notice-item-close { color: #333333; background: url(../images/filter-icons.png) no-repeat 0 -20px; width: 1px; height: 1px; overflow: hidden; padding: 0px 0 20px 15px; }

/** -------------------------------------------- Page icons -------------------------------------------- */
.page-icon, a .jstree-pageicon { display: block; width: 16px; height: 16px; background: transparent url(../images/sitetree_ss_pageclass_icons_default.png) no-repeat; }

.page-icon.class-HomePage { background-position: 0 -48px; }
.page-icon.class-RedirectorPage { background-position: 0 -16px; }
.page-icon.class-VirtualPage { background-position: 0 -32px; }
.page-icon.class-ErrorPage { background-position: 0 -112px; }

/** -------------------------------------------- "Add page" dialog -------------------------------------------- */
.cms-page-add-form-dialog { display: none; }

.cms-add-form .step-label { opacity: 0.9; }
.cms-add-form .step-label .flyout { height: 17px; padding-top: 5px; }
.cms-add-form .step-label .title { padding-top: 5px; font-weight: bold; text-shadow: 1px 1px 0 white; }
.cms-add-form ul.SelectionGroup { padding-left: 28px; overflow: visible; *zoom: 1; }
.cms-add-form ul.SelectionGroup:after { content: "\0020"; display: block; height: 0; clear: both; overflow: hidden; visibility: hidden; }
.cms-add-form .parent-mode { padding: 8px; overflow: auto; }

#PageType ul { padding-left: 20px; }
#PageType ul li { float: none; width: 100%; padding: 9px 0 9px 15px; overflow: hidden; border-bottom-width: 2px; border-bottom: 2px groove rgba(255, 255, 255, 0.8); -webkit-border-image: url(../images/textures/bg_fieldset_elements_border.png) 2 stretch stretch; border-image: url(../images/textures/bg_fieldset_elements_border.png) 2 stretch stretch; }
#PageType ul li:last-child { border-bottom: none; }
#PageType ul li:hover, #PageType ul li.selected { background-color: rgba(255, 255, 102, 0.3); }
#PageType ul li.disabled { color: #aaa; filter: progid:DXImageTransform.Microsoft.Alpha(Opacity=50); opacity: 0.5; }
#PageType ul li.disabled:hover { background: none; }
#PageType ul li input { margin: inherit; }
#PageType ul li label { padding-left: 0; padding-bottom: 0; }
#PageType ul li input, #PageType ul li label, #PageType ul li .page-icon, #PageType ul li .title { float: left; line-height: 1.3em; }
#PageType ul li .page-icon { margin: 0 4px; }
#PageType ul li .title { width: 120px; font-weight: bold; padding-right: 10px; }
#PageType ul li .description { font-style: italic; display: inline; clear: none; margin: 0; }

/** -------------------------------------------- Content toolbar -------------------------------------------- */
.cms-content-toolbar { min-height: 29px; display: block; margin: 12px 0 0; padding-bottom: 0; *zoom: 1; border-bottom: 0; box-shadow: none; }
.cms-content-toolbar:after { content: "\0020"; display: block; height: 0; clear: both; overflow: hidden; visibility: hidden; }
.cms-content-toolbar .cms-tree-view-modes { float: right; padding-top: 5px; }
.cms-content-toolbar .cms-tree-view-modes * { display: inline-block; }
.cms-content-toolbar .cms-tree-view-modes * label { color: #0073C1; }
.cms-content-toolbar .ss-ui-button { margin-bottom: 12px; }
.cms-content-toolbar .cms-actions-buttons-row { clear: both; }
.cms-content-toolbar .cms-actions-buttons-row .ss-ui-button, .cms-content-toolbar .cms-actions-buttons-row .ss-ui-button:hover, .cms-content-toolbar .cms-actions-buttons-row .ss-ui-button:active, .cms-content-toolbar .cms-actions-buttons-row .ss-ui-button:focus { color: #66727d; border: 0; background: none; box-shadow: none; text-shadow: none; text-decoration: none; font-weight: normal; }
.cms-content-toolbar .cms-actions-buttons-row .ss-ui-button.active, .cms-content-toolbar .cms-actions-buttons-row .ss-ui-button:active, .cms-content-toolbar .cms-actions-buttons-row .ss-ui-button:hover { background-color: #dee3e8; }
.cms-content-toolbar .cms-actions-tools-row { clear: both; }
.cms-content-toolbar .tool-action { display: none; }

/** DEPRECATED: .cms-content-tools will be removed in 4.0 Use .cms-content-filters instead.  Content Tools is the sidebar on the left of the main content panel */
.cms-content-tools { background: #ECEFF1; width: 288px; overflow-y: auto; overflow-x: hidden; z-index: 70; border-right: 1px solid #C1C7CC; -moz-box-shadow: rgba(248, 248, 248, 0.9) -1px 0 0 inset, 0 0 1px rgba(201, 205, 206, 0.8); -webkit-box-shadow: rgba(248, 248, 248, 0.9) -1px 0 0 inset, 0 0 1px rgba(201, 205, 206, 0.8); box-shadow: rgba(248, 248, 248, 0.9) -1px 0 0 inset, 0 0 1px rgba(201, 205, 206, 0.8); float: left; position: relative; }
.cms-content-tools.filter { padding: 0 !important; }
.cms-content-tools .cms-panel-header { clear: both; margin: 10px 0 7px; padding-bottom: 2px; line-height: 24px; border-bottom: 1px solid #D2D5D8; -webkit-box-shadow: 0 1px 0 rgba(248, 248, 248, 0.9); -moz-box-shadow: 0 1px 0 rgba(248, 248, 248, 0.9); -o-box-shadow: 0 1px 0 rgba(248, 248, 248, 0.9); box-shadow: 0 1px 0 rgba(248, 248, 248, 0.9); }
.cms-content-tools .cms-panel-content { width: 272px; padding: 0 12px 0 16px; overflow: auto; height: 100%; }
.cms-content-tools .cms-panel-content .Actions .ss-ui-action-constructive { margin-right: 5px; }
.cms-content-tools .cms-content-header { background-color: #748d9d; background-image: url('data:image/svg+xml;base64,PD94bWwgdmVyc2lvbj0iMS4wIiBlbmNvZGluZz0idXRmLTgiPz4gPHN2ZyB2ZXJzaW9uPSIxLjEiIHhtbG5zPSJodHRwOi8vd3d3LnczLm9yZy8yMDAwL3N2ZyI+PGRlZnM+PGxpbmVhckdyYWRpZW50IGlkPSJncmFkIiBncmFkaWVudFVuaXRzPSJvYmplY3RCb3VuZGluZ0JveCIgeDE9IjAuNSIgeTE9IjAuMCIgeDI9IjAuNSIgeTI9IjEuMCI+PHN0b3Agb2Zmc2V0PSIwJSIgc3RvcC1jb2xvcj0iI2IwYmVjNyIvPjxzdG9wIG9mZnNldD0iMTAwJSIgc3RvcC1jb2xvcj0iIzc0OGQ5ZCIvPjwvbGluZWFyR3JhZGllbnQ+PC9kZWZzPjxyZWN0IHg9IjAiIHk9IjAiIHdpZHRoPSIxMDAlIiBoZWlnaHQ9IjEwMCUiIGZpbGw9InVybCgjZ3JhZCkiIC8+PC9zdmc+IA=='); background-size: 100%; background-image: -webkit-gradient(linear, 50% 0%, 50% 100%, color-stop(0%, #b0bec7), color-stop(100%, #748d9d)); background-image: -moz-linear-gradient(#b0bec7, #748d9d); background-image: -webkit-linear-gradient(#b0bec7, #748d9d); background-image: linear-gradient(#b0bec7, #748d9d); }
.cms-content-tools .cms-content-header h2 { text-shadow: #5c7382 -1px -1px 0; width: 176px; color: white; overflow: hidden; white-space: nowrap; text-overflow: ellipsis; -o-text-overflow: ellipsis; }
.cms-content-tools h3, .cms-content-tools h4, .cms-content-tools h5 { font-weight: bold; line-height: 16px; }
.cms-content-tools h3 { font-size: 13px; }
.cms-content-tools h4 { font-size: 12px; margin: 5px 0; }
.cms-content-tools .ui-widget-content { background: none; }
.cms-content-tools .field { /*  Fields are more compressed in the sidebar compared to the main content editing window so the below alters the internal spacing of the fields so we can move that spacing to between the form fields rather than padding */ }
.cms-content-tools .field label { float: none; width: auto; font-size: 12px; padding: 0 8px 4px 0; }
.cms-content-tools .field .middleColumn { margin: 0; }
.cms-content-tools .field input.text, .cms-content-tools .field select, .cms-content-tools .field textarea { padding: 5px; font-size: 11px; }
.cms-content-tools .field.checkbox { padding: 0 0 8px; }
.cms-content-tools .field.checkbox input { margin: 2px 0; }
.cms-content-tools .field .description { margin-left: 0; }
.cms-content-tools .fieldgroup .fieldgroup-field { padding: 0; }
.cms-content-tools .fieldgroup .fieldgroup-field .field { margin: 0; padding: 0; }
.cms-content-tools table { margin: 8px -4px; }
.cms-content-tools table thead th { color: #1f1f1f; font-weight: bold; line-height: 16px; font-size: 11px; padding: 4px; }
.cms-content-tools table tr.active { background-color: #338DC1; color: white; }
.cms-content-tools table tr.active td.first-column { -moz-border-radius: 6px 0 0 6px; -webkit-border-radius: 6px; border-radius: 6px 0 0 6px; }
.cms-content-tools table tr.active td.last-column { -moz-border-radius: 0 6px 6px 0; -webkit-border-radius: 0; border-radius: 0 6px 6px 0; }
.cms-content-tools table td { padding: 4px; line-height: 16px; vertical-align: top; }
.cms-content-tools td { border-bottom: 1px solid #ced7dc; padding: 7px 2px; font-size: 11px; }

/** ------------------------------------------------------------------
* CMS notice, used for filter messages, but generic enough to use elsewhere
* ----------------------------------------------------------------- */
.cms-notice { display: block; margin: 0 0 8px; padding: 10px 12px; font-weight: normal; border: 1px #D2D5D8 solid; background: #fff; background: rgba(255, 255, 255, 0.5); text-shadow: none; -moz-border-radius: 3px; -webkit-border-radius: 3px; border-radius: 3px; }

/**  CMS Batch actions */
.cms-content-batchactions-button { display: inline-block; vertical-align: middle; *vertical-align: auto; *zoom: 1; *display: inline; padding: 4px 6px; vertical-align: middle; background-image: url('data:image/svg+xml;base64,PD94bWwgdmVyc2lvbj0iMS4wIiBlbmNvZGluZz0idXRmLTgiPz4gPHN2ZyB2ZXJzaW9uPSIxLjEiIHhtbG5zPSJodHRwOi8vd3d3LnczLm9yZy8yMDAwL3N2ZyI+PGRlZnM+PGxpbmVhckdyYWRpZW50IGlkPSJncmFkIiBncmFkaWVudFVuaXRzPSJvYmplY3RCb3VuZGluZ0JveCIgeDE9IjAuNSIgeTE9IjAuMCIgeDI9IjAuNSIgeTI9IjEuMCI+PHN0b3Agb2Zmc2V0PSIwJSIgc3RvcC1jb2xvcj0iI2ZmZmZmZiIvPjxzdG9wIG9mZnNldD0iMTAwJSIgc3RvcC1jb2xvcj0iI2Q5ZDlkOSIvPjwvbGluZWFyR3JhZGllbnQ+PC9kZWZzPjxyZWN0IHg9IjAiIHk9IjAiIHdpZHRoPSIxMDAlIiBoZWlnaHQ9IjEwMCUiIGZpbGw9InVybCgjZ3JhZCkiIC8+PC9zdmc+IA=='); background-size: 100%; background-image: -webkit-gradient(linear, 50% 0%, 50% 100%, color-stop(0%, #ffffff), color-stop(100%, #d9d9d9)); background-image: -moz-linear-gradient(top, #ffffff, #d9d9d9); background-image: -webkit-linear-gradient(top, #ffffff, #d9d9d9); background-image: linear-gradient(to bottom, #ffffff, #d9d9d9); border: 1px solid #aaa; -moz-border-radius: 4px; -webkit-border-radius: 4px; border-radius: 4px; }

.cms-content-batchactions { float: left; position: relative; display: block; }
.cms-content-batchactions .view-mode-batchactions-wrapper { height: 18px; float: left; padding: 4px 6px; border: 1px solid #aaa; margin-bottom: 8px; margin-right: -1px; background-color: #D9D9D9; background-image: url('data:image/svg+xml;base64,PD94bWwgdmVyc2lvbj0iMS4wIiBlbmNvZGluZz0idXRmLTgiPz4gPHN2ZyB2ZXJzaW9uPSIxLjEiIHhtbG5zPSJodHRwOi8vd3d3LnczLm9yZy8yMDAwL3N2ZyI+PGRlZnM+PGxpbmVhckdyYWRpZW50IGlkPSJncmFkIiBncmFkaWVudFVuaXRzPSJvYmplY3RCb3VuZGluZ0JveCIgeDE9IjAuNSIgeTE9IjAuMCIgeDI9IjAuNSIgeTI9IjEuMCI+PHN0b3Agb2Zmc2V0PSIwJSIgc3RvcC1jb2xvcj0iI2ZmZmZmZiIvPjxzdG9wIG9mZnNldD0iMTAwJSIgc3RvcC1jb2xvcj0iI2Q5ZDlkOSIvPjwvbGluZWFyR3JhZGllbnQ+PC9kZWZzPjxyZWN0IHg9IjAiIHk9IjAiIHdpZHRoPSIxMDAlIiBoZWlnaHQ9IjEwMCUiIGZpbGw9InVybCgjZ3JhZCkiIC8+PC9zdmc+IA=='); background-size: 100%; background-image: -webkit-gradient(linear, 50% 0%, 50% 100%, color-stop(0%, #ffffff), color-stop(100%, #d9d9d9)); background-image: -moz-linear-gradient(top, #ffffff, #d9d9d9); background-image: -webkit-linear-gradient(top, #ffffff, #d9d9d9); background-image: linear-gradient(to bottom, #ffffff, #d9d9d9); border-top-left-radius: 4px; border-bottom-left-radius: 4px; }
.cms-content-batchactions .view-mode-batchactions-wrapper input { vertical-align: middle; }
.cms-content-batchactions .view-mode-batchactions-wrapper .view-mode-batchactions-label { vertical-align: middle; display: none; }
.cms-content-batchactions .checkbox { margin-top: 2px; vertical-align: middle; }

.cms-content-batchactions-dropdown { display: inline-block; vertical-align: middle; *vertical-align: auto; *zoom: 1; *display: inline; }
.cms-content-tools .cms-content-batchactions-dropdown { width: 100%; }
.cms-content-batchactions-dropdown fieldset { display: inline-block; vertical-align: middle; *vertical-align: auto; *zoom: 1; *display: inline; width: 200px; }
.cms-content-batchactions-dropdown fieldset .view-mode-batchactions-label { display: inline; }
.cms-content-tools .cms-content-batchactions-dropdown fieldset { width: 82%; }
.cms-content-batchactions-dropdown .dropdown { width: 100%; height: 32px; }
.cms-content-batchactions-dropdown .dropdown .chzn-single { border-top-right-radius: 0; border-bottom-right-radius: 0; box-shadow: none; }
.cms-content-batchactions-dropdown .Actions { display: inline-block; vertical-align: middle; *vertical-align: auto; *zoom: 1; *display: inline; padding: 0; margin-left: -4px; }
.cms-content-tools .cms-content-batchactions-dropdown .Actions { width: 16%; }
.cms-content-batchactions-dropdown .action { width: 100%; height: 32px; margin-bottom: 0; border-top-left-radius: 0; border-bottom-left-radius: 0; }

/** -------------------------------------------- Preview -------------------------------------------- */
.cms-switch-view a { padding-right: 1em; }

/** -------------------------------------------- Member Profile -------------------------------------------- */
form.member-profile-form { padding: 0 16px 0 0; }
form.member-profile-form #Root_Permissions { clear: both; border-top: 1px solid #a6a6a6; }
form.member-profile-form #Root_Main { clear: both; border-top: 1px solid #a6a6a6; }
form.member-profile-form #Root_Main .cms-help-toggle { text-indent: -9999em; display: inline-block; width: 20px; background: url(../images/question.png) no-repeat 0px 0px; }
form.member-profile-form #FavouritePageID { margin-top: 8px; }
form.member-profile-form #CsvFile .middleColumn { background: none !important; }
form.member-profile-form .advanced h4 { margin-bottom: .5em; }
form.member-profile-form .Actions { text-align: left; border: 0; }
form.member-profile-form input.customFormat { width: 80px; border: 1px solid #ccc !important; padding: 3px; display: inline-block; margin-left: 1em; }
form.member-profile-form .formattingHelpToggle { display: block; font-size: 11px; }
form.member-profile-form .formattingHelpText { margin: 5px 0 0 -5px; color: #333; padding: 5px 10px; background: #fff; border: 1px solid #ccc; }
form.member-profile-form .formattingHelpText ul { padding: 0; }
form.member-profile-form .formattingHelpText li { font-size: 11px; color: #333; margin-bottom: 2px; padding-bottom: 0; float: none; width: auto; }
form.member-profile-form #Groups .middleColumn { margin-left: 0; width: 100%; }
form.member-profile-form #Groups .middleColumn .TreeDropdownField { width: 90%; max-width: 90%; }
form.member-profile-form #Permissions .optionset li { float: none; width: auto; }

.memberdatetimeoptionset .description { font-style: normal; }
.memberdatetimeoptionset .toggle { font-size: 11px; }

.cms .cms-content { border-right: 1px solid #BBB; -moz-border-radius: 0; -webkit-border-radius: 0; border-radius: 0; background: #ECEFF1; width: 800px; z-index: 40; }
.cms .cms-content-fields { overflow-y: auto; overflow-x: auto; background: #ECEFF1; width: 100%; }
.cms .cms-content-fields #Root_Main .confirmedpassword { border-bottom: none; box-shadow: none; }
.cms .cms-content-fields #Root_Main .customFormat { max-width: 80px; }
.cms .cms-content-fields #Root_Main .cms-help-toggle { text-indent: -9999em; display: inline-block; width: 20px; background: url(../images/question.png) no-repeat 0px 0px; }
.cms .cms-content-fields #Root_Permissions ul.optionset li { float: none; }
.cms form.member-profile-form #Root .ui-tabs-nav { display: none; }
.cms form.member-profile-form #Root_Main, .cms form.member-profile-form #Root_Permissions { border: none; }

/** -------------------------------------------- "Settings" Form -------------------------------------------- */
#CanViewType .optionset li, #CanEditType .optionset li, #CanCreateTopLevelType .optionset li { float: none; width: auto; white-space: nowrap; }

#ViewerGroups select, #EditorGroups select, #CreateTopLevelGroups select { width: 512px; }

/** -------------------------------------------- Panels -------------------------------------------- */
.cms-panel { overflow: hidden; /** DEPRECATED: .cms-content-tools will be removed in 4.0 Use .cms-content-filters instead. */ }
.cms-panel .cms-panel-toggle { -moz-box-shadow: 0 0 1px rgba(248, 248, 248, 0.9); -webkit-box-shadow: 0 0 1px rgba(248, 248, 248, 0.9); box-shadow: 0 0 1px rgba(248, 248, 248, 0.9); }
.cms-panel .cms-panel-toggle.south { border-top: 1px solid #a9afb4; -moz-box-shadow: #bcc8cf 0 1px 0px inset; -webkit-box-shadow: #bcc8cf 0 1px 0px inset; box-shadow: #bcc8cf 0 1px 0px inset; position: absolute; bottom: 0; width: 100%; }
.cms-panel .cms-panel-toggle a { display: block; text-align: right; padding: 4px 0; width: 100%; text-decoration: none; }
.cms-panel .cms-panel-toggle a span { display: inline-block; margin: 0 5px; color: #555d60; font-size: 16px; }
.cms-panel .cms-panel-toggle a.toggle-expand { width: 40px; display: none; }
.cms-panel.cms-content-tools .cms-panel-toggle.south { border-top: 1px solid #D2D5D8; -moz-box-shadow: rgba(248, 248, 248, 0.9) 0 1px 0px inset; -webkit-box-shadow: rgba(248, 248, 248, 0.9) 0 1px 0px inset; box-shadow: rgba(248, 248, 248, 0.9) 0 1px 0px inset; }
.cms-panel.collapsed { cursor: pointer; }
.cms-panel.collapsed .cms-panel-header *, .cms-panel.collapsed .cms-panel-content, .cms-panel.collapsed .cms-panel-toggle a.toggle-collapse { display: none; }
.cms-panel.collapsed .cms-panel-toggle a.toggle-expand { display: block; }
.cms-panel .cms-panel-header { width: 100%; }
.cms-panel#cms-content-tools-CMSPageEditController .cms-panel-content-collapsed { width: 40px; display: none; }
.cms-panel#cms-content-tools-CMSPageEditController .cms-panel-content-collapsed h2, .cms-panel#cms-content-tools-CMSPageEditController .cms-panel-content-collapsed h3 { border-bottom: 0; margin-left: 8px; -moz-transform-origin: bottom right; -ms-transform-origin: bottom right; -webkit-transform-origin: bottom right; transform-origin: bottom right; -moz-transform: rotate(270deg); -ms-transform: rotate(270deg); -webkit-transform: rotate(270deg); transform: rotate(270deg); }
.cms-panel#cms-content-tools-CMSPageEditController .cms-panel-content-collapsed .cms-panel-header { width: 600px; position: relative; top: 24px; right: 577px; text-align: right; }
.cms-panel .cms-panel-content-collapsed { width: 40px; display: none; }
.cms-panel .cms-panel-content-collapsed h2, .cms-panel .cms-panel-content-collapsed h3 { border-bottom: 0; margin-left: 8px; -moz-transform-origin: bottom right; -ms-transform-origin: bottom right; -webkit-transform-origin: bottom right; transform-origin: bottom right; -moz-transform: rotate(270deg); -ms-transform: rotate(270deg); -webkit-transform: rotate(270deg); transform: rotate(270deg); }
.cms-panel .cms-panel-content-collapsed .cms-panel-header { width: 600px; position: relative; right: 577px; text-align: right; border-bottom: none; box-shadow: none; }
.cms-panel .child-flyout-indicator { width: 0; height: 0; border-right: 3px dashed #1f1f1f; border-top: 3px solid transparent; border-left: 3px solid transparent; border-bottom: 3px dashed #1f1f1f; position: absolute; right: 1px; margin-top: -8px; display: none; /* To be shown by javascript, see LeftAndMain.Panel.js */ }
.cms-panel .collapsed-flyout { display: block !important; left: 41px; margin-top: -40px; position: fixed; width: 191px; }
.cms-panel .collapsed-flyout li a span { display: block !important; }

.cms .cms-panel-padded { padding: 0 16px 12px; }
.cms .cms-panel-padded.ReportAdmin > fieldset { padding-top: 12px; }

.CMSPageAddController .cms-panel-padded { padding: 16px 16px; }

/** ------------------------------------------------------------------
* Dialog
* 
* Contained in a jQuery UI dialog ('.ui-dialog'), with either inline
* markup (for the "insert" dialogs), or an iframe (for member profile).
* ----------------------------------------------------------------- */
.cms .ui-widget-overlay-light { background: #aaaaaa url(../../thirdparty/jquery-ui-themes/smoothness/images/ui-bg_flat_0_aaaaaa_40x100.png) 50% 50% repeat-x; opacity: 0.3; }

.cms .ui-widget-overlay { background-color: #000; background-image: none; }

.cms .ui-dialog .ss-ui-dialog.ui-dialog-content { padding-top: 0px; }

.ui-dialog { background: url("../images/textures/bg_cms_main_content.png") repeat left top #F0F3F4; background-clip: content-box; border: 1px solid #666 !important; -moz-border-radius: 8px; -webkit-border-radius: 8px; border-radius: 8px; overflow: visible; padding: 0; -moz-box-shadow: 0px 0px 30px 10px rgba(0, 0, 0, 0.3); -webkit-box-shadow: 0px 0px 30px 10px rgba(0, 0, 0, 0.3); box-shadow: 0px 0px 30px 10px rgba(0, 0, 0, 0.3); }
.ui-dialog .ui-dialog-titlebar.ui-widget-header { font-size: 14px; padding: 0; border: none; background-color: transparent; background-image: url(../images/textures/cms_content_header.png); background-repeat: repeat; -moz-box-shadow: rgba(107, 120, 123, 0.5) 0 0 4px inset; -webkit-box-shadow: rgba(107, 120, 123, 0.5) 0 0 4px inset; box-shadow: rgba(107, 120, 123, 0.5) 0 0 4px inset; }
.ui-dialog .ui-dialog-titlebar.ui-widget-header .ui-dialog-title { position: absolute; }
.ui-dialog .ui-dialog-content { -moz-border-radius: 8px; -webkit-border-radius: 8px; border-radius: 8px; overflow: auto; }
.ui-dialog .ui-dialog-content.loading { background-image: url(../images/spinner.gif); background-position: 50% 50%; background-repeat: no-repeat; }
.ui-dialog .cms-dialog-content { background: url("../images/textures/bg_cms_main_content.png") repeat left top #F0F3F4; padding-bottom: 8px; padding-top: 0px; }
.ui-dialog .cms-dialog-content .Actions { overflow: auto; margin: 8px 0; padding-bottom: 8px; float: right; }
.ui-dialog .cms-dialog-content .ui-tabs { position: static; }
.ui-dialog .cms-dialog-content .ui-tabs .ui-tabs-nav { position: absolute; top: 9px; right: 40px; }
.ui-dialog .cms-dialog-content .ui-tabs .ui-tabs-panel { border: 0; }
.ui-dialog .cms-dialog-content .clear { clear: both; }
.ui-dialog.loading { background-image: url(../images/spinner.gif); background-position: 50% 50%; background-repeat: no-repeat; }

body.cms-dialog { overflow: auto; background: url("../images/textures/bg_cms_main_content.png") repeat left top #F0F3F4; position: relative; }

/** -------------------------------------------- "Insert X" forms -------------------------------------------- */
.htmleditorfield-dialog.ui-dialog-content { padding: 0; position: relative; }
.htmleditorfield-dialog .htmleditorfield-from-web .CompositeField { overflow: hidden; *zoom: 1; }
.htmleditorfield-dialog .htmleditorfield-from-web #RemoteURL { border: none; -moz-box-shadow: none; -webkit-box-shadow: none; box-shadow: none; width: 55%; max-width: 512px; float: left; position: relative; }
.htmleditorfield-dialog .htmleditorfield-from-web #RemoteURL label { position: absolute; left: 8px; top: 13px; font-weight: normal; color: #888; }
.htmleditorfield-dialog .htmleditorfield-from-web #RemoteURL .middleColumn { margin-left: 0; }
.htmleditorfield-dialog .htmleditorfield-from-web #RemoteURL input.remoteurl { padding-left: 40px; max-width: 350px; }
.htmleditorfield-dialog .htmleditorfield-from-web button.add-url { margin-top: 20px; overflow: hidden; *zoom: 1; border: none; background: none; opacity: 0.8; cursor: hand; }
.htmleditorfield-dialog .htmleditorfield-from-web button.add-url .btn-icon-addMedia { width: 20px; height: 20px; }
.htmleditorfield-dialog .htmleditorfield-from-web button.add-url .ui-button-text { margin-left: 10px; padding-top: 10px; }
.htmleditorfield-dialog .htmleditorfield-from-web button.add-url:hover, .htmleditorfield-dialog .htmleditorfield-from-web button.add-url:active { border: none; -moz-box-shadow: none; -webkit-box-shadow: none; box-shadow: none; opacity: 1; }
.htmleditorfield-dialog .htmleditorfield-from-web button.add-url.ui-state-disabled, .htmleditorfield-dialog .htmleditorfield-from-web button.add-url.ui-state-disabled:hover, .htmleditorfield-dialog .htmleditorfield-from-web button.add-url.ui-state-disabled:active { opacity: 0.35; filter: Alpha(Opacity=35); }
.htmleditorfield-dialog .htmleditorfield-from-web .loading button.add-url .ui-icon { background-image: url(../images/throbber.gif); background-position: 50% 50%; background-repeat: no-repeat; }
.htmleditorfield-dialog .cms-content-header { padding: 0; width: 100%; height: 53px; }
.htmleditorfield-dialog .cms-content-header h3 { padding: 12px 16px; margin: 0; line-height: 28px; }
.htmleditorfield-dialog .ss-insert-media, .htmleditorfield-dialog .Actions, .htmleditorfield-dialog .ss-insert-link { padding: 8px 16px; }
.htmleditorfield-dialog .ss-insert-media .ui-tabs-panel, .htmleditorfield-dialog .Actions .ui-tabs-panel, .htmleditorfield-dialog .ss-insert-link .ui-tabs-panel { padding: 0; }
.htmleditorfield-dialog .details .file-url { display: block; width: 300px; overflow: hidden; white-space: nowrap; text-overflow: ellipsis; -o-text-overflow: ellipsis; }
.htmleditorfield-dialog .details .cms-file-info .field { border: none; -moz-box-shadow: 0 0 0 transparent; -webkit-box-shadow: 0 0 0 transparent; box-shadow: 0 0 0 transparent; }
.htmleditorfield-dialog .details .field { border-bottom: 1px solid rgba(201, 205, 206, 0.8); -moz-box-shadow: 0 1px 0 rgba(255, 255, 255, 0.8); -webkit-box-shadow: 0 1px 0 rgba(255, 255, 255, 0.8); box-shadow: 0 1px 0 rgba(255, 255, 255, 0.8); }
.htmleditorfield-dialog .details .field.last { border-bottom: none; -moz-box-shadow: 0 0 0 transparent; -webkit-box-shadow: 0 0 0 transparent; box-shadow: 0 0 0 transparent; margin-bottom: 0; }
.htmleditorfield-dialog .CompositeField .text select { margin: 5px 0 0 0; }

.htmleditorfield-linkform .step2 { margin-bottom: 16px; }
.htmleditorfield-linkform .ss-uploadfield .middleColumn { width: auto; }

.htmleditorfield-mediaform .ss-gridfield .gridfield-button-delete { display: none; }
.htmleditorfield-mediaform .htmleditorfield-from-web .ss-uploadfield .middleColumn, .htmleditorfield-mediaform .htmleditorfield-from-cms .ss-uploadfield .middleColumn { width: auto; background: none; border: none; margin-top: 13px; }
.htmleditorfield-mediaform .htmleditorfield-from-cms .ss-uploadfield h4 { float: left; margin-top: 4px; margin-bottom: 0; }
.htmleditorfield-mediaform .htmleditorfield-from-cms .ss-uploadfield .middleColumn { margin-top: 16px; margin-left: 184px; min-width: 0; clear: none; }
.htmleditorfield-mediaform .htmleditorfield-from-cms .ss-uploadfield .field.treedropdown { border-bottom: 0; padding: 0; }
.htmleditorfield-mediaform .ss-assetuploadfield .ss-uploadfield-editandorganize .ss-uploadfield-files .ss-uploadfield-item-info { background-color: #9e9e9e; background-image: url('data:image/svg+xml;base64,PD94bWwgdmVyc2lvbj0iMS4wIiBlbmNvZGluZz0idXRmLTgiPz4gPHN2ZyB2ZXJzaW9uPSIxLjEiIHhtbG5zPSJodHRwOi8vd3d3LnczLm9yZy8yMDAwL3N2ZyI+PGRlZnM+PGxpbmVhckdyYWRpZW50IGlkPSJncmFkIiBncmFkaWVudFVuaXRzPSJvYmplY3RCb3VuZGluZ0JveCIgeDE9IjAuNSIgeTE9IjAuMCIgeDI9IjAuNSIgeTI9IjEuMCI+PHN0b3Agb2Zmc2V0PSIwJSIgc3RvcC1jb2xvcj0iIzllOWU5ZSIvPjxzdG9wIG9mZnNldD0iOCUiIHN0b3AtY29sb3I9IiM5ZDlkOWQiLz48c3RvcCBvZmZzZXQ9IjUwJSIgc3RvcC1jb2xvcj0iIzg3ODc4NyIvPjxzdG9wIG9mZnNldD0iNTQlIiBzdG9wLWNvbG9yPSIjODY4Njg2Ii8+PHN0b3Agb2Zmc2V0PSI5NiUiIHN0b3AtY29sb3I9IiM2YjZiNmIiLz48c3RvcCBvZmZzZXQ9IjEwMCUiIHN0b3AtY29sb3I9IiM2YzZjNmMiLz48L2xpbmVhckdyYWRpZW50PjwvZGVmcz48cmVjdCB4PSIwIiB5PSIwIiB3aWR0aD0iMTAwJSIgaGVpZ2h0PSIxMDAlIiBmaWxsPSJ1cmwoI2dyYWQpIiAvPjwvc3ZnPiA='); background-size: 100%; background-image: -webkit-gradient(linear, 50% 0%, 50% 100%, color-stop(0%, #9e9e9e), color-stop(8%, #9d9d9d), color-stop(50%, #878787), color-stop(54%, #868686), color-stop(96%, #6b6b6b), color-stop(100%, #6c6c6c)); background-image: -moz-linear-gradient(top, #9e9e9e 0%, #9d9d9d 8%, #878787 50%, #868686 54%, #6b6b6b 96%, #6c6c6c 100%); background-image: -webkit-linear-gradient(top, #9e9e9e 0%, #9d9d9d 8%, #878787 50%, #868686 54%, #6b6b6b 96%, #6c6c6c 100%); background-image: linear-gradient(to bottom, #9e9e9e 0%, #9d9d9d 8%, #878787 50%, #868686 54%, #6b6b6b 96%, #6c6c6c 100%); }

/** -------------------------------------------- Search forms (used in AssetAdmin, ModelAdmin, etc) -------------------------------------------- */
.cms-search-form { margin-bottom: 16px; }
.filter .cms-search-form { margin-bottom: 0; }
.cms-search-form .Actions { padding: 0; }

/** -------------------------------------------- Step labels -------------------------------------------- */
.step-label > * { display: inline-block; vertical-align: top; }
.step-label .flyout { height: 18px; font-size: 14px; font-weight: bold; -moz-border-radius-topleft: 3px; -webkit-border-top-left-radius: 3px; border-top-left-radius: 3px; -moz-border-radius-bottomleft: 3px; -webkit-border-bottom-left-radius: 3px; border-bottom-left-radius: 3px; background-color: #667980; padding: 4px 3px 4px 6px; text-align: center; text-shadow: none; color: #fff; }
.step-label .arrow { height: 26px; width: 10px; background: url('../images/sprites-32x32-s47450c5f5b.png') 0 -862px no-repeat; margin-right: 4px; }
.step-label .title { height: 18px; padding: 4px; }

/** -------------------------------------------- Item Edit Form -------------------------------------------- */
.cms-file-info { overflow: auto; border-bottom: 1px solid rgba(201, 205, 206, 0.8); -moz-box-shadow: 0 1px 0 rgba(255, 255, 255, 0.8); -webkit-box-shadow: 0 1px 0 rgba(255, 255, 255, 0.8); box-shadow: 0 1px 0 rgba(255, 255, 255, 0.8); margin-bottom: 8px; }
.cms-file-info .cms-file-info-preview { float: left; width: 176px; margin-right: 8px; }
.cms-file-info .cms-file-info-preview img { max-width: 176px; max-height: 128px; }
.cms-file-info .cms-file-info-data { float: left; width: 55%; }
.cms-file-info .cms-file-info-data .field { margin: 0; padding-bottom: 8px; border: none; box-shadow: none; }
.cms-file-info .cms-file-info-data .field label.left { width: 96px; }
.cms-file-info .cms-file-info-data .field .middleColumn { margin-left: 104px; }
.cms-file-info .cms-file-info-data .field label, .cms-file-info .cms-file-info-data .field span { padding: 0; }

form.small .cms-file-info-preview { width: 112px; }
form.small .cms-file-info-preview img { max-width: 112px; }
form.small .cms-file-info-data { max-width: 550px; }
form.small .cms-file-info-data .field { padding-bottom: 0; }
form.small .cms-file-info-data .field label { width: 112px; }
form.small .cms-file-info-data .field .middleColumn { margin-left: 120px; }

/** -------------------------------------------- Users Members Admin -------------------------------------------- */
.members_grid span button#action_gridfield_relationfind { display: none; }
.members_grid p button#action_export span.btn-icon-download-csv { height: 17px; }

/** Import forms */
form.import-form ul { list-style: disc; }
form.import-form ul li { margin-left: 20px; }
form.import-form p { margin-bottom: 5px; }
form.import-form label.left { width: 250px; }

/** -------------------------------------------- Page Edit Controller -------------------------------------------- */
/*.cms-container {
	.CMSPageEditController, .CMSPageSettingsController, .CMSPageHistoryController {
		// Fix pixel gap between nav tree and main page header
	 	margin-left: -1px; // Removed to close gap far right of right tabs?
	}
}*/
/** -------------------------------------------- Page Settings Controller -------------------------------------------- */
.cms-container .CMSMain.CMSPageSettingsController .tab#Root_Settings .optionset li { white-space: nowrap; }
.cms-container .CMSMain.CMSPageSettingsController .tab#Root_Settings .optionset li label { padding-left: 2px; }
.cms-container .CMSMain.CMSPageSettingsController .tab#Root_Settings .fieldgroup .fieldgroup-field { width: 216px; padding-left: 0; }

/** -------------------------------------------- Buttons for FileUpload -------------------------------------------- */
.ss-uploadfield-item-edit-all .ui-button-text { padding-right: 0; }

.toggle-details-icon { background: url('../images/sprites-32x32-s47450c5f5b.png') 0 -830px no-repeat; }
.ss-uploadfield-item-edit-all .toggle-details-icon { background: url('../images/sprites-32x32-s47450c5f5b.png') 0 -798px no-repeat; display: inline-block; width: 8px; height: 8px; padding-left: 5px; }
.toggle-details-icon.opened { background: url('../images/sprites-32x32-s47450c5f5b.png') 0 -846px no-repeat; }
.ss-uploadfield-item-edit-all .toggle-details-icon.opened { background: url('../images/sprites-32x32-s47450c5f5b.png') 0 -814px no-repeat; }

/** -------------------------------------------- Hide preview toggle link by default. May be shown  in IE7 stylesheet and forced to show with js if needed -------------------------------------------- */
.cms .Actions > .cms-preview-toggle-link, .cms .cms-navigator > .cms-preview-toggle-link { display: none; }

/** This file defines the jstree base styling (see http://jstree.com), as well as any customizations (see bottom of file).  The styles are usually added through jstree.js on DOM load,  but we need it earlier in order to correctly display the uninitialized tree. */
.cms .jstree > ul > li, .TreeDropdownField .treedropdownfield-panel .jstree > ul > li { margin-left: 0px; }
.cms .jstree ul, .cms .jstree li, .TreeDropdownField .treedropdownfield-panel .jstree ul, .TreeDropdownField .treedropdownfield-panel .jstree li { display: block; margin: 0; padding: 0; background: none; list-style-type: none; }
.cms .jstree li, .TreeDropdownField .treedropdownfield-panel .jstree li { min-height: 18px; line-height: 25px; white-space: nowrap; margin-left: 18px; min-width: 18px; }
.cms .jstree li.jstree-open > ul, .TreeDropdownField .treedropdownfield-panel .jstree li.jstree-open > ul { display: block; }
.cms .jstree li.jstree-closed > ul, .TreeDropdownField .treedropdownfield-panel .jstree li.jstree-closed > ul { display: none; }
.cms .jstree li > .jstree-icon, .TreeDropdownField .treedropdownfield-panel .jstree li > .jstree-icon { cursor: pointer; }
.cms .jstree ins, .TreeDropdownField .treedropdownfield-panel .jstree ins { display: inline-block; text-decoration: none; width: 18px; height: 18px; margin: 0 0 0 0; padding: 0; float: left; }
.cms .jstree a, .TreeDropdownField .treedropdownfield-panel .jstree a { display: inline-block; line-height: 16px; height: 16px; color: black; white-space: nowrap; text-decoration: none; padding: 1px 2px; margin: 0; border: 1px solid #fff; }
.cms .jstree a:focus, .cms .jstree a:active, .cms .jstree a:hover, .TreeDropdownField .treedropdownfield-panel .jstree a:focus, .TreeDropdownField .treedropdownfield-panel .jstree a:active, .TreeDropdownField .treedropdownfield-panel .jstree a:hover { text-decoration: none; cursor: pointer; text-shadow: 1px 1px 1px white; }
.cms .jstree a ins, .TreeDropdownField .treedropdownfield-panel .jstree a ins { height: 16px; width: 12px; }
.cms .jstree a ins.jstree-checkbox, .TreeDropdownField .treedropdownfield-panel .jstree a ins.jstree-checkbox { width: 16px; position: relative; }
.cms .jstree a ins.jstree-checkbox:before, .TreeDropdownField .treedropdownfield-panel .jstree a ins.jstree-checkbox:before { content: ''; display: block; position: absolute; z-index: 1; left: -3px; top: -3px; height: 22px; width: 25px; }
.cms .jstree .jstree-real-checkbox, .TreeDropdownField .treedropdownfield-panel .jstree .jstree-real-checkbox { display: none; }
.cms .jstree .jstree-wholerow-real, .TreeDropdownField .treedropdownfield-panel .jstree .jstree-wholerow-real { position: relative; z-index: 1; }
.cms .jstree .jstree-wholerow-real li, .TreeDropdownField .treedropdownfield-panel .jstree .jstree-wholerow-real li { cursor: pointer; }
.cms .jstree .jstree-wholerow-real a, .TreeDropdownField .treedropdownfield-panel .jstree .jstree-wholerow-real a { border-left-color: transparent !important; border-right-color: transparent !important; }
.cms .jstree .jstree-wholerow, .TreeDropdownField .treedropdownfield-panel .jstree .jstree-wholerow { position: relative; z-index: 0; height: 0; margin: 0 !important; padding: 0 !important; background: transparent !important; }
.cms .jstree .jstree-wholerow ul, .cms .jstree .jstree-wholerow li, .TreeDropdownField .treedropdownfield-panel .jstree .jstree-wholerow ul, .TreeDropdownField .treedropdownfield-panel .jstree .jstree-wholerow li { margin: 0 !important; padding: 0 !important; background: transparent !important; width: 100%; }
.cms .jstree .jstree-wholerow a, .cms .jstree .jstree-wholerow a:hover, .TreeDropdownField .treedropdownfield-panel .jstree .jstree-wholerow a, .TreeDropdownField .treedropdownfield-panel .jstree .jstree-wholerow a:hover { margin: 0 !important; padding: 0 !important; text-indent: -9999px !important; width: 100%; border-right-width: 0px !important; border-left-width: 0px !important; }
.cms .jstree .jstree-wholerow ins, .cms .jstree .jstree-wholerow span, .cms .jstree .jstree-wholerow input, .TreeDropdownField .treedropdownfield-panel .jstree .jstree-wholerow ins, .TreeDropdownField .treedropdownfield-panel .jstree .jstree-wholerow span, .TreeDropdownField .treedropdownfield-panel .jstree .jstree-wholerow input { display: none !important; }
.cms .jstree .jstree-wholerow-span, .TreeDropdownField .treedropdownfield-panel .jstree .jstree-wholerow-span { position: absolute; left: 0; margin: 0px; padding: 0; height: 18px; border-width: 0; padding: 0; z-index: 0; }
.cms .jstree.jstree-focused, .TreeDropdownField .treedropdownfield-panel .jstree.jstree-focused { background: none; }
.cms .jstree.jstree-focused .jstree > ul, .TreeDropdownField .treedropdownfield-panel .jstree.jstree-focused .jstree > ul { background: none; }
.cms a > .jstree-icon, .TreeDropdownField .treedropdownfield-panel a > .jstree-icon { display: none; }
.cms .draggable a > .jstree-icon, .TreeDropdownField .treedropdownfield-panel .draggable a > .jstree-icon { display: none; cursor: move; cursor: -moz-grab; cursor: -webkit-grab; cursor: grab; }
.cms .draggable a > .jstree-icon:active, .TreeDropdownField .treedropdownfield-panel .draggable a > .jstree-icon:active { cursor: -moz-grabbing; cursor: -webkit-grabbing; cursor: grabbing; }
.cms li.jstree-open > ul, .TreeDropdownField .treedropdownfield-panel li.jstree-open > ul { display: block; margin-left: -13px; }
.cms li.jstree-open > ul li ul, .TreeDropdownField .treedropdownfield-panel li.jstree-open > ul li ul { margin-left: 2px; }
.cms li.jstree-closed > ul, .TreeDropdownField .treedropdownfield-panel li.jstree-closed > ul { display: none; }
.cms .jstree-rtl a > .jstree-icon, .TreeDropdownField .treedropdownfield-panel .jstree-rtl a > .jstree-icon { margin-left: 3px; margin-right: 0; }
.cms .jstree-rtl li, .TreeDropdownField .treedropdownfield-panel .jstree-rtl li { margin-left: 0; margin-right: 18px; }
.cms .jstree-rtl > ul > li, .TreeDropdownField .treedropdownfield-panel .jstree-rtl > ul > li { margin-right: 0px; }
.cms .jstree-themeroller a, .TreeDropdownField .treedropdownfield-panel .jstree-themeroller a { padding: 0 2px; }
.cms .jstree-themeroller .ui-icon, .TreeDropdownField .treedropdownfield-panel .jstree-themeroller .ui-icon { overflow: visible; }
.cms .jstree-themeroller .jstree-no-icon, .TreeDropdownField .treedropdownfield-panel .jstree-themeroller .jstree-no-icon { display: none; }
.cms #jstree-marker, .TreeDropdownField .treedropdownfield-panel #jstree-marker { padding: 0; margin: 0; overflow: hidden; position: absolute; top: -30px; background-repeat: no-repeat; display: none; line-height: 10px; font-size: 12px; height: 12px; width: 8px; z-index: 10001; background-color: transparent; text-shadow: 1px 1px 1px white; color: black; }
.cms #jstree-marker-line, .TreeDropdownField .treedropdownfield-panel #jstree-marker-line { padding: 0; margin: 0; overflow: hidden; position: absolute; top: -30px; background-repeat: no-repeat; display: none; line-height: 0%; font-size: 1px; height: 1px; width: 100px; z-index: 10000; background-color: #456c43; cursor: pointer; border: 1px solid #eeeeee; border-left: 0; -moz-box-shadow: 0px 0px 2px #666; -webkit-box-shadow: 0px 0px 2px #666; box-shadow: 0px 0px 2px #666; -moz-border-radius: 1px; border-radius: 1px; -webkit-border-radius: 1px; }
.cms #vakata-contextmenu, .TreeDropdownField .treedropdownfield-panel #vakata-contextmenu { display: block; visibility: hidden; left: 0; top: -200px; position: absolute; margin: 0; padding: 0; min-width: 180px; background: #FFF; border: 1px solid silver; z-index: 10000; *width: 180px; -moz-box-shadow: 0 0 10px #CCC; -webkit-box-shadow: 0 0 10px #CCC; box-shadow: 0 0 10px #CCC; }
.cms #vakata-contextmenu::before, .TreeDropdownField .treedropdownfield-panel #vakata-contextmenu::before { content: ""; display: block; /* reduce the damage in FF3.0 */ position: absolute; top: -10px; left: 24px; width: 0; border-width: 0 6px 10px 6px; border-color: #FFF transparent; border-style: solid; z-index: 10000; }
.cms #vakata-contextmenu::after, .TreeDropdownField .treedropdownfield-panel #vakata-contextmenu::after { content: ""; display: block; /* reduce the damage in FF3.0 */ position: absolute; top: -11px; left: 23px; width: 0; border-width: 0 7px 11px 7px; border-color: #CCC transparent; border-style: solid; }
.cms #vakata-contextmenu ul, .TreeDropdownField .treedropdownfield-panel #vakata-contextmenu ul { min-width: 180px; *width: 180px; }
.cms #vakata-contextmenu ul, .cms #vakata-contextmenu li, .TreeDropdownField .treedropdownfield-panel #vakata-contextmenu ul, .TreeDropdownField .treedropdownfield-panel #vakata-contextmenu li { margin: 0; padding: 0; list-style-type: none; display: block; }
.cms #vakata-contextmenu li, .TreeDropdownField .treedropdownfield-panel #vakata-contextmenu li { line-height: 20px; min-height: 23px; position: relative; padding: 0px; }
.cms #vakata-contextmenu li:last-child, .TreeDropdownField .treedropdownfield-panel #vakata-contextmenu li:last-child { margin-bottom: 1px; }
.cms #vakata-contextmenu li a, .TreeDropdownField .treedropdownfield-panel #vakata-contextmenu li a { padding: 1px 10px; line-height: 23px; display: block; text-decoration: none; margin: 1px 1px 0 1px; border: 0; }
.cms #vakata-contextmenu li a:hover, .TreeDropdownField .treedropdownfield-panel #vakata-contextmenu li a:hover { padding: 1px 10px; background: #3875d7; background-image: url('data:image/svg+xml;base64,PD94bWwgdmVyc2lvbj0iMS4wIiBlbmNvZGluZz0idXRmLTgiPz4gPHN2ZyB2ZXJzaW9uPSIxLjEiIHhtbG5zPSJodHRwOi8vd3d3LnczLm9yZy8yMDAwL3N2ZyI+PGRlZnM+PGxpbmVhckdyYWRpZW50IGlkPSJncmFkIiBncmFkaWVudFVuaXRzPSJvYmplY3RCb3VuZGluZ0JveCIgeDE9IjAuNSIgeTE9IjAuMCIgeDI9IjAuNSIgeTI9IjEuMCI+PHN0b3Agb2Zmc2V0PSIyMCUiIHN0b3AtY29sb3I9IiMzODc1ZDciLz48c3RvcCBvZmZzZXQ9IjkwJSIgc3RvcC1jb2xvcj0iIzJhNjJiYyIvPjwvbGluZWFyR3JhZGllbnQ+PC9kZWZzPjxyZWN0IHg9IjAiIHk9IjAiIHdpZHRoPSIxMDAlIiBoZWlnaHQ9IjEwMCUiIGZpbGw9InVybCgjZ3JhZCkiIC8+PC9zdmc+IA=='); background-size: 100%; background-image: -webkit-gradient(linear, 50% 0%, 50% 100%, color-stop(20%, #3875d7), color-stop(90%, #2a62bc)); background-image: -moz-linear-gradient(top, #3875d7 20%, #2a62bc 90%); background-image: -webkit-linear-gradient(top, #3875d7 20%, #2a62bc 90%); background-image: linear-gradient(to bottom, #3875d7 20%, #2a62bc 90%); color: #FFF; border: none; }
.cms #vakata-contextmenu li ins, .TreeDropdownField .treedropdownfield-panel #vakata-contextmenu li ins { float: left; width: 0; height: 0; text-decoration: none; margin-right: 2px; }
.cms #vakata-contextmenu li .jstree-pageicon, .TreeDropdownField .treedropdownfield-panel #vakata-contextmenu li .jstree-pageicon { margin-top: 3px; margin-right: 5px; }
.cms #vakata-contextmenu li.vakata-hover > a, .TreeDropdownField .treedropdownfield-panel #vakata-contextmenu li.vakata-hover > a { padding: 1px 10px; background: #3875d7; background-image: url('data:image/svg+xml;base64,PD94bWwgdmVyc2lvbj0iMS4wIiBlbmNvZGluZz0idXRmLTgiPz4gPHN2ZyB2ZXJzaW9uPSIxLjEiIHhtbG5zPSJodHRwOi8vd3d3LnczLm9yZy8yMDAwL3N2ZyI+PGRlZnM+PGxpbmVhckdyYWRpZW50IGlkPSJncmFkIiBncmFkaWVudFVuaXRzPSJvYmplY3RCb3VuZGluZ0JveCIgeDE9IjAuNSIgeTE9IjAuMCIgeDI9IjAuNSIgeTI9IjEuMCI+PHN0b3Agb2Zmc2V0PSIyMCUiIHN0b3AtY29sb3I9IiMzODc1ZDciLz48c3RvcCBvZmZzZXQ9IjkwJSIgc3RvcC1jb2xvcj0iIzJhNjJiYyIvPjwvbGluZWFyR3JhZGllbnQ+PC9kZWZzPjxyZWN0IHg9IjAiIHk9IjAiIHdpZHRoPSIxMDAlIiBoZWlnaHQ9IjEwMCUiIGZpbGw9InVybCgjZ3JhZCkiIC8+PC9zdmc+IA=='); background-size: 100%; background-image: -webkit-gradient(linear, 50% 0%, 50% 100%, color-stop(20%, #3875d7), color-stop(90%, #2a62bc)); background-image: -moz-linear-gradient(top, #3875d7 20%, #2a62bc 90%); background-image: -webkit-linear-gradient(top, #3875d7 20%, #2a62bc 90%); background-image: linear-gradient(to bottom, #3875d7 20%, #2a62bc 90%); color: #FFF; border: none; }
.cms #vakata-contextmenu .right, .TreeDropdownField .treedropdownfield-panel #vakata-contextmenu .right { right: 100%; left: auto; }
.cms #vakata-contextmenu .bottom, .TreeDropdownField .treedropdownfield-panel #vakata-contextmenu .bottom { bottom: -1px; top: auto; }
.cms #vakata-contextmenu li ul, .TreeDropdownField .treedropdownfield-panel #vakata-contextmenu li ul { display: none; position: absolute; top: -2px; left: 100%; background: #FFF; border: 1px solid silver; -moz-box-shadow: 0 0 10px #CCC; -webkit-box-shadow: 0 0 10px #CCC; box-shadow: 0 0 10px #CCC; }
.cms #vakata-contextmenu li ul.col-2, .TreeDropdownField .treedropdownfield-panel #vakata-contextmenu li ul.col-2 { width: 360px; }
.cms #vakata-contextmenu li ul.col-2 li, .TreeDropdownField .treedropdownfield-panel #vakata-contextmenu li ul.col-2 li { width: 50%; }
.cms #vakata-contextmenu li ul.col-3, .TreeDropdownField .treedropdownfield-panel #vakata-contextmenu li ul.col-3 { width: 540px; }
.cms #vakata-contextmenu li ul.col-3 li, .TreeDropdownField .treedropdownfield-panel #vakata-contextmenu li ul.col-3 li { width: 33%; }
.cms #vakata-contextmenu li ul li, .TreeDropdownField .treedropdownfield-panel #vakata-contextmenu li ul li { min-width: 180px; float: left; }
.cms #vakata-contextmenu li ul li a, .TreeDropdownField .treedropdownfield-panel #vakata-contextmenu li ul li a { overflow: hidden; white-space: nowrap; text-overflow: ellipsis; -o-text-overflow: ellipsis; }
.cms #vakata-contextmenu li.vakata-separator, .TreeDropdownField .treedropdownfield-panel #vakata-contextmenu li.vakata-separator { min-height: 0; height: 1px; line-height: 1px; font-size: 1px; overflow: hidden; margin: 0 2px; background: #ccc; padding: 0; }
.cms #vakata-dragged, .TreeDropdownField .treedropdownfield-panel #vakata-dragged { display: block; margin: 0 0 0 0; padding: 4px 4px 4px 24px; position: absolute; top: -2000px; line-height: 16px; z-index: 10000; }
.cms #vakata-dragged ins, .TreeDropdownField .treedropdownfield-panel #vakata-dragged ins { display: block; text-decoration: none; width: 16px; height: 16px; margin: 0 0 0 0; padding: 0; position: absolute; top: 4px; left: 4px; -moz-border-radius: 4px; border-radius: 4px; -webkit-border-radius: 4px; }
.cms #vakata-dragged .jstree-ok, .TreeDropdownField .treedropdownfield-panel #vakata-dragged .jstree-ok { background: green; }
.cms #vakata-dragged .jstree-invalid, .TreeDropdownField .treedropdownfield-panel #vakata-dragged .jstree-invalid { background: red; }

.jstree li, .jstree .jstree ins { background: none; }
.jstree .jstree-unchecked > a > .jstree-checkbox, .jstree .jstree-checked > a > .jstree-checkbox, .jstree .jstree-undetermined > a > .jstree-checkbox { margin-right: 3px; }

.tree-holder.jstree, .cms-tree.jstree { /* comment speech bubble - ccs3 only - source: http://nicolasgallagher.com/pure-css-speech-bubbles/demo/ */ }
.tree-holder.jstree li, .cms-tree.jstree li { padding: 0px; clear: left; }
.tree-holder.jstree li.Root strong, .cms-tree.jstree li.Root strong { font-weight: bold; padding-left: 1px; }
.tree-holder.jstree li.Root > a .jstree-icon, .cms-tree.jstree li.Root > a .jstree-icon { background-position: -56px -36px; }
.tree-holder.jstree li.status-deletedonlive > a .text, .tree-holder.jstree li.status-deletedonlive > a:link .text, .tree-holder.jstree li.status-archived > a .text, .tree-holder.jstree li.status-archived > a:link .text, .cms-tree.jstree li.status-deletedonlive > a .text, .cms-tree.jstree li.status-deletedonlive > a:link .text, .cms-tree.jstree li.status-archived > a .text, .cms-tree.jstree li.status-archived > a:link .text { text-decoration: line-through; }
.tree-holder.jstree li.jstree-checked > a, .tree-holder.jstree li.jstree-checked > a:link, .cms-tree.jstree li.jstree-checked > a, .cms-tree.jstree li.jstree-checked > a:link { background-color: #fffcdc; }
.tree-holder.jstree li.disabled > a, .tree-holder.jstree li.disabled > a:link, .tree-holder.jstree li.edit-disabled > a, .tree-holder.jstree li.edit-disabled > a:link, .cms-tree.jstree li.disabled > a, .cms-tree.jstree li.disabled > a:link, .cms-tree.jstree li.edit-disabled > a, .cms-tree.jstree li.edit-disabled > a:link { color: #aaa; background-color: transparent; cursor: default; }
.tree-holder.jstree li.disabled > a > .jstree-checkbox, .tree-holder.jstree li.disabled > a:link > .jstree-checkbox, .tree-holder.jstree li.edit-disabled > a > .jstree-checkbox, .tree-holder.jstree li.edit-disabled > a:link > .jstree-checkbox, .cms-tree.jstree li.disabled > a > .jstree-checkbox, .cms-tree.jstree li.disabled > a:link > .jstree-checkbox, .cms-tree.jstree li.edit-disabled > a > .jstree-checkbox, .cms-tree.jstree li.edit-disabled > a:link > .jstree-checkbox { background-position: -57px -54px; }
.tree-holder.jstree li.readonly, .cms-tree.jstree li.readonly { color: #aaa; padding-left: 18px; }
.tree-holder.jstree li.readonly a, .tree-holder.jstree li.readonly a:link, .cms-tree.jstree li.readonly a, .cms-tree.jstree li.readonly a:link { margin: 0; padding: 0; }
.tree-holder.jstree li.readonly .jstree-icon, .cms-tree.jstree li.readonly .jstree-icon { display: none; }
.tree-holder.jstree a, .tree-holder.jstree a:link, .cms-tree.jstree a, .cms-tree.jstree a:link { color: #0073C1; padding: 3px 6px 3px 3px; border: none; display: inline-block; margin-right: 5px; }
.tree-holder.jstree ins, .cms-tree.jstree ins { background-color: transparent; background-image: url(../images/sitetree_ss_default_icons.png); }
.tree-holder.jstree span.badge, .cms-tree.jstree span.badge { clear: both; text-transform: uppercase; text-shadow: none; display: inline-block; position: relative; padding: 3px 3px 1px; font-size: 0.75em; line-height: 1em; margin-left: 3px; margin-top: -1px; -moz-border-radius: 2px / 2px; -webkit-border-radius: 2px 2px; border-radius: 2px / 2px; }
.tree-holder.jstree span.comment-count, .cms-tree.jstree span.comment-count { clear: both; position: relative; text-transform: uppercase; display: inline-block; overflow: visible; padding: 0px 3px; font-size: 0.75em; line-height: 1em; margin-left: 3px; margin-right: 6px; -moz-border-radius: 2px / 2px; -webkit-border-radius: 2px 2px; border-radius: 2px / 2px; color: #7E7470; border: 1px solid #C9B800; background-color: #FFF0BC; }
.tree-holder.jstree span.comment-count:before, .cms-tree.jstree span.comment-count:before { content: ""; position: absolute; border-style: solid; display: block; width: 0; bottom: -4px; /* value = - border-top-width - border-bottom-width */ left: 3px; /* controls horizontal position */ border-width: 4px 4px 0; border-color: #C9B800 transparent; }
.tree-holder.jstree span.comment-count:after, .cms-tree.jstree span.comment-count:after { content: ""; position: absolute; border-style: solid; /* reduce the damage in FF3.0 */ display: block; width: 0; bottom: -3px; /* value = - border-top-width - border-bottom-width */ left: 4px; /* value = (:before left) + (:before border-left) - (:after border-left) */ border-width: 3px 3px 0; border-color: #FFF0BC transparent; }
.tree-holder.jstree .jstree-hovered, .cms-tree.jstree .jstree-hovered { text-shadow: none; text-decoration: none; }
.tree-holder.jstree .jstree-closed > ins, .cms-tree.jstree .jstree-closed > ins { background-position: 2px -1px; }
.tree-holder.jstree .jstree-open > ins, .cms-tree.jstree .jstree-open > ins { background-position: -18px -1px; }
.tree-holder.filtered-list li:not(.filtered-item) > a, .cms-tree.filtered-list li:not(.filtered-item) > a { color: #aaa; }

.cms-tree.jstree .jstree-no-checkboxes li a { padding-left: 12px; }
.cms-tree.jstree .jstree-no-checkboxes li .jstree-hovered, .cms-tree.jstree .jstree-no-checkboxes li .jstree-clicked, .cms-tree.jstree .jstree-no-checkboxes li a:focus { padding-left: 0; }
.cms-tree.jstree .jstree-no-checkboxes li .jstree-hovered .jstree-icon, .cms-tree.jstree .jstree-no-checkboxes li .jstree-clicked .jstree-icon, .cms-tree.jstree .jstree-no-checkboxes li a:focus .jstree-icon { display: block; }

.jstree-default a .jstree-icon, .jstree-default-rtl a .jstree-icon, .jstree-classic a .jstree-icon, .jstree-apple a .jstree-icon { background-position: -60px -19px; }

<<<<<<< HEAD
/** DEPRECATED: .cms-content-tools will be removed in 4.0 Use .cms-content-filters instead.  Ensure status is visible in sidebar */
.cms-content-tools .cms-tree.jstree li { min-width: 159px; }
.cms-content-tools .cms-tree.jstree a { overflow: hidden; display: block; position: relative; }
=======
.jstree-apple a { border-radius: 3px; }

/* ensure status is visible in sidebar */
.cms-content-tools .cms-tree.jstree li { min-width: 187px; }
.cms-content-tools .cms-tree.jstree a { overflow: hidden; text-overflow: ellipsis; display: block; position: relative; }
>>>>>>> origin/3.2
.cms-content-tools .cms-tree.jstree span.badge { position: absolute; top: 0; right: 0; padding: 7px 9px 6px 5px; margin: 0; max-width: 40%; -moz-transition: max-width 0.75s linear; -o-transition: max-width 0.75s linear; -webkit-transition: max-width 0.75s linear; transition: max-width 0.75s linear; }
.cms-content-tools .cms-tree.jstree span.badge:hover { max-width: 150px; }

a .jstree-pageicon { float: left; margin-right: 4px; position: relative; }
li.class-HomePage > a .jstree-pageicon { background-position: 0 -48px; }
li.class-RedirectorPage > a .jstree-pageicon { background-position: 0 -16px; }
li.class-VirtualPage > a .jstree-pageicon { background-position: 0 -32px; }
li.class-ErrorPage > a .jstree-pageicon { background-position: 0 -112px; }

/* Tree status labels and dots */
.jstree-apple .jstree-clicked, .jstree-apple .jstree-hovered { background: #ebfbff; }

.cms-tree.jstree .status-addedtodraft > a .jstree-pageicon:before, .cms-tree.jstree .status-modified > a .jstree-pageicon:before, .cms-tree.jstree .status-archived > a .jstree-pageicon:before, .cms-tree.jstree .status-deletedonlive > a .jstree-pageicon:before, .cms-tree.jstree .status-removedfromdraft > a .jstree-pageicon:before, .cms-tree.jstree .status-workflow-approval > a .jstree-pageicon:before { content: ""; display: block; width: 6px; height: 6px; position: absolute; bottom: 0; right: 0; background: #fce2d0; border: 1px solid #fff; border-radius: 100px; }

.jstree .status-addedtodraft > .jstree-hovered, .jstree .status-addedtodraft > .jstree-clicked, .cms-tree.jstree span.badge.status-addedtodraft { background-color: #fff7f2; border-color: #F46B00; }

.cms-tree.jstree span.badge.status-addedtodraft { color: #F46B00; }

.cms-tree.jstree .status-addedtodraft > a .jstree-pageicon:before { background-color: #ff7f22; -moz-box-shadow: 0px 1px 1px rgba(0, 0, 0, 0.3), inset 0 0 0 1px #F46B00; -webkit-box-shadow: 0px 1px 1px rgba(0, 0, 0, 0.3), inset 0 0 0 1px #F46B00; box-shadow: 0px 1px 1px rgba(0, 0, 0, 0.3), inset 0 0 0 1px #F46B00; }

#cms-content-tools-CMSMain .cms-tree.jstree span.badge.status-addedtodraft { -moz-box-shadow: 0px 0px 6px 2px #fff7f2; -webkit-box-shadow: 0px 0px 6px 2px #fff7f2; box-shadow: 0px 0px 6px 2px #fff7f2; }

.jstree .status-modified > .jstree-hovered, .jstree .status-modified > .jstree-clicked, .cms-tree.jstree span.badge.status-modified { background-color: #fff7f2; border-color: #F46B00; }

.cms-tree.jstree span.badge.status-modified { color: #F46B00; }

.cms-tree.jstree .status-modified > a .jstree-pageicon:before { background-color: #fff2e8; -moz-box-shadow: 0px 1px 1px rgba(0, 0, 0, 0.3), inset 0 0 0 1px #F46B00; -webkit-box-shadow: 0px 1px 1px rgba(0, 0, 0, 0.3), inset 0 0 0 1px #F46B00; box-shadow: 0px 1px 1px rgba(0, 0, 0, 0.3), inset 0 0 0 1px #F46B00; }

#cms-content-tools-CMSMain .cms-tree.jstree span.badge.status-modified { -moz-box-shadow: 0px 0px 6px 2px #fff7f2; -webkit-box-shadow: 0px 0px 6px 2px #fff7f2; box-shadow: 0px 0px 6px 2px #fff7f2; }

.jstree .status-archived > .jstree-hovered, .jstree .status-archived > .jstree-clicked, .cms-tree.jstree span.badge.status-archived { background-color: #f7f7f7; border-color: #455b6c; }

.cms-tree.jstree span.badge.status-archived { color: #455b6c; }

.cms-tree.jstree .status-archived > a .jstree-pageicon:before { background-color: #5F7688; -moz-box-shadow: 0px 1px 1px rgba(0, 0, 0, 0.3), inset 0 0 0 1px #455b6c; -webkit-box-shadow: 0px 1px 1px rgba(0, 0, 0, 0.3), inset 0 0 0 1px #455b6c; box-shadow: 0px 1px 1px rgba(0, 0, 0, 0.3), inset 0 0 0 1px #455b6c; }

#cms-content-tools-CMSMain .cms-tree.jstree span.badge.status-archived { -moz-box-shadow: 0px 0px 6px 2px #f7f7f7; -webkit-box-shadow: 0px 0px 6px 2px #f7f7f7; box-shadow: 0px 0px 6px 2px #f7f7f7; }

.jstree .status-deletedonlive > .jstree-hovered, .jstree .status-deletedonlive > .jstree-clicked, .cms-tree.jstree span.badge.status-deletedonlive { background-color: #f7f7f7; border-color: #455b6c; }

.cms-tree.jstree span.badge.status-deletedonlive { color: #455b6c; }

.cms-tree.jstree .status-deletedonlive > a .jstree-pageicon:before { background-color: #f7f7f7; -moz-box-shadow: 0px 1px 1px rgba(0, 0, 0, 0.3), inset 0 0 0 1px #455b6c; -webkit-box-shadow: 0px 1px 1px rgba(0, 0, 0, 0.3), inset 0 0 0 1px #455b6c; box-shadow: 0px 1px 1px rgba(0, 0, 0, 0.3), inset 0 0 0 1px #455b6c; }

#cms-content-tools-CMSMain .cms-tree.jstree span.badge.status-deletedonlive { -moz-box-shadow: 0px 0px 6px 2px #f7f7f7; -webkit-box-shadow: 0px 0px 6px 2px #f7f7f7; box-shadow: 0px 0px 6px 2px #f7f7f7; }

.jstree .status-removedfromdraft > .jstree-hovered, .jstree .status-removedfromdraft > .jstree-clicked, .cms-tree.jstree span.badge.status-removedfromdraft { background-color: #f7f7f7; border-color: #455b6c; }

.cms-tree.jstree span.badge.status-removedfromdraft { color: #455b6c; }

.cms-tree.jstree .status-removedfromdraft > a .jstree-pageicon:before { background-color: #f7f7f7; -moz-box-shadow: 0px 1px 1px rgba(0, 0, 0, 0.3), inset 0 0 0 1px #455b6c; -webkit-box-shadow: 0px 1px 1px rgba(0, 0, 0, 0.3), inset 0 0 0 1px #455b6c; box-shadow: 0px 1px 1px rgba(0, 0, 0, 0.3), inset 0 0 0 1px #455b6c; }

#cms-content-tools-CMSMain .cms-tree.jstree span.badge.status-removedfromdraft { -moz-box-shadow: 0px 0px 6px 2px #f7f7f7; -webkit-box-shadow: 0px 0px 6px 2px #f7f7f7; box-shadow: 0px 0px 6px 2px #f7f7f7; }

.jstree .status-workflow-approval > .jstree-hovered, .jstree .status-workflow-approval > .jstree-clicked, .cms-tree.jstree span.badge.status-workflow-approval { background-color: #E8FAFF; border-color: #0070B4; }

.cms-tree.jstree span.badge.status-workflow-approval { color: #0070B4; }

.cms-tree.jstree .status-workflow-approval > a .jstree-pageicon:before { background-color: #0070B4; -moz-box-shadow: 0px 1px 1px rgba(0, 0, 0, 0.3), inset 0 0 0 1px #0070B4; -webkit-box-shadow: 0px 1px 1px rgba(0, 0, 0, 0.3), inset 0 0 0 1px #0070B4; box-shadow: 0px 1px 1px rgba(0, 0, 0, 0.3), inset 0 0 0 1px #0070B4; }

#cms-content-tools-CMSMain .cms-tree.jstree span.badge.status-workflow-approval { -moz-box-shadow: 0px 0px 6px 2px #E8FAFF; -webkit-box-shadow: 0px 0px 6px 2px #E8FAFF; box-shadow: 0px 0px 6px 2px #E8FAFF; }

.cms-tree { visibility: hidden; }
.cms-tree.multiple li > a > .jstree-icon { display: none; }
.cms-tree.multiple li > a > .jstree-icon.jstree-checkbox { display: inline-block; }
.cms-tree.multiple li#record-0 > a .jstree-checkbox { display: none; }
.cms-tree.jstree-loading li#record-0 > .jstree-icon { background: url(../images/throbber.gif) top left no-repeat; }
.cms-tree a.jstree-loading .jstree-icon { background-image: none !important; }
.cms-tree a.jstree-loading .jstree-pageicon { background: url(../images/throbber.gif) top left no-repeat; }

/** Styles for the left hand side menu and header for the admin panels.  Take into consideration CSS selector performance.   @package framework @subpackage admin */
.cms-logo-header { position: relative !important; top: auto !important; height: auto !important; padding: 0 8px; line-height: 24px; background-color: #22385b; background-image: url('data:image/svg+xml;base64,PD94bWwgdmVyc2lvbj0iMS4wIiBlbmNvZGluZz0idXRmLTgiPz4gPHN2ZyB2ZXJzaW9uPSIxLjEiIHhtbG5zPSJodHRwOi8vd3d3LnczLm9yZy8yMDAwL3N2ZyI+PGRlZnM+PGxpbmVhckdyYWRpZW50IGlkPSJncmFkIiBncmFkaWVudFVuaXRzPSJvYmplY3RCb3VuZGluZ0JveCIgeDE9IjAuNSIgeTE9IjAuMCIgeDI9IjAuNSIgeTI9IjEuMCI+PHN0b3Agb2Zmc2V0PSIwJSIgc3RvcC1jb2xvcj0iIzMwNGU4MCIvPjxzdG9wIG9mZnNldD0iMTAwJSIgc3RvcC1jb2xvcj0iIzE0MjEzNiIvPjwvbGluZWFyR3JhZGllbnQ+PC9kZWZzPjxyZWN0IHg9IjAiIHk9IjAiIHdpZHRoPSIxMDAlIiBoZWlnaHQ9IjEwMCUiIGZpbGw9InVybCgjZ3JhZCkiIC8+PC9zdmc+IA=='); background-size: 100%; background-image: -webkit-gradient(linear, 50% 0%, 50% 100%, color-stop(0%, #304e80), color-stop(100%, #142136)); background-image: -moz-linear-gradient(#304e80, #142136); background-image: -webkit-linear-gradient(#304e80, #142136); background-image: linear-gradient(#304e80, #142136); }
.cms-logo-header span { color: white; display: block; padding-left: 26px; }
.cms-logo-header span a { color: #3EBAE0; display: inline; }

.cms-logo { border-bottom: 1px solid #1a2a45; overflow: hidden; padding: 12px 0 11px; /* should come to 52px with border bottom and line-height */ position: relative; vertical-align: middle; font-size: 12px; min-height: 28px; }
.collapsed .cms-logo { padding: 0; }
.cms-logo .version { display: none; }
.cms-logo a { position: absolute; top: 8px; bottom: 8px; display: block; width: 24px; background: url("../images/logo_small.png") no-repeat left center; text-indent: -9999em; padding: 0 1px; left: 0; }
.cms-logo span { font-weight: bold; font-size: 12px; line-height: 16px; padding: 6px 0; margin-left: 30px; }

.cms-login-status { border-top: 1px solid #19435c; padding: 12px 0; line-height: 16px; font-size: 11px; min-height: 28px; }
.cms-login-status .logout-link { display: inline-block; height: 28px; width: 16px; float: left; margin: 0 8px 0 5px; background: url('../images/sprites-32x32-s47450c5f5b.png') 0 -772px no-repeat; background-position: 0 -766px; text-indent: -9999em; opacity: 0.9; }
.cms-login-status .logout-link:hover, .cms-login-status .logout-link:focus { opacity: 1; }
.cms-login-status span { padding-top: 6px; }

.cms-menu { z-index: 80; background: #b0bec7; width: 160px; -moz-box-shadow: rgba(0, 0, 0, 0.9) 0 0 3px; -webkit-box-shadow: rgba(0, 0, 0, 0.9) 0 0 3px; box-shadow: rgba(0, 0, 0, 0.9) 0 0 3px; }
.cms-menu a { text-decoration: none; }
.cms-menu .cms-panel-content { width: 160px; overflow-x: hidden; overflow-y: auto; position: relative !important; top: auto !important; left: auto !important; }
.cms-menu.collapsed { width: 40px !important; cursor: auto; z-index: 1000; }
.cms-menu.collapsed .cms-panel-header { width: 30px; }
.cms-menu.collapsed .cms-panel-header span { display: none; }
.cms-menu.collapsed .cms-menu-list { overflow-x: hidden; overflow-y: auto; }
.cms-menu.collapsed .cms-menu-list li { width: 100%; float: left; }
.cms-menu.collapsed .cms-menu-list li span.text { display: none; }
.cms-menu.collapsed .cms-menu-list li ul { display: none; }
.cms-menu.collapsed .cms-login-status { height: 28px; }
.cms-menu.collapsed .cms-login-status span { display: none; }
.cms-menu.collapsed .cms-logo { height: 28px; padding: 12px 0 11px; }
.cms-menu.collapsed.cms-panel .cms-panel-content { display: block; }
.cms-menu.collapsed .ss-ui-button.sticky-toggle { width: 50%; }
.cms-menu .cms-panel-toggle a, .cms-menu .cms-panel-toggle a.toggle-expand { float: right; width: 20px; }
.cms-menu .ss-ui-button.sticky-toggle { float: left; width: 24px; height: 24px; margin: 0; text-indent: -999em; background-color: transparent; background-image: url(../images/sticky-toggle-off.png); background-repeat: no-repeat; background-position: 3px; border: 0; }
.cms-menu .ss-ui-button.sticky-toggle:hover { -moz-box-shadow: 0 0 0; -webkit-box-shadow: 0 0 0; box-shadow: 0 0 0; }
.cms-menu .ss-ui-button.sticky-toggle.active { background-image: url(../images/sticky-toggle-on.png); }
.cms-menu .ss-ui-button.sticky-toggle .ui-button-text { padding: 0; }
.cms-menu .ss-ui-button.sticky-toggle:hover + .sticky-status-indicator { display: block; padding: 5px 6px 0; }
.cms-menu .sticky-status-indicator { display: none; position: absolute; top: -22px; left: 2px; font-size: 9px; color: #555d60; text-transform: uppercase; background-color: #b0bec7; }

.cms-menu-list li { /* Style applied to the menu flyout only when the collapsed setting */ }
.cms-menu-list li a { display: block; line-height: 16px; min-height: 16px; font-size: 12px; text-shadow: #bfcad2 1px 1px 0; color: #1f1f1f; padding: 11px 5px 11px 8px; background-color: #b0bec7; cursor: pointer; position: relative; background-image: url('data:image/svg+xml;base64,PD94bWwgdmVyc2lvbj0iMS4wIiBlbmNvZGluZz0idXRmLTgiPz4gPHN2ZyB2ZXJzaW9uPSIxLjEiIHhtbG5zPSJodHRwOi8vd3d3LnczLm9yZy8yMDAwL3N2ZyI+PGRlZnM+PGxpbmVhckdyYWRpZW50IGlkPSJncmFkIiBncmFkaWVudFVuaXRzPSJvYmplY3RCb3VuZGluZ0JveCIgeDE9IjAuNSIgeTE9IjAuMCIgeDI9IjAuNSIgeTI9IjEuMCI+PHN0b3Agb2Zmc2V0PSIwJSIgc3RvcC1jb2xvcj0iI2IwYmVjNyIvPjxzdG9wIG9mZnNldD0iMTAwJSIgc3RvcC1jb2xvcj0iIzkyYTViMiIvPjwvbGluZWFyR3JhZGllbnQ+PC9kZWZzPjxyZWN0IHg9IjAiIHk9IjAiIHdpZHRoPSIxMDAlIiBoZWlnaHQ9IjEwMCUiIGZpbGw9InVybCgjZ3JhZCkiIC8+PC9zdmc+IA=='); background-size: 100%; background-image: -webkit-gradient(linear, 50% 0%, 50% 100%, color-stop(0%, #b0bec7), color-stop(100%, #92a5b2)); background-image: -moz-linear-gradient(#b0bec7, #92a5b2); background-image: -webkit-linear-gradient(#b0bec7, #92a5b2); background-image: linear-gradient(#b0bec7, #92a5b2); border-top: 1px solid #c2cdd4; border-bottom: 1px solid #748d9d; }
.cms-menu-list li a:hover { text-decoration: none; background-color: #b6c3cb; border-bottom: 1px solid #8399a7; color: #2c2c2c; background-image: url('data:image/svg+xml;base64,PD94bWwgdmVyc2lvbj0iMS4wIiBlbmNvZGluZz0idXRmLTgiPz4gPHN2ZyB2ZXJzaW9uPSIxLjEiIHhtbG5zPSJodHRwOi8vd3d3LnczLm9yZy8yMDAwL3N2ZyI+PGRlZnM+PGxpbmVhckdyYWRpZW50IGlkPSJncmFkIiBncmFkaWVudFVuaXRzPSJvYmplY3RCb3VuZGluZ0JveCIgeDE9IjAuNSIgeTE9IjAuMCIgeDI9IjAuNSIgeTI9IjEuMCI+PHN0b3Agb2Zmc2V0PSIwJSIgc3RvcC1jb2xvcj0iI2JmY2FkMiIvPjxzdG9wIG9mZnNldD0iMTAwJSIgc3RvcC1jb2xvcj0iI2IwYmVjNyIvPjwvbGluZWFyR3JhZGllbnQ+PC9kZWZzPjxyZWN0IHg9IjAiIHk9IjAiIHdpZHRoPSIxMDAlIiBoZWlnaHQ9IjEwMCUiIGZpbGw9InVybCgjZ3JhZCkiIC8+PC9zdmc+IA=='); background-size: 100%; background-image: -webkit-gradient(linear, 50% 0%, 50% 100%, color-stop(0%, #bfcad2), color-stop(100%, #b0bec7)); background-image: -moz-linear-gradient(#bfcad2, #b0bec7); background-image: -webkit-linear-gradient(#bfcad2, #b0bec7); background-image: linear-gradient(#bfcad2, #b0bec7); }
.cms-menu-list li a:focus, .cms-menu-list li a:active { border-top: 1px solid #a1b2bc; text-decoration: none; background-color: #a1b2bc; color: #393939; background-image: url('data:image/svg+xml;base64,PD94bWwgdmVyc2lvbj0iMS4wIiBlbmNvZGluZz0idXRmLTgiPz4gPHN2ZyB2ZXJzaW9uPSIxLjEiIHhtbG5zPSJodHRwOi8vd3d3LnczLm9yZy8yMDAwL3N2ZyI+PGRlZnM+PGxpbmVhckdyYWRpZW50IGlkPSJncmFkIiBncmFkaWVudFVuaXRzPSJvYmplY3RCb3VuZGluZ0JveCIgeDE9IjAuNSIgeTE9IjAuMCIgeDI9IjAuNSIgeTI9IjEuMCI+PHN0b3Agb2Zmc2V0PSIwJSIgc3RvcC1jb2xvcj0iIzkyYTViMiIvPjxzdG9wIG9mZnNldD0iMTAwJSIgc3RvcC1jb2xvcj0iI2ExYjJiYyIvPjwvbGluZWFyR3JhZGllbnQ+PC9kZWZzPjxyZWN0IHg9IjAiIHk9IjAiIHdpZHRoPSIxMDAlIiBoZWlnaHQ9IjEwMCUiIGZpbGw9InVybCgjZ3JhZCkiIC8+PC9zdmc+IA=='); background-size: 100%; background-image: -webkit-gradient(linear, 50% 0%, 50% 100%, color-stop(0%, #92a5b2), color-stop(100%, #a1b2bc)); background-image: -moz-linear-gradient(#92a5b2, #a1b2bc); background-image: -webkit-linear-gradient(#92a5b2, #a1b2bc); background-image: linear-gradient(#92a5b2, #a1b2bc); }
.cms-menu-list li a .icon { display: block; position: absolute; top: 50%; margin-left: 4px; margin-top: -8px; filter: progid:DXImageTransform.Microsoft.Alpha(Opacity=70); opacity: 0.7; }
.cms-menu-list li a .text { display: block; margin-left: 30px; }
.cms-menu-list li a .toggle-children { display: inline-block; float: right; width: 20px; height: 100%; cursor: pointer; }
.cms-menu-list li a .toggle-children .toggle-children-icon { display: inline-block; width: 8px; height: 8px; background: url('../images/sprites-32x32-s47450c5f5b.png') 0 -798px no-repeat; vertical-align: middle; }
.cms-menu-list li a .toggle-children.opened .toggle-children-icon { background: url('../images/sprites-32x32-s47450c5f5b.png') 0 -814px no-repeat; }
.cms-menu-list li ul li a { border-top: 1px solid #b6c3cb; }
.cms-menu-list li.current a { color: white; text-shadow: #1e5270 0 -1px 0; border-top: 1px solid #55a4d2; border-bottom: 1px solid #236184; background-color: #338DC1; background-image: url('data:image/svg+xml;base64,PD94bWwgdmVyc2lvbj0iMS4wIiBlbmNvZGluZz0idXRmLTgiPz4gPHN2ZyB2ZXJzaW9uPSIxLjEiIHhtbG5zPSJodHRwOi8vd3d3LnczLm9yZy8yMDAwL3N2ZyI+PGRlZnM+PGxpbmVhckdyYWRpZW50IGlkPSJncmFkIiBncmFkaWVudFVuaXRzPSJvYmplY3RCb3VuZGluZ0JveCIgeDE9IjAuNSIgeTE9IjAuMCIgeDI9IjAuNSIgeTI9IjEuMCI+PHN0b3Agb2Zmc2V0PSIwJSIgc3RvcC1jb2xvcj0iIzMzOGRjMSIvPjxzdG9wIG9mZnNldD0iMTAwJSIgc3RvcC1jb2xvcj0iIzI4NzA5OSIvPjwvbGluZWFyR3JhZGllbnQ+PC9kZWZzPjxyZWN0IHg9IjAiIHk9IjAiIHdpZHRoPSIxMDAlIiBoZWlnaHQ9IjEwMCUiIGZpbGw9InVybCgjZ3JhZCkiIC8+PC9zdmc+IA=='); background-size: 100%; background-image: -webkit-gradient(linear, 50% 0%, 50% 100%, color-stop(0%, #338dc1), color-stop(100%, #287099)); background-image: -moz-linear-gradient(#338dc1, #287099); background-image: -webkit-linear-gradient(#338dc1, #287099); background-image: linear-gradient(#338dc1, #287099); }
.cms-menu-list li.current a .toggle-children .toggle-children-icon { background: url('../images/sprites-32x32-s47450c5f5b.png') 0 -830px no-repeat; }
.cms-menu-list li.current a .toggle-children.opened .toggle-children-icon { background: url('../images/sprites-32x32-s47450c5f5b.png') 0 -846px no-repeat; }
.cms-menu-list li.current ul { border-top: none; display: block; }
.cms-menu-list li.current li { background-color: #287099; }
.cms-menu-list li.current li a { font-size: 11px; padding: 0 10px 0 40px; height: 32px; line-height: 32px; color: #e2f0f7; background: none; border-top: 1px solid #2f81b1; border-bottom: 1px solid #1e5270; }
.cms-menu-list li.current li a.current, .cms-menu-list li.current li a:hover { background: #2e7ead; border-top: 1px solid #2e7ead; color: white; }
.cms-menu-list li.current li a:focus { background: #236184; border-top: 1px solid #1e5270; color: white; }
.cms-menu-list li.current li.current { background: #2e7ead; border-top: 1px solid #2e7ead; border-top: none; }
.cms-menu-list li.current li.current a { font-weight: bold; color: white; }
.cms-menu-list li.current li.first a { border-top: none; }
.cms-menu-list li ul.collapse { display: none; }
.cms-menu-list li ul.collapse li a { background-image: none; font-size: 11px; padding: 0 10px 0 40px; height: 32px; line-height: 32px; }
.cms-menu-list li ul.collapsed-flyout { display: block; }
.cms-menu-list li ul.collapsed-flyout li a { font-size: 11px; padding: 0 10px 0 16px; height: 32px; line-height: 32px; }
.cms-menu-list li ul.collapsed-flyout li.current a { font-weight: bold; }
.cms-menu-list li ul.collapsed-flyout li.first a { border-top: 1px solid #92a5b2; }
.cms-menu-list.collapsed li .text, .cms-menu-list.collapsed li .toggle-children { display: none; }
.cms-menu-list.collapsed li > li { display: none; }

/* -------------------------- */
.cms-content-controls { /* Styling the background, controls sit on */ /* Styling for icons in controls */ /* Preview selectors. Overrides default chosen styles and applies its own */ }
.cms-content-controls.cms-preview-controls { z-index: 1; background: #eceff1; height: 30px; /* should be set in js Layout to match page actions */ padding: 12px 12px; }
.cms-content-controls .icon-view, .cms-content-controls .preview-selector.dropdown a.chzn-single { white-space: nowrap; }
.cms-content-controls .icon-view:before, .cms-content-controls .preview-selector.dropdown a.chzn-single:before { display: inline-block; float: left; content: ''; width: 23px; height: 17px; overflow: hidden; }
.cms-content-controls .icon-auto:before { background: url('../images/sprites-32x32-s47450c5f5b.png') 0 -898px no-repeat; }
.cms-content-controls .icon-desktop:before { background: url('../images/sprites-32x32-s47450c5f5b.png') 0 -925px no-repeat; }
.cms-content-controls .icon-tablet:before { background: url('../images/sprites-32x32-s47450c5f5b.png') 0 -1087px no-repeat; }
.cms-content-controls .icon-mobile:before { background: url('../images/sprites-32x32-s47450c5f5b.png') 0 -1006px no-repeat; }
.cms-content-controls .icon-split:before { background: url('../images/sprites-32x32-s47450c5f5b.png') 0 -1060px no-repeat; }
.cms-content-controls .icon-edit:before { background: url('../images/sprites-32x32-s47450c5f5b.png') 0 -979px no-repeat; }
.cms-content-controls .icon-preview:before { background: url('../images/sprites-32x32-s47450c5f5b.png') 0 -1033px no-repeat; }
.cms-content-controls .icon-window:before { background: url('../images/sprites-32x32-s47450c5f5b.png') 0 -952px no-repeat; }
.cms-content-controls .cms-navigator { width: 100%; }
.cms-content-controls .preview-selector.dropdown a.chzn-single { text-indent: -200px; }
.cms-content-controls .preview-selector { float: right; border-bottom: none; position: relative; -moz-box-shadow: none; -webkit-box-shadow: none; box-shadow: none; margin: 3px 0 0 4px; padding: 0; height: 28px; }
.cms-content-controls .preview-selector a.chzn-single { width: 20px; padding: 6px 5px 5px; height: 18px; margin: -3px 0 0; filter: none; /* remove ie background */ background: none; border: none; -moz-box-shadow: none; -webkit-box-shadow: none; box-shadow: none; -moz-border-radius: 3px; -webkit-border-radius: 3px; border-radius: 3px; }
.cms-content-controls .preview-selector a.chzn-single:hover, .cms-content-controls .preview-selector a.chzn-single.chzn-single-with-drop { background-color: #dae0e5; -moz-box-shadow: 0 0 3px rgba(0, 0, 0, 0.05) inset, 0 1px 0 rgba(248, 248, 248, 0.9); -webkit-box-shadow: 0 0 3px rgba(0, 0, 0, 0.05) inset, 0 1px 0 rgba(248, 248, 248, 0.9); box-shadow: 0 0 3px rgba(0, 0, 0, 0.05) inset, 0 1px 0 rgba(248, 248, 248, 0.9); }
.cms-content-controls .preview-selector a.chzn-single.chzn-single-with-drop { -moz-border-radius: 0 0 3px 3px; -webkit-border-radius: 0; border-radius: 0 0 3px 3px; }
.cms-content-controls .preview-selector a.chzn-single div { display: none; }
.cms-content-controls .preview-selector.open .chzn-drop { position: absolute; left: auto !important; right: 0; }
.cms-content-controls .preview-selector .chzn-drop { -moz-border-radius: 3px 3px 0 3px; -webkit-border-radius: 3px; border-radius: 3px 3px 0 3px; -moz-box-shadow: 0 0 3px rgba(0, 0, 0, 0.1); -webkit-box-shadow: 0 0 3px rgba(0, 0, 0, 0.1); box-shadow: 0 0 3px rgba(0, 0, 0, 0.1); }
.cms-content-controls .preview-selector .chzn-drop .chzn-results { width: 135px; }
.cms-content-controls .preview-selector .chzn-drop .chzn-results .result-selected { background: #eceff1; }
.cms-content-controls .preview-selector .chzn-container { width: auto !important; }
.cms-content-controls .preview-selector .chzn-container.chzn-with-rise .chzn-drop { padding: 0; border-bottom: 1px solid #aaa; margin-top: -5px; width: auto !important; }
.cms-content-controls .preview-selector .chzn-container.chzn-with-rise .chzn-drop .chzn-search { display: none; }
.cms-content-controls .preview-selector .chzn-container.chzn-with-rise .chzn-drop ul { padding: 0; margin: 0; }
.cms-content-controls .preview-selector .chzn-container.chzn-with-rise .chzn-drop ul li { font-size: 12px; line-height: 16px; padding: 7px 16px 7px 6px; color: #0073C1; border-bottom: 1px solid #DDD; background-color: #FFF; /* Description styling */ }
.cms-content-controls .preview-selector .chzn-container.chzn-with-rise .chzn-drop ul li:before { margin-right: 2px; }
.cms-content-controls .preview-selector .chzn-container.chzn-with-rise .chzn-drop ul li.description { padding-top: 5px; padding-bottom: 5px; }
.cms-content-controls .preview-selector .chzn-container.chzn-with-rise .chzn-drop ul li.description:before { margin-top: 5px; }
.cms-content-controls .preview-selector .chzn-container.chzn-with-rise .chzn-drop ul li.highlighted, .cms-content-controls .preview-selector .chzn-container.chzn-with-rise .chzn-drop ul li:hover, .cms-content-controls .preview-selector .chzn-container.chzn-with-rise .chzn-drop ul li:focus { color: #0073C1; filter: none; background: #f2f4f6; text-decoration: none; }
.cms-content-controls .preview-selector .chzn-container.chzn-with-rise .chzn-drop ul li.first { -moz-border-radius: 3px 3px 0 0; -webkit-border-radius: 3px; border-radius: 3px 3px 0 0; }
.cms-content-controls .preview-selector .chzn-container.chzn-with-rise .chzn-drop ul li.last { border-bottom: none; -moz-border-radius: 0 0 0 3px; -webkit-border-radius: 0; border-radius: 0 0 0 3px; }
.cms-content-controls .preview-selector .chzn-container.chzn-with-rise .chzn-drop ul li.restricted { /* disable option (eg.split mode for smaller screen sizes) */ color: #CCC; background-color: #EEE; pointer-events: none; /*text-decoration: line-through;*/ }
.cms-content-controls .preview-selector .chzn-container.chzn-with-rise .chzn-drop ul li.restricted:before { opacity: 0.2; }
.cms-content-controls .preview-selector .chzn-container.chzn-with-rise .chzn-drop ul li span { display: block; color: #6c6c6c; font-size: 0.85em; line-height: 1.1em; padding-left: 23px; }
.cms-content-controls .preview-selector .chzn-container.chzn-with-rise .chzn-drop ul li .icon-view { margin-right: 4px; }
.cms-content-controls .preview-selector .chzn-drop ul.chzn-results li.result-selected { background: #e6eaed; color: #66727d; }
.cms-content-controls .preview-selector .chzn-drop ul.chzn-results li.result-selected.highlighted, .cms-content-controls .preview-selector .chzn-drop ul.chzn-results li.result-selected:hover, .cms-content-controls .preview-selector .chzn-drop ul.chzn-results li.result-selected:focus { background: #e6eaed; color: #66727d; }
.cms-content-controls .cms-preview-states { float: right; }
.cms-content-controls .cms-preview-states select { max-width: 150px; }
.cms-content-controls .cms-preview-states.dropdown { max-width: 150px; }
.cms-content-controls .cms-preview-states.dropdown a.chzn-single span { margin: 0; }
.cms-content-controls .cms-preview-states.dropdown .chzn-container { max-width: 150px; }

/* Styling for the preview screen sizes */
.cms-preview { background-color: #ECEFF1; height: 100%; width: 100%; }
.cms-preview .cms-preview-overlay { width: 100%; height: 100%; }
.cms-preview .preview-note { color: #CDD7DC; display: block; font-size: 22px; font-weight: bold; height: 82px; margin-top: -50px; margin-left: -150px; /* half of width */ position: absolute; text-align: center; text-shadow: 0 1px 0 #fff; top: 50%; left: 50%; width: 300px; }
.cms-preview .preview-note span { background: url('../images/sprites-64x64-s45180e3c4f.png') 0 0 no-repeat; display: block; height: 41px; margin: 0 auto 20px; width: 50px; }
.cms-preview .preview-scroll { height: 100%; overflow: auto; position: relative; width: 100%; }
.cms-preview .preview-scroll .preview-device-outer { height: 100%; width: 100%; }
.cms-preview .preview-scroll .preview-device-outer .preview-device-inner { -moz-box-sizing: border-box; -webkit-box-sizing: border-box; box-sizing: border-box; width: 100%; height: 100%; background-color: #FFF; }
.cms-preview .preview-scroll .preview-device-outer .preview-device-inner iframe { height: 100%; overflow-y: auto; width: 100%; }
.cms-preview.mobile .preview-scroll, .cms-preview.mobileLandscape .preview-scroll, .cms-preview.tablet .preview-scroll, .cms-preview.tabletLandscape .preview-scroll, .cms-preview.desktop .preview-scroll { background-color: #ECEFF1; /* cover website preview icon */ }
.cms-preview.mobile .preview-scroll .preview-device-outer, .cms-preview.mobileLandscape .preview-scroll .preview-device-outer, .cms-preview.tablet .preview-scroll .preview-device-outer, .cms-preview.tabletLandscape .preview-scroll .preview-device-outer, .cms-preview.desktop .preview-scroll .preview-device-outer { -moz-border-radius: 7px; -webkit-border-radius: 7px; border-radius: 7px; background: #d5dde2; border: 1px solid transparent; border-left: 1px solid #cfd9de; padding: 0 16px 16px; }
.cms-preview.mobile .preview-scroll .preview-device-outer .preview-device-inner, .cms-preview.mobileLandscape .preview-scroll .preview-device-outer .preview-device-inner, .cms-preview.tablet .preview-scroll .preview-device-outer .preview-device-inner, .cms-preview.tabletLandscape .preview-scroll .preview-device-outer .preview-device-inner, .cms-preview.desktop .preview-scroll .preview-device-outer .preview-device-inner { border-top: 2px solid #e1e7ea; border-right: 1px solid transparent; border-bottom: 1px solid #e1e7ea; border-left: 1px solid #c3cfd6; }
.cms-preview.mobile .preview-scroll .preview-device-outer { -moz-transform: rotate(0deg); -ms-transform: rotate(0deg); -webkit-transform: rotate(0deg); transform: rotate(0deg); -moz-transition: all 0.3s ease-in 1s; -o-transition: all 0.3s ease-in 1s; -webkit-transition: all 0.3s ease-in; -webkit-transition-delay: 1s; transition: all 0.3s ease-in 1s; margin: 20px auto 20px; overflow: hidden; padding-top: 16px; }
.cms-preview.mobile .preview-scroll .preview-device-outer .preview-device-inner { -moz-transform: rotate(0deg); -ms-transform: rotate(0deg); -webkit-transform: rotate(0deg); transform: rotate(0deg); -moz-transition: all 0.3s ease-out 1s; -o-transition: all 0.3s ease-out 1s; -webkit-transition: all 0.3s ease-out; -webkit-transition-delay: 1s; transition: all 0.3s ease-out 1s; }
.cms-preview.mobile .preview-scroll .preview-device-outer.rotate { -moz-transform: rotate(-90deg); -ms-transform: rotate(-90deg); -webkit-transform: rotate(-90deg); transform: rotate(-90deg); -moz-transition: all 0.3s ease-in 1s; -o-transition: all 0.3s ease-in 1s; -webkit-transition: all 0.3s ease-in; -webkit-transition-delay: 1s; transition: all 0.3s ease-in 1s; height: 583px; margin: 0px auto 0px; width: 320px; }
.cms-preview.mobile .preview-scroll .preview-device-outer.rotate .preview-device-inner { -moz-transform-origin: 160px 160px; -ms-transform-origin: 160px 160px; -webkit-transform-origin: 160px 160px; transform-origin: 160px 160px; -moz-transform: rotate(90deg); -ms-transform: rotate(90deg); -webkit-transform: rotate(90deg); transform: rotate(90deg); -moz-transition: all 0.3s ease-out 1s; -o-transition: all 0.3s ease-out 1s; -webkit-transition: all 0.3s ease-out; -webkit-transition-delay: 1s; transition: all 0.3s ease-out 1s; height: 320px; width: 583px; }
.cms-preview.mobileLandscape .preview-scroll .preview-device-outer { -moz-transition: all 0.3s ease-out 1s; -o-transition: all 0.3s ease-out 1s; -webkit-transition: all 0.3s ease-out; -webkit-transition-delay: 1s; transition: all 0.3s ease-out 1s; margin: 12% auto; padding-top: 16px; }
.cms-preview.mobileLandscape .preview-scroll .preview-device-outer .preview-device-inner { -moz-transition: all 0.3s ease-out 1s; -o-transition: all 0.3s ease-out 1s; -webkit-transition: all 0.3s ease-out; -webkit-transition-delay: 1s; transition: all 0.3s ease-out 1s; }
.cms-preview.tablet .preview-scroll .preview-device-outer { -moz-transition: all 0.3s ease-out 1s; -o-transition: all 0.3s ease-out 1s; -webkit-transition: all 0.3s ease-out; -webkit-transition-delay: 1s; transition: all 0.3s ease-out 1s; margin: 0 auto; }
.cms-preview.tablet .preview-scroll .preview-device-outer .preview-device-inner { -moz-transition: all 0.3s ease-out 1s; -o-transition: all 0.3s ease-out 1s; -webkit-transition: all 0.3s ease-out; -webkit-transition-delay: 1s; transition: all 0.3s ease-out 1s; }
.cms-preview.tabletLandscape .preview-scroll .preview-device-outer { -moz-transition: all 0.3s ease-out 1s; -o-transition: all 0.3s ease-out 1s; -webkit-transition: all 0.3s ease-out; -webkit-transition-delay: 1s; transition: all 0.3s ease-out 1s; margin: 0 auto; }
.cms-preview.tabletLandscape .preview-scroll .preview-device-outer .preview-device-inner { -moz-transition: all 0.3s ease-out 1s; -o-transition: all 0.3s ease-out 1s; -webkit-transition: all 0.3s ease-out; -webkit-transition-delay: 1s; transition: all 0.3s ease-out 1s; }
.cms-preview.desktop .preview-scroll .preview-device-outer { -moz-transition: all 0.3s ease-out 1s; -o-transition: all 0.3s ease-out 1s; -webkit-transition: all 0.3s ease-out; -webkit-transition-delay: 1s; transition: all 0.3s ease-out 1s; margin: 0 auto; }

/********************************************
* Defines the styles for .ss-ui-action-tabset:
* * Site tree action tabs (to perform actions on the site tree)
* * Actions menu (Edit page actions) 
*
* Reliant on TabSet.js to apply and remove some classes.
*
* Note: This is a special use case of tabs, so the default tab 
* styling should not apply 
*
**********************************************/
.cms .ss-ui-action-tabset { float: left; position: relative; /*
	Styles for the tab-nav of the site tree implementation 
	of ss-ui-action-tabset 
*/ /* position a checkbox & icon within a tab */ /* Styles for the cms-actions in tree view, to use more limited space.
Title hidden in tree view, until hover/active state added. Active is applied 
to the first tab within the template, so there should always be one title 
visible. Added and removed with js in TabSet.js  */ /****************************************************************
	Styles for the actions-menu implementation 
	of ss-ui-action-tabset
****************************************************************/ }
.cms .ss-ui-action-tabset.multi { /* Style the tab panels */ }
.cms .ss-ui-action-tabset.multi ul.ui-tabs-nav { -moz-border-radius: 3px; -webkit-border-radius: 3px; border-radius: 3px; overflow: hidden; *zoom: 1; border: 1px solid #b3b3b3; float: left; overflow: visible; padding: 0; }
.cms .ss-ui-action-tabset.multi ul.ui-tabs-nav:active { outline: none; box-shadow: none; -webkit-box-shadow: none; }
.cms .ss-ui-action-tabset.multi ul.ui-tabs-nav li { background-image: url('data:image/svg+xml;base64,PD94bWwgdmVyc2lvbj0iMS4wIiBlbmNvZGluZz0idXRmLTgiPz4gPHN2ZyB2ZXJzaW9uPSIxLjEiIHhtbG5zPSJodHRwOi8vd3d3LnczLm9yZy8yMDAwL3N2ZyI+PGRlZnM+PGxpbmVhckdyYWRpZW50IGlkPSJncmFkIiBncmFkaWVudFVuaXRzPSJvYmplY3RCb3VuZGluZ0JveCIgeDE9IjAuNSIgeTE9IjAuMCIgeDI9IjAuNSIgeTI9IjEuMCI+PHN0b3Agb2Zmc2V0PSIwJSIgc3RvcC1jb2xvcj0iI2Y4ZjhmOCIvPjxzdG9wIG9mZnNldD0iMTAwJSIgc3RvcC1jb2xvcj0iI2Q5ZDlkOSIvPjwvbGluZWFyR3JhZGllbnQ+PC9kZWZzPjxyZWN0IHg9IjAiIHk9IjAiIHdpZHRoPSIxMDAlIiBoZWlnaHQ9IjEwMCUiIGZpbGw9InVybCgjZ3JhZCkiIC8+PC9zdmc+IA=='); background-size: 100%; background-image: -webkit-gradient(linear, 50% 0%, 50% 100%, color-stop(0%, #f8f8f8), color-stop(100%, #d9d9d9)); background-image: -moz-linear-gradient(top, #f8f8f8, #d9d9d9); background-image: -webkit-linear-gradient(top, #f8f8f8, #d9d9d9); background-image: linear-gradient(to bottom, #f8f8f8, #d9d9d9); -moz-border-radius: 0; -webkit-border-radius: 0; border-radius: 0; background: #eaeaea; border: none; border-right: 1px solid #eee; border-left: 1px solid #b3b3b3; margin: 0; overflow: visible; min-width: 110px; }
.cms .ss-ui-action-tabset.multi ul.ui-tabs-nav li:active { outline: none; box-shadow: none; -webkit-box-shadow: none; }
.cms .ss-ui-action-tabset.multi ul.ui-tabs-nav li.ui-state-active { -moz-border-radius-bottomleft: 0px; -webkit-border-bottom-left-radius: 0px; border-bottom-left-radius: 0px; -moz-border-radius-bottomright: 0px; -webkit-border-bottom-right-radius: 0px; border-bottom-right-radius: 0px; background: #f8f8f8; border-bottom: none !important; }
.cms .ss-ui-action-tabset.multi ul.ui-tabs-nav li.ui-state-active a { -moz-border-radius-bottomleft: 0px; -webkit-border-bottom-left-radius: 0px; border-bottom-left-radius: 0px; -moz-border-radius-bottomright: 0px; -webkit-border-bottom-right-radius: 0px; border-bottom-right-radius: 0px; }
.cms .ss-ui-action-tabset.multi ul.ui-tabs-nav li.ui-state-active a:active, .cms .ss-ui-action-tabset.multi ul.ui-tabs-nav li.ui-state-active a span:active { outline: none; box-shadow: none; -webkit-box-shadow: none; }
.cms .ss-ui-action-tabset.multi ul.ui-tabs-nav li.first { -moz-border-radius-topleft: 3px; -webkit-border-top-left-radius: 3px; border-top-left-radius: 3px; -moz-border-radius-bottomleft: 3px; -webkit-border-bottom-left-radius: 3px; border-bottom-left-radius: 3px; border-left: none; }
.cms .ss-ui-action-tabset.multi ul.ui-tabs-nav li.last { -moz-border-radius-topright: 3px; -webkit-border-top-right-radius: 3px; border-top-right-radius: 3px; -moz-border-radius-bottomright: 3px; -webkit-border-bottom-right-radius: 3px; border-bottom-right-radius: 3px; border-right: none; }
.cms .ss-ui-action-tabset.multi ul.ui-tabs-nav li a.tab-nav-link { color: #66727d; display: inline-block; font-weight: bold; line-height: 16px; padding: 5px 10px; }
.cms .ss-ui-action-tabset.multi ul.ui-tabs-nav li a.tab-nav-link .ui-no-icon { display: inline-block; float: left; height: 16px; padding: 0 2px; width: 16px; }
.cms .ss-ui-action-tabset.multi ul.ui-tabs-nav li a.tab-nav-link .title { display: inline-block; line-height: 18px; }
.cms .ss-ui-action-tabset.multi ul.ui-tabs-nav li a.tab-nav-link.view-mode-batchactions-wrapper .title { margin-left: 22px; }
.cms .ss-ui-action-tabset.multi .ss-ui-action-tab.ui-tabs-panel { /* Restyle for smaller area*/ background: #f8f8f8 !important; border: 1px solid #b3b3b3; border-top: none; clear: both; display: block; float: left; margin: 0; padding: 10px; padding-top: 15px; position: absolute; top: 30px; width: 202px; z-index: 1; }
.cms .ss-ui-action-tabset.multi .ss-ui-action-tab.ui-tabs-panel h3, .cms .ss-ui-action-tabset.multi .ss-ui-action-tab.ui-tabs-panel h4, .cms .ss-ui-action-tabset.multi .ss-ui-action-tab.ui-tabs-panel h5 { font-weight: bold; line-height: 16px; }
.cms .ss-ui-action-tabset.multi .ss-ui-action-tab.ui-tabs-panel h3 { font-size: 13px; }
.cms .ss-ui-action-tabset.multi .ss-ui-action-tab.ui-tabs-panel h4 { font-size: 12px; margin: 5px 0; }
.cms .ss-ui-action-tabset.multi .ss-ui-action-tab.ui-tabs-panel .ui-widget-content { background: none; }
.cms .ss-ui-action-tabset.multi .ss-ui-action-tab.ui-tabs-panel .field { /*  Fields are more compressed in some areas compared to the main content editing window so the below alters the internal spacing of the fields so we can move that spacing to between the form fields rather than padding */ border-bottom: none; -moz-box-shadow: none; -webkit-box-shadow: none; box-shadow: none; }
.cms .ss-ui-action-tabset.multi .ss-ui-action-tab.ui-tabs-panel .field label { float: none; width: auto; font-size: 12px; padding: 0 8px 4px 0; }
.cms .ss-ui-action-tabset.multi .ss-ui-action-tab.ui-tabs-panel .field label.extra-details { overflow: hidden; margin-top: 10px; display: block; color: #c5cbd0; font-style: italic; font-weight: normal; font-size: 1em; float: left; text-shadow: none; }
.cms .ss-ui-action-tabset.multi .ss-ui-action-tab.ui-tabs-panel .field label.extra-details.fill:before { color: #fff; content: '?'; font-size: 12px; -moz-box-sizing: border-box; -webkit-box-sizing: border-box; box-sizing: border-box; padding-left: 3px; padding-right: 3px; display: block; float: left; text-shadow: none; -moz-border-radius: 50px; -webkit-border-radius: 50px; border-radius: 50px; background-color: #e2e4e7; width: 15px; height: 15px; margin-right: 5px; margin-bottom: 5px; }
.cms .ss-ui-action-tabset.multi .ss-ui-action-tab.ui-tabs-panel .field .middleColumn { margin: 0; }
.cms .ss-ui-action-tabset.multi .ss-ui-action-tab.ui-tabs-panel .field input.text, .cms .ss-ui-action-tabset.multi .ss-ui-action-tab.ui-tabs-panel .field select, .cms .ss-ui-action-tabset.multi .ss-ui-action-tab.ui-tabs-panel .field textarea { padding: 5px; font-size: 11px; }
.cms .ss-ui-action-tabset.multi .ss-ui-action-tab.ui-tabs-panel .field.checkbox { padding: 0 8px 0; }
.cms .ss-ui-action-tabset.multi .ss-ui-action-tab.ui-tabs-panel .field.checkbox input { margin: 2px 0; }
.cms .ss-ui-action-tabset.multi .ss-ui-action-tab.ui-tabs-panel .fieldgroup .fieldgroup-field { padding: 0; }
.cms .ss-ui-action-tabset.multi .ss-ui-action-tab.ui-tabs-panel .fieldgroup .fieldgroup-field .field { margin: 0; padding: 0; }
.cms .ss-ui-action-tabset.multi .ss-ui-action-tab.ui-tabs-panel .cms-content-fields { overflow: visible; }
.cms .ss-ui-action-tabset.multi .ss-ui-action-tab.ui-tabs-panel .chzn-container-single { width: 100% !important; }
.cms .ss-ui-action-tabset.multi .ss-ui-action-tab.ui-tabs-panel .chzn-container-single .chzn-single { padding: 0 0 0 5px; float: none; }
.cms .ss-ui-action-tabset.multi .ss-ui-action-tab.ui-tabs-panel .cms-content-actions, .cms .ss-ui-action-tabset.multi .ss-ui-action-tab.ui-tabs-panel .cms-preview-controls { padding: 0; height: auto; border: none; -moz-box-shadow: none; -webkit-box-shadow: none; box-shadow: none; }
.cms .ss-ui-action-tabset.multi .ss-ui-action-tab.ui-tabs-panel .cms-edit-form { width: 100%; }
.cms .ss-ui-action-tabset.multi .ss-ui-action-tab.ui-tabs-panel .CompositeField { margin: 0; padding: 0; float: none; }
.cms .ss-ui-action-tabset.multi .ss-ui-action-tab.ui-tabs-panel .parent-mode { padding-top: 0; }
.cms .ss-ui-action-tabset.multi .ss-ui-action-tab.ui-tabs-panel .treedropdown, .cms .ss-ui-action-tabset.multi .ss-ui-action-tab.ui-tabs-panel .SelectionGroup li.selected div.field { margin: 10px 0 0 0; }
.cms .ss-ui-action-tabset.multi .ss-ui-action-tab.ui-tabs-panel .treedropdown .treedropdownfield-title, .cms .ss-ui-action-tabset.multi .ss-ui-action-tab.ui-tabs-panel .SelectionGroup li.selected div.field .treedropdownfield-title { position: absolute; z-index: 2; padding: 5px; }
.cms .ss-ui-action-tabset.multi .ss-ui-action-tab.ui-tabs-panel .treedropdown .treedropdownfield-panel, .cms .ss-ui-action-tabset.multi .ss-ui-action-tab.ui-tabs-panel .SelectionGroup li.selected div.field .treedropdownfield-panel { margin-top: 11px; }
.cms .ss-ui-action-tabset.multi .ss-ui-action-tab.ui-tabs-panel .treedropdown .treedropdownfield-toggle-panel-link, .cms .ss-ui-action-tabset.multi .ss-ui-action-tab.ui-tabs-panel .SelectionGroup li.selected div.field .treedropdownfield-toggle-panel-link { background: none; border-left: none; padding: 5px 3px; }
.cms .ss-ui-action-tabset.multi .ss-ui-action-tab.ui-tabs-panel .treedropdown .treedropdownfield-toggle-panel-link .ui-icon, .cms .ss-ui-action-tabset.multi .ss-ui-action-tab.ui-tabs-panel .SelectionGroup li.selected div.field .treedropdownfield-toggle-panel-link .ui-icon { float: right; opacity: 0.7; }
.cms .ss-ui-action-tabset.multi .ss-ui-action-tab.ui-tabs-panel .cms-add-form ul.SelectionGroup { padding-left: 0; padding-right: 0; overflow: visible; border-bottom: none; }
.cms .ss-ui-action-tabset.multi .ss-ui-action-tab.ui-tabs-panel.first { left: 0; width: 203px; }
.cms .ss-ui-action-tabset.multi .ss-ui-action-tab.ui-tabs-panel .ui-icon { padding-right: 0; }
.cms .ss-ui-action-tabset.multi .ss-ui-action-tab.ui-tabs-panel .tab-nav-link, .cms .ss-ui-action-tabset.multi .ss-ui-action-tab.ui-tabs-panel .ss-ui-button { font-size: 12px; }
.cms .ss-ui-action-tabset.multi .ss-ui-action-tab.ui-tabs-panel #Form_AddForm_PageType_Holder ul { padding: 0; }
.cms .ss-ui-action-tabset.multi .ss-ui-action-tab.ui-tabs-panel #Form_AddForm_PageType_Holder ul li { padding: 4px 5px; }
.cms .ss-ui-action-tabset.tabset-open ul.ui-tabs-nav, .cms .ss-ui-action-tabset.tabset-open ul.ui-tabs-nav li.first { -moz-border-radius-bottomleft: 0; -webkit-border-bottom-left-radius: 0; border-bottom-left-radius: 0; }
.cms .ss-ui-action-tabset.tabset-open-last ul.ui-tabs-nav li.last { -moz-border-radius-bottomright: 0; -webkit-border-bottom-right-radius: 0; border-bottom-right-radius: 0; }
.cms .ss-ui-action-tabset .batch-check, .cms .ss-ui-action-tabset .ui-icon { display: inline-block; float: left; margin-left: -2px; padding-right: 6px; }
.cms .ss-ui-action-tabset .batch-check { margin: 6px 0px 5px 9px; position: absolute; }
.cms .ss-ui-action-tabset .cms-tree-view-sidebar { min-width: 176px; /* for when the scrollbar is present & find dropdown open */ }
.cms .ss-ui-action-tabset .cms-tree-view-sidebar .ss-ui-action-tabset ul.ui-tabs-nav > li { width: auto; }
.cms .ss-ui-action-tabset .cms-tree-view-sidebar .ss-ui-action-tabset ul.ui-tabs-nav > li a.tab-nav-link { -moz-box-sizing: border-box; -webkit-box-sizing: border-box; box-sizing: border-box; -webkit-transition-duration: 0.5s; -moz-transition-duration: 0.5s; -o-transition-duration: 0.5s; transition-duration: 0.5s; overflow: hidden; padding-right: 0; width: 30px; }
.cms .ss-ui-action-tabset .cms-tree-view-sidebar .ss-ui-action-tabset ul.ui-tabs-nav > li a.tab-nav-link.active { -webkit-transition-duration: 0.5s; -moz-transition-duration: 0.5s; -o-transition-duration: 0.5s; transition-duration: 0.5s; width: 110px; }
.cms .ss-ui-action-tabset .cms-tree-view-sidebar .ss-ui-action-tabset.tabset-open ul.ui-tabs-nav, .cms .ss-ui-action-tabset .cms-tree-view-sidebar .ss-ui-action-tabset.tabset-open ul.ui-tabs-nav li.first, .cms .ss-ui-action-tabset .cms-tree-view-sidebar .ss-ui-action-tabset.tabset-open ul.ui-tabs-nav li.last, .cms .ss-ui-action-tabset .cms-tree-view-sidebar .ss-ui-action-tabset.tabset-open-last ul.ui-tabs-nav, .cms .ss-ui-action-tabset .cms-tree-view-sidebar .ss-ui-action-tabset.tabset-open-last ul.ui-tabs-nav li.first, .cms .ss-ui-action-tabset .cms-tree-view-sidebar .ss-ui-action-tabset.tabset-open-last ul.ui-tabs-nav li.last { -moz-border-radius-bottomright: 0; -webkit-border-bottom-right-radius: 0; border-bottom-right-radius: 0; -moz-border-radius-bottomleft: 0; -webkit-border-bottom-left-radius: 0; border-bottom-left-radius: 0; }
.cms .ss-ui-action-tabset .cms-tree-view-sidebar .ui-tabs .ui-tabs-panel.ss-ui-action-tab { padding: 10px 6px; width: 162px; }
.cms .ss-ui-action-tabset .cms-tree-view-sidebar .ui-tabs .ui-tabs-panel.ss-ui-action-tab .field { max-width: 160px; }
.cms .ss-ui-action-tabset .cms-tree-view-sidebar .ui-tabs .ui-tabs-panel.ss-ui-action-tab .ui-icon { padding-right: 0; }
.cms .ss-ui-action-tabset .cms-tree-view-sidebar .last .ui-tabs-panel.ss-ui-action-tab { left: auto; right: 0; }
.cms .ss-ui-action-tabset.action-menus.ss-tabset { margin-top: 2px; /* Style the panel for actions-menu */ /* Re-align last tab */ }
.cms .ss-ui-action-tabset.action-menus.ss-tabset ul.ui-tabs-nav { margin: 0; float: left; /* needed for ie but doesnt effect other browsers */ }
.cms .ss-ui-action-tabset.action-menus.ss-tabset ul.ui-tabs-nav li { background: none; border: none; border-bottom: none !important; display: inline; padding: 0; /* Make arrow point in up when nav open */ }
.cms .ss-ui-action-tabset.action-menus.ss-tabset ul.ui-tabs-nav li:hover, .cms .ss-ui-action-tabset.action-menus.ss-tabset ul.ui-tabs-nav li:active { -moz-box-shadow: none; -webkit-box-shadow: none; box-shadow: none; outline: none; }
.cms .ss-ui-action-tabset.action-menus.ss-tabset ul.ui-tabs-nav li a { text-shadow: #fff 0 1px 1px; color: #0073C1; font-size: 13px; font-weight: normal; line-height: 24px; padding: 0 25px 0 10px; border-bottom: 0; margin: 0; /* Arrow */ }
.cms .ss-ui-action-tabset.action-menus.ss-tabset ul.ui-tabs-nav li a:hover, .cms .ss-ui-action-tabset.action-menus.ss-tabset ul.ui-tabs-nav li a:active { -moz-box-shadow: none; -webkit-box-shadow: none; box-shadow: none; outline: none; }
.cms .ss-ui-action-tabset.action-menus.ss-tabset ul.ui-tabs-nav li a:hover { text-shadow: #fff 0 10px 10px; color: #005b98; }
.cms .ss-ui-action-tabset.action-menus.ss-tabset ul.ui-tabs-nav li a:after { background: url('../images/sprites-32x32-s47450c5f5b.png') 0 -26px no-repeat; border-bottom: 0; content: ""; display: inline-block; height: 16px; margin-left: 6px; width: 16px; }
.cms .ss-ui-action-tabset.action-menus.ss-tabset ul.ui-tabs-nav li a:hover:after { background: url('../images/sprites-32x32-s47450c5f5b.png') 0 0 no-repeat; }
.cms .ss-ui-action-tabset.action-menus.ss-tabset ul.ui-tabs-nav li.ui-state-active a:after { background: url('../images/sprites-32x32-s47450c5f5b.png') 0 -78px no-repeat; }
.cms .ss-ui-action-tabset.action-menus.ss-tabset ul.ui-tabs-nav li.ui-state-active a:hover:after { background: url('../images/sprites-32x32-s47450c5f5b.png') 0 -52px no-repeat; }
.cms .ss-ui-action-tabset.action-menus.ss-tabset .ui-tabs-panel { overflow: hidden; *zoom: 1; -moz-border-radius-topleft: 3px; -webkit-border-top-left-radius: 3px; border-top-left-radius: 3px; -moz-border-radius-topright: 3px; -webkit-border-top-right-radius: 3px; border-top-right-radius: 3px; -moz-border-radius-bottomleft: 0; -webkit-border-bottom-left-radius: 0; border-bottom-left-radius: 0; -moz-border-radius-bottomright: 0; -webkit-border-bottom-right-radius: 0; border-bottom-right-radius: 0; /* Restyle for smaller area*/ clear: both; display: block; background-color: #ECEFF1; border: 1px solid #ccc; border-bottom: 1px solid #ECEFF1; margin: 0; margin-top: 2px; max-width: 250px; padding: 8px 0 2px; position: absolute; z-index: 1; min-width: 190px; }
.cms .ss-ui-action-tabset.action-menus.ss-tabset .ui-tabs-panel h3, .cms .ss-ui-action-tabset.action-menus.ss-tabset .ui-tabs-panel h4, .cms .ss-ui-action-tabset.action-menus.ss-tabset .ui-tabs-panel h5 { font-weight: bold; line-height: 16px; }
.cms .ss-ui-action-tabset.action-menus.ss-tabset .ui-tabs-panel h3 { font-size: 13px; }
.cms .ss-ui-action-tabset.action-menus.ss-tabset .ui-tabs-panel h4 { font-size: 12px; margin: 5px 0; }
.cms .ss-ui-action-tabset.action-menus.ss-tabset .ui-tabs-panel .ui-widget-content { background: none; }
.cms .ss-ui-action-tabset.action-menus.ss-tabset .ui-tabs-panel .field { /*  Fields are more compressed in some areas compared to the main content editing window so the below alters the internal spacing of the fields so we can move that spacing to between the form fields rather than padding */ border-bottom: none; -moz-box-shadow: none; -webkit-box-shadow: none; box-shadow: none; }
.cms .ss-ui-action-tabset.action-menus.ss-tabset .ui-tabs-panel .field label { float: none; width: auto; font-size: 12px; padding: 0 8px 4px 0; }
.cms .ss-ui-action-tabset.action-menus.ss-tabset .ui-tabs-panel .field label.extra-details { overflow: hidden; margin-top: 10px; display: block; color: #c5cbd0; font-style: italic; font-weight: normal; font-size: 1em; float: left; text-shadow: none; }
.cms .ss-ui-action-tabset.action-menus.ss-tabset .ui-tabs-panel .field label.extra-details.fill:before { color: #fff; content: '?'; font-size: 12px; -moz-box-sizing: border-box; -webkit-box-sizing: border-box; box-sizing: border-box; padding-left: 3px; padding-right: 3px; display: block; float: left; text-shadow: none; -moz-border-radius: 50px; -webkit-border-radius: 50px; border-radius: 50px; background-color: #e2e4e7; width: 15px; height: 15px; margin-right: 5px; margin-bottom: 5px; }
.cms .ss-ui-action-tabset.action-menus.ss-tabset .ui-tabs-panel .field .middleColumn { margin: 0; }
.cms .ss-ui-action-tabset.action-menus.ss-tabset .ui-tabs-panel .field input.text, .cms .ss-ui-action-tabset.action-menus.ss-tabset .ui-tabs-panel .field select, .cms .ss-ui-action-tabset.action-menus.ss-tabset .ui-tabs-panel .field textarea { padding: 5px; font-size: 11px; }
.cms .ss-ui-action-tabset.action-menus.ss-tabset .ui-tabs-panel .field.checkbox { padding: 0 8px 0; }
.cms .ss-ui-action-tabset.action-menus.ss-tabset .ui-tabs-panel .field.checkbox input { margin: 2px 0; }
.cms .ss-ui-action-tabset.action-menus.ss-tabset .ui-tabs-panel .fieldgroup .fieldgroup-field { padding: 0; }
.cms .ss-ui-action-tabset.action-menus.ss-tabset .ui-tabs-panel .fieldgroup .fieldgroup-field .field { margin: 0; padding: 0; }
.cms .ss-ui-action-tabset.action-menus.ss-tabset .ui-tabs-panel .cms-content-fields { overflow: visible; }
.cms .ss-ui-action-tabset.action-menus.ss-tabset .ui-tabs-panel .chzn-container-single { width: 100% !important; }
.cms .ss-ui-action-tabset.action-menus.ss-tabset .ui-tabs-panel .chzn-container-single .chzn-single { padding: 0 0 0 5px; float: none; }
.cms .ss-ui-action-tabset.action-menus.ss-tabset .ui-tabs-panel .cms-content-actions, .cms .ss-ui-action-tabset.action-menus.ss-tabset .ui-tabs-panel .cms-preview-controls { padding: 0; height: auto; border: none; -moz-box-shadow: none; -webkit-box-shadow: none; box-shadow: none; }
.cms .ss-ui-action-tabset.action-menus.ss-tabset .ui-tabs-panel .cms-edit-form { width: 100%; }
.cms .ss-ui-action-tabset.action-menus.ss-tabset .ui-tabs-panel .CompositeField { margin: 0; padding: 0; float: none; }
.cms .ss-ui-action-tabset.action-menus.ss-tabset .ui-tabs-panel .parent-mode { padding-top: 0; }
.cms .ss-ui-action-tabset.action-menus.ss-tabset .ui-tabs-panel .treedropdown, .cms .ss-ui-action-tabset.action-menus.ss-tabset .ui-tabs-panel .SelectionGroup li.selected div.field { margin: 10px 0 0 0; }
.cms .ss-ui-action-tabset.action-menus.ss-tabset .ui-tabs-panel .treedropdown .treedropdownfield-title, .cms .ss-ui-action-tabset.action-menus.ss-tabset .ui-tabs-panel .SelectionGroup li.selected div.field .treedropdownfield-title { position: absolute; z-index: 2; padding: 5px; }
.cms .ss-ui-action-tabset.action-menus.ss-tabset .ui-tabs-panel .treedropdown .treedropdownfield-panel, .cms .ss-ui-action-tabset.action-menus.ss-tabset .ui-tabs-panel .SelectionGroup li.selected div.field .treedropdownfield-panel { margin-top: 11px; }
.cms .ss-ui-action-tabset.action-menus.ss-tabset .ui-tabs-panel .treedropdown .treedropdownfield-toggle-panel-link, .cms .ss-ui-action-tabset.action-menus.ss-tabset .ui-tabs-panel .SelectionGroup li.selected div.field .treedropdownfield-toggle-panel-link { background: none; border-left: none; padding: 5px 3px; }
.cms .ss-ui-action-tabset.action-menus.ss-tabset .ui-tabs-panel .treedropdown .treedropdownfield-toggle-panel-link .ui-icon, .cms .ss-ui-action-tabset.action-menus.ss-tabset .ui-tabs-panel .SelectionGroup li.selected div.field .treedropdownfield-toggle-panel-link .ui-icon { float: right; opacity: 0.7; }
.cms .ss-ui-action-tabset.action-menus.ss-tabset .ui-tabs-panel .cms-add-form ul.SelectionGroup { padding-left: 0; padding-right: 0; overflow: visible; border-bottom: none; }
.cms .ss-ui-action-tabset.action-menus.ss-tabset .ui-tabs-panel .cms-sitetree-information { border-bottom: 1px solid #e8e9eb; margin-bottom: 8px; padding: 0 20px 0 0; margin-right: 10px; margin-left: 10px; }
.cms .ss-ui-action-tabset.action-menus.ss-tabset .ui-tabs-panel .cms-sitetree-information p.meta-info { color: #999; font-size: 11px; line-height: 16px; margin-bottom: 8px; white-space: nowrap; }
.cms .ss-ui-action-tabset.action-menus.ss-tabset .ui-tabs-panel button.ss-ui-button { width: 100%; }
.cms .ss-ui-action-tabset.action-menus.ss-tabset .ui-tabs-panel button.ss-ui-button:hover, .cms .ss-ui-action-tabset.action-menus.ss-tabset .ui-tabs-panel button.ss-ui-button:focus, .cms .ss-ui-action-tabset.action-menus.ss-tabset .ui-tabs-panel button.ss-ui-button:active { -moz-box-shadow: none; -webkit-box-shadow: none; box-shadow: none; background-color: #e0e5e8; outline: none; }
.cms .ss-ui-action-tabset.action-menus.ss-tabset .last .ui-tabs-panel.ss-ui-action-tab { left: auto; right: -1px; }
.cms .cms-content-actions .Actions { overflow: visible; }

.ModelAdmin .cms-content-fields { /** DEPRECATED: .cms-content-tools will be removed in 4.0 Use .cms-content-filters instead.  Hide certain elements when shown in "sidebar mode" */ }
.ModelAdmin .cms-content-fields .cms-edit-form { overflow-y: auto; overflow-x: hidden; }
.ModelAdmin .cms-content-fields .cms-content-tools .cms-panel-content .cms-search-form .resetformaction { margin-right: 0px; }
.ModelAdmin .cms-content-fields .cms-content-tools .cms-panel-content #Form_ImportForm { overflow: hidden; }
.ModelAdmin .cms-content-fields .cms-content-filters { padding-top: 16px; }

.permissioncheckboxset h5, .permissioncheckboxsetfield_readonly h5 { margin: 0; }
.permissioncheckboxset .optionset, .permissioncheckboxsetfield_readonly .optionset { overflow: auto; }
.permissioncheckboxset .optionset li, .permissioncheckboxsetfield_readonly .optionset li { float: none; width: auto; clear: both; }

/* For user permissions the readonly checkboxes are set as display none and are replaced with a <span> that has a 
green tick icon as a background this is created using compass generated classes and hardcoded in the php */
.permissioncheckboxsetfield_readonly .optionset li.odd, .permissioncheckboxsetfield_readonly .optionset li.even { margin-left: 16px; }
.permissioncheckboxsetfield_readonly .optionset li.help { width: 384px; }
.permissioncheckboxsetfield_readonly .optionset li input { display: none; }
.permissioncheckboxsetfield_readonly .optionset li label { position: relative; }
.permissioncheckboxsetfield_readonly .optionset li label span { position: absolute; left: -16px; top: -2px; }

.cms .cms-content .SecurityAdmin .cms-content-fields { overflow-y: auto; }
.cms .cms-content .SecurityAdmin .cms-content-fields .aligned-right-label { margin-left: 184px; padding: 8px 0; }

.cms-security h1 { margin: 45px 40px 5px 25px; font-size: 1.9em; line-height: 1.2; font-weight: bold; }
.cms-security .Content { margin: 0 50px 0 25px; }
.cms-security .Form { margin: 0 25px; }
.cms-security .Form .field { border: 0 none; -moz-box-shadow: none; -webkit-box-shadow: none; box-shadow: none; margin: 0; padding: 0; }
.cms-security .Form .field label.left { float: none; width: auto; }
.cms-security .Form .field .middleColumn { margin: 0; }
.cms-security .Form #Password { width: 300px; float: left; }
.cms-security .Form #ForgotPassword { float: left; padding: 40px 0 0 10px; }
.cms-security .Form #Remember { clear: both; }
.cms-security .Form .Actions { padding: 20px 0 0 0; }
.cms-security .Form .Actions #doLogout { line-height: 28px; margin: 0 0 0 10px; }

.leftandmain-logindialog-dialog .ui-dialog-titlebar-close { display: none; }

.leftandmain-logindialog-overlay { opacity: 0.8; }

/** ----------------------------- Retina graphics ----------------------------- */
/** This file defines graphics to use on high-DPI screens in the CMS  @package framework @subpackage admin */
/** ---------------------------------------------------- "@2x" media query ---------------------------------------------------- */
@media only screen and (-webkit-min-device-pixel-ratio: 2), only screen and (min--moz-device-pixel-ratio: 2), only screen and (-o-min-device-pixel-ratio: 2 / 1), only screen and (min-device-pixel-ratio: 2), only screen and (min-resolution: 192dpi), only screen and (min-resolution: 2dppx) { /* Loading spinner */
  .cms-content-loading-spinner { background-image: url(../images/spinner@2x.gif); background-size: 43px 43px; }
  .ui-dialog .ui-dialog-content.loading { background-image: url(../images/spinner@2x.gif); background-size: 43px 43px; }
  .ui-dialog.loading { background-image: url(../images/spinner@2x.gif); background-size: 43px 43px; }
  /* Default CMS logo */
  .cms-logo a { background-image: url("../images/logo_small@2x.png"); background-size: 22px 22px; }
  /* Logout button */
  .cms-login-status .logout-link { background-image: url('../images/sprites-32x32-2x-s6ccfbe50f9.png'); background-position: 0 -184px; background-size: 30px auto; }
  .cms-content-controls .icon-auto:before { background-image: url('../images/sprites-32x32-2x-s6ccfbe50f9.png'); background-position: 0 -274px; background-size: 30px auto; }
  .cms-content-controls .icon-desktop:before { background-image: url('../images/sprites-32x32-2x-s6ccfbe50f9.png'); background-position: 0 -301px; background-size: 30px auto; }
  .cms-content-controls .icon-tablet:before { background-image: url('../images/sprites-32x32-2x-s6ccfbe50f9.png'); background-position: 0 -436px; background-size: 30px auto; }
  .cms-content-controls .icon-mobile:before { background-image: url('../images/sprites-32x32-2x-s6ccfbe50f9.png'); background-position: 0 -355px; background-size: 30px auto; }
  .cms-content-controls .icon-split:before { background-image: url('../images/sprites-32x32-2x-s6ccfbe50f9.png'); background-position: 0 -409px; background-size: 30px auto; }
  .cms-content-controls .icon-edit:before { background-image: url('../images/sprites-32x32-2x-s6ccfbe50f9.png'); background-position: 0 -328px; background-size: 30px auto; }
  .cms-content-controls .icon-preview:before { background-image: url('../images/sprites-32x32-2x-s6ccfbe50f9.png'); background-position: 0 -382px; background-size: 30px auto; }
  .cms .ss-ui-action-tabset.action-menus.ss-tabset ul.ui-tabs-nav li a:after { background-image: url('../images/sprites-32x32-2x-s6ccfbe50f9.png'); background-position: 0 -26px; background-size: 30px auto; }
  .cms .ss-ui-action-tabset.action-menus.ss-tabset ul.ui-tabs-nav li a:hover:after { background-image: url('../images/sprites-32x32-2x-s6ccfbe50f9.png'); background-position: 0 0; background-size: 30px auto; }
  .cms .ss-ui-action-tabset.action-menus.ss-tabset ul.ui-tabs-nav li.ui-state-active a:after { background-image: url('../images/sprites-32x32-2x-s6ccfbe50f9.png'); background-position: 0 -78px; background-size: 30px auto; }
  .cms .ss-ui-action-tabset.action-menus.ss-tabset ul.ui-tabs-nav li.ui-state-active a:hover:after { background-image: url('../images/sprites-32x32-2x-s6ccfbe50f9.png'); background-position: 0 -52px; background-size: 30px auto; }
  /* CMS menu */
  .cms-menu-list li a .toggle-children .toggle-children-icon { background-image: url('../images/sprites-32x32-2x-s6ccfbe50f9.png'); background-position: 0 -210px; background-size: 30px auto; }
  .cms-menu-list li a .toggle-children.opened .toggle-children-icon { background-image: url('../images/sprites-32x32-2x-s6ccfbe50f9.png'); background-position: 0 -226px; background-size: 30px auto; }
  .cms-menu-list li.current a .toggle-children .toggle-children-icon { background-image: url('../images/sprites-32x32-2x-s6ccfbe50f9.png'); background-position: 0 -242px; background-size: 30px auto; }
  .cms-menu-list li.current a .toggle-children.opened .toggle-children-icon { background-image: url('../images/sprites-32x32-2x-s6ccfbe50f9.png'); background-position: 0 -258px; background-size: 30px auto; }
  /* Sitetree */
  .tree-holder.jstree-apple ins, .cms-tree.jstree-apple ins { background-image: url(../images/sitetree_ss_default_icons@2x.png); background-size: 108px 72px; }
  /* UI widget "close" button */
  .ui-widget-header a.ui-state-hover .ui-icon-closethick { background-image: url('../images/sprites-32x32-2x-s6ccfbe50f9.png'); background-position: 0 -104px; background-size: 30px auto; }
  .ui-widget-header .ui-icon-closethick { background-image: url('../images/sprites-32x32-2x-s6ccfbe50f9.png'); background-position: 0 -144px; background-size: 30px auto; }
  /* Tab icons */
  .ui-tabs .ui-tabs-nav li.cms-tabset-icon.list a { background-image: url('../images/sprites-64x64-2x-se3e3f47b94.png'); background-position: 0 -150px; background-size: 40px auto; }
  .ui-tabs .ui-tabs-nav li.cms-tabset-icon.tree a { background-image: url('../images/sprites-64x64-2x-se3e3f47b94.png'); background-position: 0 -250px; background-size: 40px auto; }
  .ui-tabs .ui-tabs-nav li.cms-tabset-icon.edit a { background-image: url('../images/sprites-64x64-2x-se3e3f47b94.png'); background-position: 0 -50px; background-size: 40px auto; }
  .ui-tabs .ui-tabs-nav li.cms-tabset-icon.list.ui-state-active a { background-image: url('../images/sprites-64x64-2x-se3e3f47b94.png'); background-position: 0 -100px; background-size: 40px auto; }
  .ui-tabs .ui-tabs-nav li.cms-tabset-icon.tree.ui-state-active a { background-image: url('../images/sprites-64x64-2x-se3e3f47b94.png'); background-position: 0 -200px; background-size: 40px auto; }
  .ui-tabs .ui-tabs-nav li.cms-tabset-icon.edit.ui-state-active a { background-image: url('../images/sprites-64x64-2x-se3e3f47b94.png'); background-position: 0 0; background-size: 40px auto; }
  /* Menu icon classes */
  .icon.icon-24 { background-image: url('../images/menu-icons/24x24-2x-sccfd928e17.png'); background-size: 24px auto; }
  .icon.icon-24.icon-assetadmin { background-position: 0 -216px; }
  .icon.icon-24.icon-cmsmain { background-position: 0 -192px; }
  .icon.icon-24.icon-cmspagescontroller { background-position: 0 -168px; }
  .icon.icon-24.icon-cmssettingscontroller { background-position: 0 -96px; }
  .icon.icon-24.icon-securityadmin { background-position: 0 -24px; }
  .icon.icon-24.icon-reportadmin { background-position: 0 -240px; }
  .icon.icon-24.icon-commentadmin { background-position: 0 0; }
  .icon.icon-24.icon-help { background-position: 0 -144px; }
  .icon.icon-16 { background-image: url('../images/menu-icons/16x16-2x-sbe70081ef8.png'); background-size: 16px auto; }
  .icon.icon-16.icon-assetadmin { background-position: 0 -144px; }
  .icon.icon-16.icon-cmsmain { background-position: 0 -128px; }
  .icon.icon-16.icon-cmspagescontroller { background-position: 0 -112px; }
  .icon.icon-16.icon-cmssettingscontroller { background-position: 0 -64px; }
  .icon.icon-16.icon-securityadmin { background-position: 0 -16px; }
  .icon.icon-16.icon-reportadmin { background-position: 0 -160px; }
  .icon.icon-16.icon-commentadmin { background-position: 0 0; }
  .icon.icon-16.icon-help { background-position: 0 -96px; } }

/*# sourceMappingURL=screen.css.map */<|MERGE_RESOLUTION|>--- conflicted
+++ resolved
@@ -964,17 +964,11 @@
 
 .jstree-default a .jstree-icon, .jstree-default-rtl a .jstree-icon, .jstree-classic a .jstree-icon, .jstree-apple a .jstree-icon { background-position: -60px -19px; }
 
-<<<<<<< HEAD
+.jstree-apple a { border-radius: 3px; }
+
 /** DEPRECATED: .cms-content-tools will be removed in 4.0 Use .cms-content-filters instead.  Ensure status is visible in sidebar */
-.cms-content-tools .cms-tree.jstree li { min-width: 159px; }
-.cms-content-tools .cms-tree.jstree a { overflow: hidden; display: block; position: relative; }
-=======
-.jstree-apple a { border-radius: 3px; }
-
-/* ensure status is visible in sidebar */
 .cms-content-tools .cms-tree.jstree li { min-width: 187px; }
 .cms-content-tools .cms-tree.jstree a { overflow: hidden; text-overflow: ellipsis; display: block; position: relative; }
->>>>>>> origin/3.2
 .cms-content-tools .cms-tree.jstree span.badge { position: absolute; top: 0; right: 0; padding: 7px 9px 6px 5px; margin: 0; max-width: 40%; -moz-transition: max-width 0.75s linear; -o-transition: max-width 0.75s linear; -webkit-transition: max-width 0.75s linear; transition: max-width 0.75s linear; }
 .cms-content-tools .cms-tree.jstree span.badge:hover { max-width: 150px; }
 
@@ -1251,8 +1245,8 @@
 .cms .ss-ui-action-tabset.multi .ss-ui-action-tab.ui-tabs-panel.first { left: 0; width: 203px; }
 .cms .ss-ui-action-tabset.multi .ss-ui-action-tab.ui-tabs-panel .ui-icon { padding-right: 0; }
 .cms .ss-ui-action-tabset.multi .ss-ui-action-tab.ui-tabs-panel .tab-nav-link, .cms .ss-ui-action-tabset.multi .ss-ui-action-tab.ui-tabs-panel .ss-ui-button { font-size: 12px; }
-.cms .ss-ui-action-tabset.multi .ss-ui-action-tab.ui-tabs-panel #Form_AddForm_PageType_Holder ul { padding: 0; }
-.cms .ss-ui-action-tabset.multi .ss-ui-action-tab.ui-tabs-panel #Form_AddForm_PageType_Holder ul li { padding: 4px 5px; }
+.cms .ss-ui-action-tabset.multi .ss-ui-action-tab.ui-tabs-panel #Form_AddForm_PageType ul { padding: 0; }
+.cms .ss-ui-action-tabset.multi .ss-ui-action-tab.ui-tabs-panel #Form_AddForm_PageType ul li { padding: 4px 5px; }
 .cms .ss-ui-action-tabset.tabset-open ul.ui-tabs-nav, .cms .ss-ui-action-tabset.tabset-open ul.ui-tabs-nav li.first { -moz-border-radius-bottomleft: 0; -webkit-border-bottom-left-radius: 0; border-bottom-left-radius: 0; }
 .cms .ss-ui-action-tabset.tabset-open-last ul.ui-tabs-nav li.last { -moz-border-radius-bottomright: 0; -webkit-border-bottom-right-radius: 0; border-bottom-right-radius: 0; }
 .cms .ss-ui-action-tabset .batch-check, .cms .ss-ui-action-tabset .ui-icon { display: inline-block; float: left; margin-left: -2px; padding-right: 6px; }
