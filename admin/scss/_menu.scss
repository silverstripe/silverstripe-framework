/**
 * Styles for the left hand side menu
 *
 * @package sapphire
 * @subpackage admin
 */
/** -------------------------------------------------------
 * CMS Menu Bar
 * -------------------------------------------------------- */
@import "compass/css3";

.cms-menu {
	z-index: 10;
	background: $color-menu-background;
	border-right: 1px solid $color-menu-border;
	width: 250px;
	overflow: auto;
	
	@include box-shadow($color-shadow-dark, 2px, 0, 6px);

	a {
		text-decoration: none;
	}
}

.cms-menu-list {
	
	li {
		
		a {
			display: block;
			height: 30px;
			line-height: 30px;
			vertical-align: middle;
			font-size: $font-base-size;
			overflow: hidden;
			white-space: nowrap;
			text-overflow: ellipsis;
			text-shadow: lighten($color-base, 5%) 1px 1px 0;
			color: $color-text-dark;
			padding: 5px 5px 5px 12px; //left aligning with SS logo at top
			background-color: $color-base;
			
			@include linear-gradient(color-stops(
				$color-base,
				darken($color-base, 12%)
			));

			border-top: 1px solid lighten($color-base, 10%);
			border-bottom: 1px solid darken($color-base, 20%);
			
			&:hover {
				text-decoration: none;
				background-color: lighten($color-base, 2%);
				border-bottom: 1px solid darken($color-base, 15%);
				color: lighten($color-text-dark, 5%);
				
				@include linear-gradient(color-stops(
					lighten($color-base, 5%),
					$color-base
				));
			}
			&:focus {
				border-top: 1px solid darken($color-base, 5%);
				text-decoration: none;
				background-color: darken($color-base, 5%);
				color: lighten($color-text-dark, 10%);
				
				@include linear-gradient(color-stops(
					darken($color-base, 10%),
					darken($color-base, 5%)
				));			
			}
			
			.icon {
				display: block;
				float: left;
				margin-right: 4px;
				//@include sprite-background("icons-32.png");
				//@include sprite-position(1, 1);
			}
			
			.text {
				display: block;
			}
		}

		&.current {
			a {
				color: $color-text-light;
				text-shadow: darken($color-menu-button, 20%) 0 -1px 0;
				border-top: 1px solid lighten($color-menu-button, 10%);
				border-bottom: 1px solid darken($color-menu-button, 20%);
				background-color: $color-menu-button;
				@include linear-gradient(color-stops(
					$color-menu-button, 
					darken($color-menu-button, 10%)
				));
			}
			
			ul {
				border-top: 1px solid darken($color-menu-button, 20%);
			}
			
			li {
				background-color: darken($color-menu-button, 10%);

				a {
<<<<<<< HEAD
					font-size: $font-small-size;
					padding: 0 10px 0 48px;
=======
					font-size: $font-base-size - 1;
					padding: 0 10px 0 36px;
>>>>>>> c65cfd44
					height: 32px;
					line-height: 32px;
					color: lighten($color-menu-button, 45%);
				 	background: none;
					border-top: 1px solid $color-menu-button;
					border-bottom: 1px solid darken($color-menu-button, 20%);
					
					&.current,
					&:hover {
						background: darken($color-menu-button, 5%);
						border-top: 1px solid darken($color-menu-button, 5%);
						color: $color-text-light;
					}
					
					&:focus {
						background: darken($color-menu-button, 15%);
						border-top: 1px solid darken($color-menu-button, 20%);
						color: lighten($color-menu-button, 60%);
					}

				}
				
				&.current a {
					font-weight: bold;
					color: $color-text-light;
				}
				
				&.first a {
					border-top: none;
				}
			}
		}
	}
}<|MERGE_RESOLUTION|>--- conflicted
+++ resolved
@@ -106,13 +106,8 @@
 				background-color: darken($color-menu-button, 10%);
 
 				a {
-<<<<<<< HEAD
-					font-size: $font-small-size;
-					padding: 0 10px 0 48px;
-=======
 					font-size: $font-base-size - 1;
 					padding: 0 10px 0 36px;
->>>>>>> c65cfd44
 					height: 32px;
 					line-height: 32px;
 					color: lighten($color-menu-button, 45%);
