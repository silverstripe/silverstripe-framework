--- conflicted
+++ resolved
@@ -828,11 +828,7 @@
 		overflow-y: auto;
 		overflow-x: auto;
 		background: none;
-<<<<<<< HEAD
-		@include box-shadow($color-shadow-dark 0 0 ($grid-x / 2));
-=======
 		width:100%;
->>>>>>> f1775b5f
 	}
 }
 
@@ -977,10 +973,7 @@
 		background-color: #92a5b2;
 		padding: $grid-y/2 $grid-x/2 $grid-y/2 $grid-x*2;
 		border-bottom: 2px solid #8399a7;
-<<<<<<< HEAD
-=======
-
->>>>>>> f1775b5f
+
 		@include background-image(linear-gradient(#ced7dc, #92a5b2));
 	}
 
