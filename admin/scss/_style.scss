--- conflicted
+++ resolved
@@ -509,11 +509,7 @@
  		}
 
 		div {
-<<<<<<< HEAD
-			background:url(../images/btn_icons/settings.png) 5px 6px no-repeat;
-=======
 			background:url(../images/btn-icon/settings.png) 5px 4px no-repeat;
->>>>>>> 8fcb40cd
 			border-left:none;
 			width:100%;
 		}
