--- conflicted
+++ resolved
@@ -631,7 +631,6 @@
 				border: 0;
 			}
 
-<<<<<<< HEAD
 			&.font-icon-search {
 				padding: 4px 5px;
 				margin-right: 6px;
@@ -641,8 +640,6 @@
 				}
 			}
 
-=======
->>>>>>> 8e4db95f
 			.ui-button-text {
 				@include inline-block;
 				padding: 0;
