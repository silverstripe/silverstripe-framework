--- conflicted
+++ resolved
@@ -8,7 +8,7 @@
 
 /** ----------------------------------------------------
  * Basic form fields
- * ---------------------------------------------------- */
+ * ---------------------------------------------------- */	
 
 form.nostyle {
 	@include clear-form-field-styles();
@@ -50,39 +50,29 @@
 		font-style: normal;
 		color: $color-text;
 		clear:none;
-	}
-	label {
-<<<<<<< HEAD
+	}	
+	label {		
 		&.left {
 			float: left;
 			display: block;
 			width: $grid-x * 22;
 			padding: $grid-y $grid-x $grid-y 0;
 			line-height: $grid-y * 2;
-			font-weight: bold;
-=======
-	  &.left {
-	    float: left;
-	    display: block;
-	    width: $grid-x * 22;
-	    padding: $grid-y $grid-x $grid-y 0;
-	    line-height: $grid-y * 2;
->>>>>>> f79f99f1
-		}
+		}		
 		&.right {
 			cursor: pointer;
-			clear: both;
+			clear: both;			
 			color: lighten($color-text, 20%);
 			display: block;
 			font-style: italic;
 			margin: $grid-y/2 0 0 $grid-x*23;
-		}
-	}
-
+		}		
+	}
+	
 	.middleColumn {
 		margin-left: $grid-x * 23;
 	}
-
+	
 	span.readonly {
 		padding-top: $grid-y;
 		line-height: $grid-y * 2;
@@ -103,11 +93,11 @@
 		line-height: $grid-y * 2;
 		margin: $grid-y/2 0 0 $grid-x*23; // left align with .middleColumn
 	}
-
+	
 	&.checkbox .description, &.ss-gridfield .description {
 		margin-left: 0;
 	}
-
+	
 	input.text,
 	textarea,
 	select,
@@ -124,7 +114,7 @@
 		}
 	}
 
-	input.text,
+	input.text, 
 	textarea,
 	.TreeDropdownField {
 		background: #fff;
@@ -137,14 +127,14 @@
 		@include transition(0.2s border ease-in);
 		@include border-radius(4px);
 		@include background-image(linear-gradient(#EAEAEA, #fff 10%));
-
+	
 		&:focus {
 			border: 1px solid lighten($color-medium-separator, 10%);
 			border-top-color: $color-medium-separator;
 			@include box-shadow(0 1px 3px rgba(0,0,0,0.2) inset);
 		}
 	}
-
+	
 	input[disabled], input.disabled,
 	textarea[disabled], textarea.disabled,
 	select[disabled], select.disabled {
@@ -253,7 +243,7 @@
 			width: $grid-x * 14;
 		}
 	}
-
+	
 	.middleColumn {
 		margin-left: $grid-x * 15;
 	}
@@ -266,19 +256,19 @@
 	}
 }
 
-.field {
+.field {	
 	/* TreeDropdowns */
 	.TreeDropdownField {
 		padding: 0;
-
+		
 		.treedropdownfield-panel {
 			border: 1px solid lighten($color-medium-separator, 20%);
 			border-top: none;
-
+			
 			@include border-bottom-left-radius(4px);
 			@include border-bottom-right-radius(4px);
 		}
-
+		
 		&.treedropdownfield-open-tree {
 			@include border-bottom-left-radius(0);
 			@include border-bottom-right-radius(0);
@@ -305,21 +295,21 @@
 			display: none;
 		}
 	}
-
+	
 	/* dropdowns */
 	.dropdown {
 		select {
 			margin-top: $grid-y;
 		}
 	}
-
+	
 	/* chzn override */
 	.chzn-container {
 		max-width: 512px;
 		vertical-align: bottom;
-
+		
 		.chzn-results {
-
+			
 			li {
 				font-size: 11px;
 				line-height: $grid-y * 2;
@@ -332,22 +322,22 @@
 	  		border: 1px solid lighten($color-medium-separator, 10%);
 		}
 	}
-
+	
 	.chzn-container-single .chzn-single  {
 		height: 30px;
 		line-height: 30px; /* not relative, as then we'd had to redo most of chzn */
 		font-size: $font-base-size;
-
+		
 		@include background-image(linear-gradient(#efefef, #fff 10%, #fff 90%, #efefef));
-
-
+		
+		
 		&:hover, &:focus, &:active {
 			text-decoration: none;
 		}
-
+	
 		div {
 			width: 24px;
-
+	
 			b {
 				background-position: 4px 3px;
 			}
@@ -366,16 +356,16 @@
 			height: 18px;
 		}
 	}
-
+	
 	/* Date Fields */
-	input.month, input.day, input.year {
-		width: ($grid-x * 7);
-	}
-
-	input.time {
+	input.month, input.day, input.year { 
+		width: ($grid-x * 7); 
+	}
+
+	input.time { 
 		width: ($grid-x * 11); // smaller time field, since input is restricted
 	}
-
+	
 	/* Hides borders in settings/access. Activated from JS */
 	&.remove-splitter {
 		border-bottom: none;
@@ -395,14 +385,14 @@
 			border: none;
 			color: $color-text-blue-link;
 			display: block;
-			font-weight:normal;
+			font-weight:normal;	
 			margin:0;
 			outline:none;
 			padding-left:10px;
-			padding-right:10px;
-			text-align: left;
-			text-shadow: none;
-			white-space:normal;
+			padding-right:10px;	
+			text-align: left;			
+			text-shadow: none;	
+			white-space:normal;		
 			&.ss-ui-action-destructive{
 				color: darken($color-error,25%);
 			}
@@ -410,10 +400,10 @@
 				padding-left:0;
 				padding-right:0;
 			}
-			&:hover, &:focus, &:active{
-				@include box-shadow(none);
+			&:hover, &:focus, &:active{	
+				@include box-shadow(none);		
 				outline:none;
-				background:none;
+				background:none;				
 				border:none;
 			}
 			&.loading {
@@ -421,8 +411,8 @@
 				.ui-button-text {
 					padding-left: 16px /* icon */ + ($grid-x/2);
 				}
-
-
+				
+				
 			}
 		}
 	}
@@ -449,7 +439,7 @@
 	}
 
 	input.loading, button.loading,
-	input.ui-state-default.loading, .ui-widget-content input.ui-state-default.loading,
+	input.ui-state-default.loading, .ui-widget-content input.ui-state-default.loading, 
 	.ui-widget-header input.ui-state-default.loading {
 		.ui-icon {
 			background: transparent url(../../images/network-save.gif) no-repeat 0 0;
@@ -519,14 +509,14 @@
 				padding-right: 0;
 			}
 		}
-
+		
 		/* constructive */
 		&.ss-ui-action-constructive {
 			text-shadow:none;
 			font-weight: bold;
 			color: $color-text-light;
 			border-color: $color-button-constructive-border;
-			border-bottom-color: darken($color-button-constructive-border, 10%);
+			border-bottom-color: darken($color-button-constructive-border, 10%);			
 			background-color: $color-button-constructive;
 			@include background(
 				linear-gradient(color-stops(
@@ -535,7 +525,7 @@
 				))
 			);
 			@include text-shadow(darken($color-button-constructive, 3%) 0 -1px -1px);
-
+	
 			&.ui-state-hover, &:hover {
 				border-color: darken($color-button-constructive-border, 10%);
 				background-color: $color-button-constructive;
@@ -551,7 +541,7 @@
 				@include box-shadow(inset 0 1px 3px rgb(23, 24, 26), 0 1px 0 rgba(255, 255, 255, .6));
 			}
 		}
-
+		
 		/* destructive */
 		&.ss-ui-action-destructive {
 			color: $color-button-destructive;
@@ -563,7 +553,7 @@
 				font-size: $font-base-size - 2;
 			}
 		}
-
+			
 		&.ui-state-highlight {
 			background-color: $color-button-highlight;
 			border: 1px solid $color-button-highlight-border;
@@ -574,9 +564,9 @@
 			border: 0;
 			color: lighten($color-text-dark, 10%);
 			text-decoration: underline;
-
+			
 			@include box-shadow(none);
-
+			
 			&:hover {
 				text-decoration: none;
 				color: $color-text-dark;
@@ -587,7 +577,7 @@
 				color: lighten($color-text-dark, 20%);
 			}
 		}
-
+		
 		&.ss-ui-button-loading {
 			opacity: 0.8;
 		}
@@ -606,7 +596,7 @@
 			text-decoration: none;
 			font-weight: normal;
 			color: $color-text;
-
+			
 			&:hover {
 				@include box-shadow(none);
 				background: #dee3e8;
@@ -660,7 +650,7 @@
 	.ss-ui-buttonset {
 		margin-left: 1px;
 	}
-
+	
 	.ss-ui-loading-icon {
 		background: url(../../images/network-save.gif) no-repeat;
 		display: block;
@@ -747,9 +737,9 @@
 			label {
 				float: none;
 				margin-left: 0;
-
+				
 				&.ss-ui-button {
-					float: left;
+					float: left;	
 				}
 			}
 			.description {
@@ -794,7 +784,7 @@
 .optionset {
 	padding-bottom: 8px;
 	padding-top: 8px;
-
+	
 	li {
 		float: left;
 		display: block;
@@ -809,7 +799,7 @@
 			padding-right: 0;
 			margin-right: 0;
 		}
-
+		
 		label {
 			display: inline;
 			cursor: pointer;
@@ -820,18 +810,18 @@
 	&.field {
 		padding-top: 0;
 	}
-
+	
 }
 
 
 /** ----------------------------------------------------
- * HTML Text
+ * HTML Text 
  * ---------------------------------------------------- */
 
 .htmleditor {
 
 	@include form-field-stacked;
-
+	
 	textarea {
 		visibility: hidden; // enabled by JS
 	}
@@ -839,7 +829,7 @@
 	.mceEditor {
 		input, select {
 			width: auto;
-		}
+		}	
 	}
 	label.left {
 		padding-bottom: $grid-y/2;
@@ -853,33 +843,33 @@
 
 
 /***************************************************************
-* On/Off Switch.
+* On/Off Switch. 
 * Supports switching between up to 5 values (used for Draft/Published)
 * Example html set-up:
-*	<fieldset class="switch-states size_2">
-*		<div class="switch">
+*	<fieldset class="switch-states size_2"> 			
+*		<div class="switch">				
 *			<input id="Draft" class="first" name="view" type="radio" checked>
-*			<label for="Draft">Draft</label>
+*			<label for="Draft">Draft</label>	
 *			<input id="Published" class="last" name="view" type="radio">
-*			<label for="Published">Published</label>
-*			<span class="slide-button"></span>
-*		</div>
+*			<label for="Published">Published</label>						
+*			<span class="slide-button"></span>	
+*		</div>			
 *	</fieldset>
 ****************************************************************/
-fieldset.switch-states{
+fieldset.switch-states{	
 	margin-right: 8px;
 
 	.switch{
 		border: 2px solid lighten(#2d3035,65%);
 		@include border-radius(3px);
 		-webkit-animation: bugfix infinite 1s; //Bugfix for older Webkit, including mobile Webkit.
-		background:lighten(#2d3035,69%);
-		display: block;
+		background:lighten(#2d3035,69%); 
+		display: block;				
 		height: 24px;
-		position: relative;
+		position: relative;			
 		width:100%;
 		z-index:5;
-
+		
 		label{
 			@include hide-text-overflow;
 			color:lighten($color-text-dark,40%);
@@ -888,9 +878,9 @@
 			float:left;
 			font-weight:bold;
 			height: 100%;
-			line-height: 25px;
+			line-height: 25px;		
 			position:relative;
-			z-index:2;
+			z-index:2;	
 			min-width: 80px;
 			/* Make text unselectable in browsers that support that */
 			-webkit-touch-callout: none;
@@ -898,11 +888,11 @@
 			-khtml-user-select: none;
 			-moz-user-select: none;
 			-ms-user-select: none;
-			user-select: none;
+			user-select: none;			
 			&:hover{
-				color:lighten($color-text-dark, 30%);
-				color:rgba($color-text-dark,0.7);
-			}
+				color:lighten($color-text-dark, 30%);	
+				color:rgba($color-text-dark,0.7);								
+			}	
 			span{
 				@include box-sizing('border-box');
 				@include hide-text-overflow;
@@ -914,59 +904,59 @@
 		input {
 			opacity: 0;
 			filter: alpha(opacity = 0);
-			visibility:none;
-			position: absolute;
+			visibility:none;	
+			position: absolute;			
 			&:checked + label {
-				@include transition(all 0.3s ease-out 0s);
+				@include transition(all 0.3s ease-out 0s); 	
 				color: #fff;
 			}
 		}
 		.slide-button{
 			@include border-radius(3px);
-			@include transition(all 0.3s ease-out 0s);
-			background-color: #2b9c32;
+			@include transition(all 0.3s ease-out 0s); 	
+			background-color: #2b9c32; 
 			display:block;
 			height: 24px;
 			left: 0;
 			padding: 0;
 			position: absolute;
-			top: 0;
-			z-index: 1;
-		}
-	}
-
-	/*
+			top: 0;	
+			z-index: 1;	
+		}
+	}
+
+	/*	
 		Produce css for up to 5 states.
 
-		Note: with a little adjustment the switch can take more than 5 items,
+		Note: with a little adjustment the switch can take more than 5 items, 
 		but a dropdown would probably be more appropriate
 	*/
 	@for $i from 1 through 5 {
 		&.size_#{$i} {
-			label, .slide-button {
-				width:  100% / $i;
-			}
+			label, .slide-button { 
+				width:  100% / $i;				
+			}	  			
 			@if $i == 1{
 				label span{
 					padding-right:0; //even up the padding for a single item
 				}
 			}
-			input:checked:nth-of-type(2) ~ .slide-button {
+			input:checked:nth-of-type(2) ~ .slide-button {	
 				left: 100% / $i;
 			}
-			input:checked:nth-of-type(3) ~ .slide-button {
+			input:checked:nth-of-type(3) ~ .slide-button {	
 				left: (100% / $i) * 2;
 			}
-			input:checked:nth-of-type(4) ~ .slide-button {
+			input:checked:nth-of-type(4) ~ .slide-button {	
 				left: (100% / $i) * 3;
 			}
-			input:checked:nth-of-type(5) ~ .slide-button {
+			input:checked:nth-of-type(5) ~ .slide-button {	
 				left: (100% / $i) * 4;
 			}
-		}
-	}
-}
-//old web-kit browser fix
+		} 
+	}		
+} 
+//old web-kit browser fix	
 @-webkit-keyframes bugfix { from { position: relative; } to { position: relative; } }
 
 //Styling for filter/search dropdown
