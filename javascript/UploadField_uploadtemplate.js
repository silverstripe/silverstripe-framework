--- conflicted
+++ resolved
@@ -16,25 +16,15 @@
 				'<div class="ss-uploadfield-item-actions">' +
 					'{% if (!file.error) { %}' +
 						'<div class="ss-uploadfield-item-progress"><div class="ss-uploadfield-item-progressbar"><div class="ss-uploadfield-item-progressbarvalue"></div></div></div>' +
-<<<<<<< HEAD
 						'{% if (!o.options.autoUpload) { %}' +
-							'<div class="ss-uploadfield-item-start start"><button class="icon icon-16" data-icon="navigation">' + ss.i18n._t('UploadField.START', 'Start') + '</button></div>' +
-=======
-						'{% if (!o.options.autoUpload) { %}' + 
 							'<div class="ss-uploadfield-item-start start"><button type="button" class="icon icon-16" data-icon="navigation">' + ss.i18n._t('UploadField.START', 'Start') + '</button></div>' +
->>>>>>> c4dc10b2
 						'{% } %}' +
 					'{% } %}' +
 					'<div class="ss-uploadfield-item-cancel cancel">' +
 						'<button type="button" class="icon icon-16" data-icon="minus-circle" title="' + ss.i18n._t('UploadField.CANCELREMOVE', 'Cancel/Remove') + '">' + ss.i18n._t('UploadField.CANCELREMOVE', 'Cancel/Remove') + '</button>' +
 					'</div>' +
-<<<<<<< HEAD
 					'<div class="ss-uploadfield-item-overwrite hide ">' +
-						'<button data-icon="drive-upload" class="ss-uploadfield-item-overwrite-warning" title="' + ss.i18n._t('UploadField.OVERWRITE', 'Overwrite') + '">' + ss.i18n._t('UploadField.OVERWRITE', 'Overwrite') + '</button>' +
-=======
-					'<div class="ss-uploadfield-item-overwrite hide ">'+
 						'<button type="button" data-icon="drive-upload" class="ss-uploadfield-item-overwrite-warning" title="' + ss.i18n._t('UploadField.OVERWRITE', 'Overwrite') + '">' + ss.i18n._t('UploadField.OVERWRITE', 'Overwrite') + '</button>' +
->>>>>>> c4dc10b2
 					'</div>' +
 				'</div>' +
 			'</div>' +
