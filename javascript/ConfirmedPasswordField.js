(function ($) {
<<<<<<< HEAD
	$.entwine('ss', function($){
		$('.showOnClick a').entwine({
			onclick: function () {
				$('.showOnClickContainer', this.parent()).toggle('fast');
				return false;
			}
		});
=======
	$('.confirmedpassword .showOnClick a').live('click', function () {
		$('.showOnClickContainer', $(this).parent()).toggle('fast');
		return false;
>>>>>>> c6b7b1dc
	});
})(jQuery);<|MERGE_RESOLUTION|>--- conflicted
+++ resolved
@@ -1,16 +1,6 @@
 (function ($) {
-<<<<<<< HEAD
-	$.entwine('ss', function($){
-		$('.showOnClick a').entwine({
-			onclick: function () {
-				$('.showOnClickContainer', this.parent()).toggle('fast');
-				return false;
-			}
-		});
-=======
 	$('.confirmedpassword .showOnClick a').live('click', function () {
 		$('.showOnClickContainer', $(this).parent()).toggle('fast');
 		return false;
->>>>>>> c6b7b1dc
 	});
 })(jQuery);