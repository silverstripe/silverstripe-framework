--- conflicted
+++ resolved
@@ -138,13 +138,8 @@
 				this[this.getPanel().is(':visible') ? 'closePanel' : 'openPanel']();
 			},
 			setTitle: function(title) {
-<<<<<<< HEAD
-				title = title || this.data('title') || strings.fieldTitle;
-
-=======
 				title = title || this.data('empty-title') || strings.fieldTitle;
-				
->>>>>>> 5d240fea
+
 				this.find('.treedropdownfield-title').html(title);
 				this.data('title', title); // separate view from storage (important for search cancellation)
 			},
