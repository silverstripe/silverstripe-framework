<?php

use SilverStripe\Filesystem\Storage\AssetContainer;
use SilverStripe\Filesystem\Storage\AssetStore;

/**
 * @package framework
 * @subpackage filesystem
 */

if(!class_exists('Imagick')) {
	return;
}

class ImagickBackend extends Imagick implements Image_Backend {

	/**
	 * @config
	 * @var int
	 */
	private static $default_quality = 75;

	/**
	 * Create a new backend with the given object
	 *
	 * @param AssetContainer $assetContainer Object to load from
	 */
	public function __construct(AssetContainer $assetContainer = null) {
		parent::__construct();
		
		if($assetContainer) {
			$this->loadFromContainer($assetContainer);
		}
	}

	public function loadFromContainer(AssetContainer $assetContainer) {
		$stream = $assetContainer->getStream();
		$this->readimagefile($stream);
		fclose($stream);
		$this->setDefaultQuality();
	}

	public function loadFrom($path) {
		$this->readimage($path);
		$this->setDefaultQuality();
	}

	protected function setDefaultQuality() {
		$this->setQuality(Config::inst()->get('ImagickBackend', 'default_quality'));
	}

	public function writeToStore(AssetStore $assetStore, $filename, $hash = null, $variant = null, $config = array()) {
		// Write to temporary file, taking care to maintain the extension
		$path = tempnam(sys_get_temp_dir(), 'imagemagick');
		if($extension = pathinfo($filename, PATHINFO_EXTENSION)) {
			$path .= "." . $extension;
		}
		$this->writeimage($path);
		$result = $assetStore->setFromLocalFile($path, $filename, $hash, $variant, $config);
		unlink($path);
		return $result;
	}

	public function writeTo($path) {
		Filesystem::makeFolder(dirname($path));
		if(is_dir(dirname($path))) {
			$this->writeImage($path);
		}
	}

	public function setQuality($quality) {
		$this->setImageCompressionQuality($quality);
	}

	public function resize($width, $height) {
<<<<<<< HEAD
		if(!$this->valid()) {
			return null;
		}
		
		if($width < 0 || $height < 0) {
			throw new InvalidArgumentException("Image resizing dimensions cannot be negative");
		}
		if(!$width && !$height) {
			throw new InvalidArgumentException("No dimensions given when resizing image");
		}
		if(!$width) {
			throw new InvalidArgumentException("Width not given when resizing image");
		}
		if(!$height) {
			throw new InvalidArgumentException("Height not given when resizing image");
		}
		
=======
		if(!$this->valid()) return;

		if($width < 0 || $height < 0) throw new InvalidArgumentException("Image resizing dimensions cannot be negative");
		if(!$width && !$height) throw new InvalidArgumentException("No dimensions given when resizing image");
		if(!$width) throw new InvalidArgumentException("Width not given when resizing image");
		if(!$height) throw new InvalidArgumentException("Height not given when resizing image");

>>>>>>> 8e4db95f
		//use whole numbers, ensuring that size is at least 1x1
		$width = max(1, round($width));
		$height = max(1, round($height));

		$geometry = $this->getImageGeometry();

		// Check that a resize is actually necessary.
		if ($width === $geometry["width"] && $height === $geometry["height"]) {
			return $this;
		}

		$new = clone $this;
		$new->resizeImage($width, $height, self::FILTER_LANCZOS, 1);

		return $new;
	}

	public function resizeRatio($maxWidth, $maxHeight, $useAsMinimum = false) {
		if(!$this->valid()) {
			return null;
		}

		$geometry = $this->getImageGeometry();

		$widthRatio = $maxWidth / $geometry["width"];
		$heightRatio = $maxHeight / $geometry["height"];

		if( $widthRatio < $heightRatio ) {
			return $useAsMinimum
				? $this->resizeByHeight( $maxHeight )
				: $this->resizeByWidth( $maxWidth );
		} else {
			return $useAsMinimum
				? $this->resizeByWidth( $maxWidth )
				: $this->resizeByHeight( $maxHeight );
		}
	}

	public function resizeByWidth($width) {
		if(!$this->valid()) {
			return null;
		}

		$geometry = $this->getImageGeometry();

		$heightScale = $width / $geometry["width"];
		return $this->resize( $width, $heightScale * $geometry["height"] );
	}

	public function resizeByHeight($height) {
		if(!$this->valid()) {
			return null;
		}

		$geometry = $this->getImageGeometry();

		$scale = $height / $geometry["height"];
		return $this->resize( $scale * $geometry["width"], $height );
	}

	public function paddedResize($width, $height, $backgroundColor = "FFFFFF") {
		if(!$this->valid()) {
			return null;
		}
		
		$new = $this->resizeRatio($width, $height);
		$new->setImageBackgroundColor("#".$backgroundColor);
		$w = $new->getImageWidth();
		$h = $new->getImageHeight();
		$new->extentImage($width,$height,($w-$width)/2,($h-$height)/2);
<<<<<<< HEAD
=======

>>>>>>> 8e4db95f
		return $new;
	}

	public function croppedResize($width, $height) {
		if(!$this->valid()) {
			return null;
		}

		$width = round($width);
		$height = round($height);
		$geo = $this->getImageGeometry();

		// Check that a resize is actually necessary.
		if ($width == $geo["width"] && $height == $geo["height"]) {
			return $this;
		}

		$new = clone $this;
		$new->setBackgroundColor(new ImagickPixel('transparent'));

		if(($geo['width']/$width) < ($geo['height']/$height)){
			$new->cropImage(
				$geo['width'],
				floor($height*$geo['width']/$width),
				0,
				($geo['height'] - ($height*$geo['width']/$width))/2
			);
		}else{
			$new->cropImage(
				ceil($width*$geo['height']/$height),
				$geo['height'],
				($geo['width'] - ($width*$geo['height']/$height))/2,
				0
			);
		}
		$new->ThumbnailImage($width,$height,true);
		return $new;
	}
}<|MERGE_RESOLUTION|>--- conflicted
+++ resolved
@@ -73,11 +73,10 @@
 	}
 
 	public function resize($width, $height) {
-<<<<<<< HEAD
-		if(!$this->valid()) {
-			return null;
-		}
-		
+		if(!$this->valid()) {
+			return null;
+		}
+
 		if($width < 0 || $height < 0) {
 			throw new InvalidArgumentException("Image resizing dimensions cannot be negative");
 		}
@@ -90,16 +89,7 @@
 		if(!$height) {
 			throw new InvalidArgumentException("Height not given when resizing image");
 		}
-		
-=======
-		if(!$this->valid()) return;
-
-		if($width < 0 || $height < 0) throw new InvalidArgumentException("Image resizing dimensions cannot be negative");
-		if(!$width && !$height) throw new InvalidArgumentException("No dimensions given when resizing image");
-		if(!$width) throw new InvalidArgumentException("Width not given when resizing image");
-		if(!$height) throw new InvalidArgumentException("Height not given when resizing image");
-
->>>>>>> 8e4db95f
+
 		//use whole numbers, ensuring that size is at least 1x1
 		$width = max(1, round($width));
 		$height = max(1, round($height));
@@ -170,10 +160,6 @@
 		$w = $new->getImageWidth();
 		$h = $new->getImageHeight();
 		$new->extentImage($width,$height,($w-$width)/2,($h-$height)/2);
-<<<<<<< HEAD
-=======
-
->>>>>>> 8e4db95f
 		return $new;
 	}
 
