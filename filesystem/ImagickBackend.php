--- conflicted
+++ resolved
@@ -114,12 +114,6 @@
 	 */
 	public function resize($width, $height) {
 		if(!$this->valid()) return;
-<<<<<<< HEAD
-
-		$width = round($width);
-		$height = round($height);
-
-=======
 		
 		if($width < 0 || $height < 0) throw new InvalidArgumentException("Image resizing dimensions cannot be negative");
 		if(!$width && !$height) throw new InvalidArgumentException("No dimensions given when resizing image");
@@ -129,23 +123,14 @@
 		//use whole numbers, ensuring that size is at least 1x1
 		$width = max(1, round($width));
 		$height = max(1, round($height));
-		
->>>>>>> 7b89c173
+
 		$geometry = $this->getImageGeometry();
 
 		// Check that a resize is actually necessary.
 		if ($width == $geometry["width"] && $height == $geometry["height"]) {
 			return $this;
 		}
-<<<<<<< HEAD
-
-		if(!$width && !$height) user_error("No dimensions given", E_USER_ERROR);
-		if(!$width) user_error("Width not given", E_USER_ERROR);
-		if(!$height) user_error("Height not given", E_USER_ERROR);
-
-=======
-		
->>>>>>> 7b89c173
+		
 		$new = clone $this;
 		$new->resizeImage($width, $height, self::FILTER_LANCZOS, 1);
 
@@ -210,49 +195,6 @@
 	 * @param int $height
 	 * @return Image_Backend
 	 */
-<<<<<<< HEAD
-	public function paddedResize($width, $height, $backgroundColor = "#FFFFFF00") {
-		if(!$this->valid()) return;
-
-		$width = round($width);
-		$height = round($height);
-		$geometry = $this->getImageGeometry();
-
-		// Check that a resize is actually necessary.
-		if ($width == $geometry["width"] && $height == $geometry["height"]) {
-			return $this;
-		}
-
-		$new = clone $this;
-		$new->setBackgroundColor($backgroundColor);
-
-		$destAR = $width / $height;
-		if ($geometry["width"] > 0 && $geometry["height"] > 0) {
-			// We can't divide by zero theres something wrong.
-
-			$srcAR = $geometry["width"] / $geometry["height"];
-
-			// Destination narrower than the source
-			if($destAR > $srcAR) {
-				$destY = 0;
-				$destHeight = $height;
-
-				$destWidth = round( $height * $srcAR );
-				$destX = round( ($width - $destWidth) / 2 );
-
-			// Destination shorter than the source
-			} else {
-				$destX = 0;
-				$destWidth = $width;
-
-				$destHeight = round( $width / $srcAR );
-				$destY = round( ($height - $destHeight) / 2 );
-			}
-
-			$new->extentImage($width, $height, $destX, $destY);
-		}
-
-=======
 	public function paddedResize($width, $height, $backgroundColor = "FFFFFF") {
 		$new = $this->resizeRatio($width, $height);
 		$new->setImageBackgroundColor("#".$backgroundColor);
@@ -260,7 +202,6 @@
 		$h = $new->getImageHeight();
 		$new->extentImage($width,$height,($w-$width)/2,($h-$height)/2);
 		
->>>>>>> 7b89c173
 		return $new;
 	}
 
@@ -282,21 +223,10 @@
 		if ($width == $geo["width"] && $height == $geo["height"]) {
 			return $this;
 		}
-<<<<<<< HEAD
-
-		if(!$backgroundColor){
-			$backgroundColor = new ImagickPixel('transparent');
-		}
-
-		$new = clone $this;
-		$new->setBackgroundColor($backgroundColor);
-
-=======
 		
 		$new = clone $this;
 		$new->setBackgroundColor(new ImagickPixel('transparent'));
-		
->>>>>>> 7b89c173
+
 		if(($geo['width']/$width) < ($geo['height']/$height)){
 			$new->cropImage($geo['width'], floor($height*$geo['width']/$width),
 				0, (($geo['height']-($height*$geo['width']/$width))/2));
