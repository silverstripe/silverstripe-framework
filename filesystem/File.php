<?php
/**
 * This class handles the representation of a file on the filesystem within the framework.
 * Most of the methods also handle the {@link Folder} subclass.
 *
 * Note: The files are stored in the assets/ directory, but SilverStripe
 * looks at the db object to gather information about a file such as URL
 * It then uses this for all processing functions (like image manipulation).
 *
 * <b>Security</b>
 *
 * Caution: It is recommended to disable any script execution in the "assets/"
 * directory in the webserver configuration, to reduce the risk of exploits.
 * See http://doc.silverstripe.org/secure-development#filesystem
 *
 * <b>Properties</b>
 *
 * - "Name": File name (including extension) or folder name.
 *   Should be the same as the actual filesystem.
 * - "Title": Optional title of the file (for display purposes only).
 *   Defaults to "Name". Note that the Title field of Folder (subclass of File)
 *   is linked to Name, so Name and Title will always be the same.
 * - "Filename": Path of the file or folder, relative to the webroot.
 *   Usually starts with the "assets/" directory, and has no trailing slash.
 *   Defaults to the "assets/" directory plus "Name" property if not set.
 *   Setting the "Filename" property will override the "Name" property.
 *   The value should be in sync with "ParentID".
 * - "Content": Typically unused, but handy for a textual representation of
 *   files, e.g. for fulltext indexing of PDF documents.
 * - "ParentID": Points to a {@link Folder} record. Should be in sync with
 *   "Filename". A ParentID=0 value points to the "assets/" folder, not the webroot.
 *
 * <b>Synchronization</b>
 *
 * Changes to a File database record can change the filesystem entry,
 * but not the other way around. If the filesystem path is renamed outside
 * of SilverStripe, there's no way for the database to recover this linkage.
 * New physical files on the filesystem can be "discovered" via {@link Filesystem::sync()},
 * the equivalent {@link File} and {@link Folder} records are automatically
 * created by this method.
 *
 * Certain property changes within the File API that can cause a "delayed" filesystem change:
 * The change is enforced in {@link onBeforeWrite()} later on.
 * - setParentID()
 * - setFilename()
 * - setName()
 * It is recommended that you use {@link write()} directly after setting any of these properties,
 * otherwise getters like {@link getFullPath()} and {@link getRelativePath()}
 * will result paths that are inconsistent with the filesystem.
 *
 * Caution: Calling {@link delete()} will also delete from the filesystem.
 * Call {@link deleteDatabaseOnly()} if you want to avoid this.
 *
 * <b>Creating Files and Folders</b>
 *
 * Typically both files and folders should be created first on the filesystem,
 * and then reflected in as database records. Folders can be created recursively
 * from SilverStripe both in the database and filesystem through {@link Folder::findOrMake()}.
 * Ensure that you always set a "Filename" property when writing to the database,
 * leaving it out can lead to unexpected results.
 *
 * @package framework
 * @subpackage filesystem
 *
 * @property string Name Basename of the file
 * @property string Title Title of the file
 * @property string Filename Filename including path
 * @property string Content
 * @property string ShowInSearch Boolean that indicates if file is shown in search. Doesn't apply to Folder
 *
 * @property int ParentID ID of parent File/Folder
 * @property int OwnerID ID of Member who owns the file
 *
 * @method File Parent() Returns parent File
 * @method Member Owner() Returns Member object of file owner.
 */
class File extends DataObject {

	private static $default_sort = "\"Name\"";

	private static $singular_name = "File";

	private static $plural_name = "Files";

	private static $db = array(
		"Name" => "Varchar(255)",
		"Title" => "Varchar(255)",
		"Filename" => "Text",
		"Content" => "Text",
		// Only applies to files, doesn't inherit for folder
		'ShowInSearch' => 'Boolean(1)',
	);

	private static $has_one = array(
		"Parent" => "File",
		"Owner" => "Member"
	);

	private static $has_many = array();

	private static $many_many = array();

	private static $defaults = array(
		"ShowInSearch" => 1,
	);

	private static $extensions = array(
		"Hierarchy",
	);

	private static $casting = array (
		'TreeTitle' => 'HTMLText'
	);

	/**
	 * @config
	 * @var array List of allowed file extensions, enforced through {@link validate()}.
	 *
	 * Note: if you modify this, you should also change a configuration file in the assets directory.
	 * Otherwise, the files will be able to be uploaded but they won't be able to be served by the
	 * webserver.
	 *
	 *  - If you are running Apache you will need to change assets/.htaccess
	 *  - If you are running IIS you will need to change assets/web.config
	 *
	 * Instructions for the change you need to make are included in a comment in the config file.
	 */
	private static $allowed_extensions = array(
		'','ace','arc','arj','asf','au','avi','bmp','bz2','cab','cda','css','csv','dmg','doc','docx','dotx','dotm',
		'flv','gif','gpx','gz','hqx','ico','jar','jpeg','jpg','js','kml', 'm4a','m4v',
		'mid','midi','mkv','mov','mp3','mp4','mpa','mpeg','mpg','ogg','ogv','pages','pcx','pdf','pkg',
		'png','pps','ppt','pptx','potx','potm','ra','ram','rm','rtf','sit','sitx','tar','tgz','tif','tiff',
		'txt','wav','webm','wma','wmv','xls','xlsx','xltx','xltm','zip','zipx',
	);

	/**
	 * @config
	 * @var array Category identifiers mapped to commonly used extensions.
	 */
	private static $app_categories = array(
		'audio' => array(
			"aif" ,"au" ,"mid" ,"midi" ,"mp3" ,"ra" ,"ram" ,"rm","mp3" ,"wav" ,"m4a" ,"snd" ,"aifc" ,"aiff" ,"wma",
			"apl", "avr" ,"cda" ,"mp4" ,"ogg"
		),
		'mov' => array(
			"mpeg" ,"mpg" ,"m1v" ,"mp2" ,"mpa" ,"mpe" ,"ifo" ,"vob","avi" ,"wmv" ,"asf" ,"m2v" ,"qt", "ogv", "webm"
		),
		'zip' => array(
			"arc" ,"rar" ,"tar" ,"gz" ,"tgz" ,"bz2" ,"dmg" ,"jar","ace" ,"arj" ,"bz" ,"cab"
		),
		'image' => array(
			"bmp" ,"gif" ,"jpg" ,"jpeg" ,"pcx" ,"tif" ,"png" ,"alpha","als" ,"cel" ,"icon" ,"ico" ,"ps"
		),
		'flash' => array(
			'swf', 'fla'
		),
		'doc' => array(
			'doc','docx','txt','rtf','xls','xlsx','pages', 'ppt','pptx','pps','csv', 'html','htm','xhtml', 'xml','pdf'
		)
	);

	/**
	 * @config
	 * @var If this is true, then restrictions set in {@link $allowed_max_file_size} and
	 * {@link $allowed_extensions} will be applied to users with admin privileges as
	 * well.
	 */
	private static $apply_restrictions_to_admin = true;

	/**
	 * @config
	 * @var boolean
	 */
	private static $update_filesystem = true;

	/**
	 * Cached result of a "SHOW FIELDS" call
	 * in instance_get() for performance reasons.
	 *
	 * @var array
	 */
	protected static $cache_file_fields = null;

	/**
	 * Replace "[file_link id=n]" shortcode with an anchor tag or link to the file.
	 * @param $arguments array Arguments to the shortcode
	 * @param $content string Content of the returned link (optional)
	 * @param $parser object Specify a parser to parse the content (see {@link ShortCodeParser})
	 * @return string anchor HTML tag if content argument given, otherwise file path link
	 */
	public static function link_shortcode_handler($arguments, $content = null, $parser = null) {
		if(!isset($arguments['id']) || !is_numeric($arguments['id'])) return;

		$record = DataObject::get_by_id('File', $arguments['id']);

		if (!$record) {
			if(class_exists('ErrorPage')) {
				$record = ErrorPage::get()->filter("ErrorCode", 404)->first();
			}

			if (!$record) return; // There were no suitable matches at all.
		}

		// build the HTML tag
		if($content) {
			// build some useful meta-data (file type and size) as data attributes
			$attrs = ' ';
			if($record instanceof File) {
				foreach(array(
					'class' => 'file',
					'data-type' => $record->getExtension(),
					'data-size' => $record->getSize()
				) as $name => $value) {
					$attrs .= sprintf('%s="%s" ', $name, $value);
				}
			}

			return sprintf('<a href="%s"%s>%s</a>', $record->Link(), rtrim($attrs), $parser->parse($content));
		} else {
			return $record->Link();
		}
	}

	/**
	 * Find a File object by the given filename.
	 *
	 * @param String $filename Matched against the "Name" property.
	 * @return mixed null if not found, File object of found file
	 */
	public static function find($filename) {
		// Get the base file if $filename points to a resampled file
		$filename = preg_replace('/_resampled\/[^-]+-/', '', $filename);

		// Split to folders and the actual filename, and traverse the structure.
		$parts = explode("/", $filename);
		$parentID = 0;
		$item = null;
		foreach($parts as $part) {
			if($part == ASSETS_DIR && !$parentID) continue;
			$item = File::get()->filter(array(
				'Name' => $part,
				'ParentID' => $parentID
			))->first();
			if(!$item) break;
			$parentID = $item->ID;
		}

		return $item;
	}

	/**
	 * Just an alias function to keep a consistent API with SiteTree
	 *
	 * @return string The link to the file
	 */
	public function Link() {
		return $this->getURL();
	}

	/**
	 * Just an alias function to keep a consistent API with SiteTree
	 *
	 * @return string The relative link to the file
	 */
	public function RelativeLink() {
		return $this->getFilename();
	}

	/**
	 * Just an alias function to keep a consistent API with SiteTree
	 *
	 * @return string The absolute link to the file
	 */
	public function AbsoluteLink() {
		return $this->getAbsoluteURL();
	}

	/**
	 * @return string
	 */
	public function getTreeTitle() {
		return Convert::raw2xml($this->Title);
	}

	/**
	 * Event handler called before deleting from the database.
	 * You can overload this to clean up or otherwise process data before delete this
	 * record.  Don't forget to call {@link parent::onBeforeDelete()}, though!
	 */
	protected function onBeforeDelete() {
		parent::onBeforeDelete();

		// ensure that the record is synced with the filesystem before deleting
		$this->updateFilesystem();

		if($this->Filename && $this->Name && file_exists($this->getFullPath()) && !is_dir($this->getFullPath())) {
			unlink($this->getFullPath());
		}
	}

	/**
	 * @todo Enforce on filesystem URL level via mod_rewrite
	 *
	 * @return boolean
	 */
	public function canView($member = null) {
		if(!$member) $member = Member::currentUser();

		$results = $this->extend('canView', $member);
		if($results && is_array($results)) if(!min($results)) return false;

		return true;
	}

	/**
	 * Returns true if the following conditions are met:
	 * - CMS_ACCESS_AssetAdmin
	 *
	 * @todo Decouple from CMS view access
	 *
	 * @return boolean
	 */
	public function canEdit($member = null) {
		if(!$member) $member = Member::currentUser();

		$result = $this->extendedCan('canEdit', $member);
		if($result !== null) return $result;
<<<<<<< HEAD

		return Permission::checkMember($member, 'CMS_ACCESS_AssetAdmin');
=======
		
		return Permission::checkMember($member, array('CMS_ACCESS_AssetAdmin', 'CMS_ACCESS_LeftAndMain'));
>>>>>>> 0f3e62f6
	}

	/**
	 * @return boolean
	 */
	public function canCreate($member = null) {
		if(!$member) $member = Member::currentUser();

		$result = $this->extendedCan('canCreate', $member);
		if($result !== null) return $result;

		return $this->canEdit($member);
	}

	/**
	 * @return boolean
	 */
	public function canDelete($member = null) {
		if(!$member) $member = Member::currentUser();

		$results = $this->extend('canDelete', $member);
		if($results && is_array($results)) if(!min($results)) return false;

		return $this->canEdit($member);
	}

	/**
	 * Returns the fields to power the edit screen of files in the CMS.
	 * You can modify this FieldList by subclassing folder, or by creating a {@link DataExtension}
	 * and implemeting updateCMSFields(FieldList $fields) on that extension.
	 *
	 * @return FieldList
	 */
	public function getCMSFields() {
		// Preview
		if($this instanceof Image) {
			$formattedImage = $this->getFormattedImage(
				'SetWidth',
				Config::inst()->get('Image', 'asset_preview_width')
			);
			$thumbnail = $formattedImage ? $formattedImage->URL : '';
			$previewField = new LiteralField("ImageFull",
				"<img id='thumbnailImage' class='thumbnail-preview' src='{$thumbnail}?r="
					. rand(1,100000)  . "' alt='{$this->Name}' />\n"
			);
		} else {
			$previewField = new LiteralField("ImageFull", $this->CMSThumbnail());
		}

		// Upload
		$uploadField = UploadField::create('UploadField','Upload Field')
			->setPreviewMaxWidth(40)
			->setPreviewMaxHeight(30)
			->setAllowedMaxFileNumber(1);
		//$uploadField->setTemplate('FileEditUploadField');
		if ($this->ParentID) {
			$parent = $this->Parent();
			if ($parent) {  //set the parent that the Upload field should use for uploads
				$uploadField->setFolderName($parent->getFilename());
				$uploadField->setRecord($parent);
			}
		}

		//create the file attributes in a FieldGroup
		$filePreview = CompositeField::create(
			CompositeField::create(
				$previewField
			)->setName("FilePreviewImage")->addExtraClass('cms-file-info-preview'),
			CompositeField::create(
				CompositeField::create(
					new ReadonlyField("FileType", _t('AssetTableField.TYPE','File type') . ':'),
					new ReadonlyField("Size", _t('AssetTableField.SIZE','File size') . ':', $this->getSize()),
					$urlField = new ReadonlyField('ClickableURL', _t('AssetTableField.URL','URL'),
						sprintf('<a href="%s" target="_blank">%s</a>', $this->Link(), $this->RelativeLink())
					),
					new DateField_Disabled("Created", _t('AssetTableField.CREATED','First uploaded') . ':'),
					new DateField_Disabled("LastEdited", _t('AssetTableField.LASTEDIT','Last changed') . ':')
				)
			)->setName("FilePreviewData")->addExtraClass('cms-file-info-data')
		)->setName("FilePreview")->addExtraClass('cms-file-info');
		$urlField->dontEscape = true;

		//get a tree listing with only folder, no files
		$folderTree = new TreeDropdownField("ParentID", _t('AssetTableField.FOLDER','Folder'), 'Folder');

		$fields = new FieldList(
			new TabSet('Root',
				new Tab('Main',
					$filePreview,
					//TODO: make the uploadField replace the existing file
					// $uploadField,
					new TextField("Title", _t('AssetTableField.TITLE','Title')),
					new TextField("Name", _t('AssetTableField.FILENAME','Filename')),
					$ownerField
						= new DropdownField("OwnerID", _t('AssetTableField.OWNER','Owner'), Member::mapInCMSGroups()),
					$folderTree
				)
			)
		);
		$ownerField->setHasEmptyDefault(true);

		// Folder has its own updateCMSFields hook
		if(!($this instanceof Folder)) $this->extend('updateCMSFields', $fields);

		return $fields;
	}

	/**
	 * Returns a category based on the file extension.
	 * This can be useful when grouping files by type,
	 * showing icons on filelinks, etc.
	 * Possible group values are: "audio", "mov", "zip", "image".
	 *
	 * @return String
	 */
	public static function get_app_category($ext) {
		$ext = strtolower($ext);
		foreach(Config::inst()->get('File', 'app_categories') as $category => $exts) {
			if(in_array($ext, $exts)) return $category;
		}
		return false;
	}

	/**
	 * Returns a category based on the file extension.
	 *
	 * @return String
	 */
	public function appCategory() {
		return self::get_app_category($this->getExtension());
	}

	public function CMSThumbnail() {
		return '<img src="' . $this->Icon() . '" />';
	}

	/**
	 * Return the relative URL of an icon for the file type,
	 * based on the {@link appCategory()} value.
	 * Images are searched for in "framework/images/app_icons/".
	 *
	 * @return String
	 */
	public function Icon() {
		$ext = strtolower($this->getExtension());
		if(!Director::fileExists(FRAMEWORK_DIR . "/images/app_icons/{$ext}_32.gif")) {
			$ext = $this->appCategory();
		}

		if(!Director::fileExists(FRAMEWORK_DIR . "/images/app_icons/{$ext}_32.gif")) {
			$ext = "generic";
		}

		return FRAMEWORK_DIR . "/images/app_icons/{$ext}_32.gif";
	}

	/**
	 * Should be called after the file was uploaded
	 */
	public function onAfterUpload() {
		$this->extend('onAfterUpload');
	}

	/**
	 * Delete the database record (recursively for folders) without touching the filesystem
	 */
	public function deleteDatabaseOnly() {
		if(is_numeric($this->ID)) {
			DB::prepared_query('DELETE FROM "File" WHERE "ID" = ?', array($this->ID));
		}
	}

	/**
	 * Make sure the file has a name
	 */
	protected function onBeforeWrite() {
		parent::onBeforeWrite();

		// Set default owner
		if(!$this->ID && !$this->OwnerID) {
			$this->OwnerID = (Member::currentUser() ? Member::currentUser()->ID : 0);
		}

		// Set default name
		if(!$this->getField('Name')) $this->Name = "new-" . strtolower($this->class);
	}

	/**
	 * Set name on filesystem. If the current object is a "Folder", will also update references
	 * to subfolders and contained file records (both in database and filesystem)
	 */
	protected function onAfterWrite() {
		parent::onAfterWrite();

		$this->updateFilesystem();
	}

	/**
	 * Moving the file if appropriate according to updated database content.
	 * Throws an Exception if the new file already exists.
	 *
	 * Caution: This method should just be called during a {@link write()} invocation,
	 * as it relies on {@link DataObject->isChanged()}, which is reset after a {@link write()} call.
	 * Might be called as {@link File->updateFilesystem()} from within {@link Folder->updateFilesystem()},
	 * so it has to handle both files and folders.
	 *
	 * Assumes that the "Filename" property was previously updated, either directly or indirectly.
	 * (it might have been influenced by {@link setName()} or {@link setParentID()} before).
	 */
	public function updateFilesystem() {
		if(!$this->config()->update_filesystem) return false;

		// Regenerate "Filename", just to be sure
		$this->setField('Filename', $this->getRelativePath());

		// If certain elements are changed, update the filesystem reference
		if(!$this->isChanged('Filename')) return false;

		$changedFields = $this->getChangedFields();
		$pathBefore = $changedFields['Filename']['before'];
		$pathAfter = $changedFields['Filename']['after'];

		// If the file or folder didn't exist before, don't rename - its created
		if(!$pathBefore) return;

		$pathBeforeAbs = Director::getAbsFile($pathBefore);
		$pathAfterAbs = Director::getAbsFile($pathAfter);

		// TODO Fix Filetest->testCreateWithFilenameWithSubfolder() to enable this
		// // Create parent folders recursively in database and filesystem
		// if(!is_a($this, 'Folder')) {
		// 	$folder = Folder::findOrMake(dirname($pathAfterAbs));
		// 	if($folder) $this->ParentID = $folder->ID;
		// }

		// Check that original file or folder exists, and rename on filesystem if required.
		// The folder of the path might've already been renamed by Folder->updateFilesystem()
		// before any filesystem update on contained file or subfolder records is triggered.
		if(!file_exists($pathAfterAbs)) {
			if(!is_a($this, 'Folder')) {
				// Only throw a fatal error if *both* before and after paths don't exist.
				if(!file_exists($pathBeforeAbs)) {
					throw new Exception("Cannot move $pathBeforeAbs to $pathAfterAbs - $pathBeforeAbs doesn't exist");
				}

				// Check that target directory (not the file itself) exists.
				// Only check if we're dealing with a file, otherwise the folder will need to be created
				if(!file_exists(dirname($pathAfterAbs))) {
					throw new Exception("Cannot move $pathBeforeAbs to $pathAfterAbs - Directory " . dirname($pathAfter)
						. " doesn't exist");
				}
			}

			// Rename file or folder
			$success = rename($pathBeforeAbs, $pathAfterAbs);
			if(!$success) throw new Exception("Cannot move $pathBeforeAbs to $pathAfterAbs");
		}


		// Update any database references
		$this->updateLinks($pathBefore, $pathAfter);
	}

	/**
	 * Collate selected descendants of this page.
	 * $condition will be evaluated on each descendant, and if it is succeeds, that item will be added
	 * to the $collator array.
	 * @param condition The PHP condition to be evaluated.  The page will be called $item
	 * @param collator An array, passed by reference, to collect all of the matching descendants.
	 */
	public function collateDescendants($condition, &$collator) {
		if($children = $this->Children()) {
			foreach($children as $item) {
				if(!$condition || eval("return $condition;")) $collator[] = $item;
				$item->collateDescendants($condition, $collator);
			}
			return true;
		}
	}

	/**
	 * Setter function for Name. Automatically sets a default title,
	 * and removes characters that might be invalid on the filesystem.
	 * Also adds a suffix to the name if the filename already exists
	 * on the filesystem, and is associated to a different {@link File} database record
	 * in the same folder. This means "myfile.jpg" might become "myfile-1.jpg".
	 *
	 * Does not change the filesystem itself, please use {@link write()} for this.
	 *
	 * @param String $name
	 */
	public function setName($name) {
		$oldName = $this->Name;

		// It can't be blank, default to Title
		if(!$name) $name = $this->Title;

		// Fix illegal characters
		$filter = FileNameFilter::create();
		$name = $filter->filter($name);

		// We might have just turned it blank, so check again.
		if(!$name) $name = 'new-folder';

		// If it's changed, check for duplicates
		if($oldName && $oldName != $name) {
			$base = pathinfo($name, PATHINFO_BASENAME);
			$ext = self::get_file_extension($name);
			$suffix = 1;

			while(File::get()->filter(array(
					'Name' => $name,
					'ParentID' => (int) $this->ParentID
				))->exclude(array(
					'ID' => $this->ID
				))->first()
			) {
				$suffix++;
				$name = "$base-$suffix$ext";
			}
		}

		// Update actual field value
		$this->setField('Name', $name);

		// Ensure that the filename is updated as well (only in-memory)
		// Important: Circumvent the getter to avoid infinite loops
		$this->setField('Filename', $this->getRelativePath());

		// Update title
		if(!$this->Title) {
			$this->Title = str_replace(array('-','_'),' ', preg_replace('/\.[^.]+$/', '', $name));
		}

		return $name;
	}

	/**
	 * @param String $old File path relative to the webroot
	 * @param String $new File path relative to the webroot
	 */
	protected function updateLinks($old, $new) {
		$this->extend('updateLinks', $old, $new);
	}

	/**
	 * Does not change the filesystem itself, please use {@link write()} for this.
	 */
	public function setParentID($parentID) {
		$this->setField('ParentID', (int)$parentID);

		// Don't change on the filesystem, we'll handle that in onBeforeWrite()
		$this->setField('Filename', $this->getRelativePath());

		return $this->getField('ParentID');
	}

	/**
	 * Gets the absolute URL accessible through the web.
	 *
	 * @uses Director::absoluteBaseURL()
	 * @return string
	 */
	public function getAbsoluteURL() {
		return Director::absoluteURL($this->getURL());
	}

	/**
	 * Gets the relative URL accessible through the web.
	 *
	 * @uses Director::baseURL()
	 * @return string
	 */
	public function getURL() {
		return Controller::join_links(Director::baseURL(), $this->getFilename());
	}

	/**
	 * Returns an absolute filesystem path to the file.
	 * Use {@link getRelativePath()} to get the same path relative to the webroot.
	 *
	 * @return String
	 */
	public function getFullPath() {
		$baseFolder = Director::baseFolder();

		if(strpos($this->getFilename(), $baseFolder) === 0) {
			// if path is absolute already, just return
			return $this->getFilename();
		} else {
			// otherwise assume silverstripe-basefolder
			return Director::baseFolder() . '/' . $this->getFilename();
		}
	}

	/**
	 * Returns path relative to webroot.
	 * Serves as a "fallback" method to create the "Filename" property if it isn't set.
	 * If no {@link Folder} is set ("ParentID" property),
	 * defaults to a filename relative to the ASSETS_DIR (usually "assets/").
	 *
	 * @return String
	 */
	public function getRelativePath() {
		if($this->ParentID) {
			// Don't use the cache, the parent has just been changed
			$p = DataObject::get_by_id('Folder', $this->ParentID, false);
			if($p && $p->exists()) return $p->getRelativePath() . $this->getField("Name");
			else return ASSETS_DIR . "/" . $this->getField("Name");
		} else if($this->getField("Name")) {
			return ASSETS_DIR . "/" . $this->getField("Name");
		} else {
			return ASSETS_DIR;
		}
	}

	/**
	 * @todo Coupling with cms module, remove this method.
	 */
	public function DeleteLink() {
		return Director::absoluteBaseURL()."admin/assets/removefile/".$this->ID;
	}

	public function getFilename() {
		// Default behaviour: Return field if its set
		if($this->getField('Filename')) {
			return $this->getField('Filename');
		} else {
			return ASSETS_DIR . '/';
		}
	}

	/**
	 * Caution: this does not change the location of the file on the filesystem.
	 */
	public function setFilename($val) {
		$this->setField('Filename', $val);

		// "Filename" is the "master record" (existing on the filesystem),
		// meaning we have to adjust the "Name" property in the database as well.
		$this->setField('Name', basename($val));
	}

	/**
	 * Returns the file extension
	 *
	 * @todo This overrides getExtension() in DataObject, but it does something completely different.
	 * This should be renamed to getFileExtension(), but has not been yet as it may break
	 * legacy code.
	 *
	 * @return String
	 */
	public function getExtension() {
		return self::get_file_extension($this->getField('Filename'));
	}

	/**
	 * Gets the extension of a filepath or filename,
	 * by stripping away everything before the last "dot".
	 * Caution: Only returns the last extension in "double-barrelled"
	 * extensions (e.g. "gz" for "tar.gz").
	 *
	 * Examples:
	 * - "myfile" returns ""
	 * - "myfile.txt" returns "txt"
	 * - "myfile.tar.gz" returns "gz"
	 *
	 * @param string $filename
	 * @return string
	 */
	public static function get_file_extension($filename) {
		return pathinfo($filename, PATHINFO_EXTENSION);
	}

	/**
	 * Return the type of file for the given extension
	 * on the current file name.
	 *
	 * @return string
	 */
	public function getFileType() {
		$types = array(
			'gif' => _t('File.GifType', 'GIF image - good for diagrams'),
			'jpg' => _t('File.JpgType', 'JPEG image - good for photos'),
			'jpeg' => _t('File.JpgType', 'JPEG image - good for photos'),
			'png' => _t('File.PngType', 'PNG image - good general-purpose format'),
			'ico' => _t('File.IcoType', 'Icon image'),
			'tiff' => _t('File.TiffType', 'Tagged image format'),
			'doc' => _t('File.DocType', 'Word document'),
			'xls' => _t('File.XlsType', 'Excel spreadsheet'),
			'zip' => _t('File.ZipType', 'ZIP compressed file'),
			'gz' => _t('File.GzType', 'GZIP compressed file'),
			'dmg' => _t('File.DmgType', 'Apple disk image'),
			'pdf' => _t('File.PdfType', 'Adobe Acrobat PDF file'),
			'mp3' => _t('File.Mp3Type', 'MP3 audio file'),
			'wav' => _t('File.WavType', 'WAV audo file'),
			'avi' => _t('File.AviType', 'AVI video file'),
			'mpg' => _t('File.MpgType', 'MPEG video file'),
			'mpeg' => _t('File.MpgType', 'MPEG video file'),
			'js' => _t('File.JsType', 'Javascript file'),
			'css' => _t('File.CssType', 'CSS file'),
			'html' => _t('File.HtmlType', 'HTML file'),
			'htm' => _t('File.HtmlType', 'HTML file')
		);

		$ext = $this->getExtension();

		return isset($types[$ext]) ? $types[$ext] : 'unknown';
	}

	/**
	 * Returns the size of the file type in an appropriate format.
	 */
	public function getSize() {
		$size = $this->getAbsoluteSize();

		return ($size) ? self::format_size($size) : false;
	}

	/**
	 * Formats a file size (eg: (int)42 becomes string '42 bytes')
	 * @param int $size
	 * @return string
	 */
	public static function format_size($size) {
		if($size < 1024) return $size . ' bytes';
		if($size < 1024*10) return (round($size/1024*10)/10). ' KB';
		if($size < 1024*1024) return round($size/1024) . ' KB';
		if($size < 1024*1024*10) return (round(($size/1024)/1024*10)/10) . ' MB';
		if($size < 1024*1024*1024) return round(($size/1024)/1024) . ' MB';
		return round($size/(1024*1024*1024)*10)/10 . ' GB';
	}

	/**
	 * Convert a php.ini value (eg: 512M) to bytes
	 *
	 * @param string $phpIniValue
	 * @return int
	 */
	public static function ini2bytes($PHPiniValue) {
		switch(strtolower(substr(trim($PHPiniValue), -1))) {
			case 'g':
				$PHPiniValue *= 1024;
			case 'm':
				$PHPiniValue *= 1024;
			case 'k':
				$PHPiniValue *= 1024;
		}
		return $PHPiniValue;
	}

	/**
	 * Return file size in bytes.
	 * @return int
	 */
	public function getAbsoluteSize(){
		if(file_exists($this->getFullPath())) {
			$size = filesize($this->getFullPath());
			return $size;
		} else {
			return 0;
		}
	}

	public function flushCache($persistant = true) {
		parent::flushCache($persistant);

		self::$cache_file_fields = null;
	}

	/**
	 *
	 * @param boolean $includerelations a boolean value to indicate if the labels returned include relation fields
	 *
	 */
	public function fieldLabels($includerelations = true) {
		$labels = parent::fieldLabels($includerelations);
		$labels['Name'] = _t('File.Name', 'Name');
		$labels['Title'] = _t('File.Title', 'Title');
		$labels['Filename'] = _t('File.Filename', 'Filename');
		$labels['Filename'] = _t('File.Filename', 'Filename');
		$labels['Content'] = _t('File.Content', 'Content');

		return $labels;
	}

	public function validate() {
		if($this->config()->apply_restrictions_to_admin || !Permission::check('ADMIN')) {
			// Extension validation
			// TODO Merge this with Upload_Validator
			$extension = $this->getExtension();
			$allowed = array_map('strtolower', $this->config()->allowed_extensions);
			if(!in_array(strtolower($extension), $allowed)) {
				$exts =  $allowed;
				sort($exts);
				$message =  _t(
					'File.INVALIDEXTENSION',
					'Extension is not allowed (valid: {extensions})',
					'Argument 1: Comma-separated list of valid extensions',
					array('extensions' => wordwrap(implode(', ',$exts)))
				);
				return new ValidationResult(false, $message);
			}
		}

		// We aren't validating for an existing "Filename" on the filesystem.
		// A record should still be saveable even if the underlying record has been removed.

		$result = new ValidationResult(true);
		$this->extend('validate', $result);
		return $result;
	}

	/**
	 * @config
	 * @var Array Only use lowercase extensions in here.
	 */
	private static $class_for_file_extension = array(
		'*' => 'File',
		'jpg' => 'Image',
		'jpeg' => 'Image',
		'png' => 'Image',
		'gif' => 'Image',
	);

	/**
	 * Maps a {@link File} subclass to a specific extension.
	 * By default, files with common image extensions will be created
	 * as {@link Image} instead of {@link File} when using
	 * {@link Folder::constructChild}, {@link Folder::addUploadToFolder}),
	 * and the {@link Upload} class (either directly or through {@link FileField}).
	 * For manually instanciated files please use this mapping getter.
	 *
	 * Caution: Changes to mapping doesn't apply to existing file records in the database.
	 * Also doesn't hook into {@link Object::getCustomClass()}.
	 *
	 * @param String File extension, without dot prefix. Use an asterisk ('*')
	 * to specify a generic fallback if no mapping is found for an extension.
	 * @return String Classname for a subclass of {@link File}
	 */
	public static function get_class_for_file_extension($ext) {
		$map = array_change_key_case(self::config()->class_for_file_extension, CASE_LOWER);
		return (array_key_exists(strtolower($ext), $map)) ? $map[strtolower($ext)] : $map['*'];
	}

	/**
	 * See {@link get_class_for_file_extension()}.
	 *
	 * @param String|array
	 * @param String
	 */
	public static function set_class_for_file_extension($exts, $class) {
		if(!is_array($exts)) $exts = array($exts);

		foreach($exts as $ext) {
			if(!is_subclass_of($class, 'File')) {
				throw new InvalidArgumentException(
					sprintf('Class "%s" (for extension "%s") is not a valid subclass of File', $class, $ext)
				);
			}
			self::config()->class_for_file_extension = array($ext => $class);
		}
	}

}<|MERGE_RESOLUTION|>--- conflicted
+++ resolved
@@ -325,13 +325,8 @@
 
 		$result = $this->extendedCan('canEdit', $member);
 		if($result !== null) return $result;
-<<<<<<< HEAD
-
-		return Permission::checkMember($member, 'CMS_ACCESS_AssetAdmin');
-=======
-		
+
 		return Permission::checkMember($member, array('CMS_ACCESS_AssetAdmin', 'CMS_ACCESS_LeftAndMain'));
->>>>>>> 0f3e62f6
 	}
 
 	/**
