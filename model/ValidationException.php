<?php
/**
 * Exception thrown by {@link DataObject}::write if validation fails. By throwing an
 * exception rather than a user error, the exception can be caught in unit tests and as such
 * can be used as a successful test.
 *
 * @package framework
 * @subpackage validation
 */
class ValidationException extends Exception {

	/**
	 * The contained ValidationResult related to this error
	 *
	 * @var ValidationResult
	 */
	protected $result;

	/**
	 * Construct a new ValidationException with an optional ValidationResult object
	 *
	 * @param ValidationResult|string $result The ValidationResult containing the
	 * failed result. Can be substituted with an error message instead if no
	 * ValidationResult exists.
	 * @param string|integer $message The error message. If $result was given the
	 * message string rather than a ValidationResult object then this will have
	 * the error code number.
	 * @param integer $code The error code number, if not given in the second parameter
	 */
<<<<<<< HEAD
	public function __construct($result = null, $message = null, $code = 0) {

		// Check arguments
		if(!($result instanceof ValidationResult)) {

			// Shift parameters if no ValidationResult is given
			$code = $message;
			$message = $result;

			// Infer ValidationResult from parameters
			$result = new ValidationResult(false, $message);
		} elseif(empty($message)) {

			// Infer message if not given
			$message = $result->message();
=======
	public function __construct($result = null, $code = 0, $dummy = null) {
		$exceptionMessage = null;

		// Backwards compatibiliy failover.  The 2nd argument used to be $message, and $code the 3rd.
		// For callers using that, we ditch the message
		if(!is_numeric($code)) {
			$exceptionMessage = $code;
			if($dummy) $code = $dummy;
		}

		if($result instanceof ValidationResult) {
			$this->result = $result;

		} else if(is_string($result)) {
			$this->result = new ValidationResult(false, $result);

		} else if(!$result) {
			$this->result = new ValidationResult(false, _t("ValdiationExcetpion.DEFAULT_ERROR", "Validation error"));

		} else {
			throw new InvalidArgumentException(
				"ValidationExceptions must be passed a ValdiationResult, a string, or nothing at all");
>>>>>>> 7c5097ff
		}

		// Construct
		parent::__construct($exceptionMessage ? $exceptionMessage : $this->result->message(), $code);
	}

	/**
	 * Create a ValidationException with a message for a single field-specific error message.
	 * 
	 * @param  string $field   The field name
	 * @param  string $message The error message
	 * @return ValidationException
	 */
	static function create_for_field($field, $message) {
		$result = new ValidationResult;
		$result->error($message, null, $field);
		return new ValidationException($result);
	}

	/**
	 * Retrieves the ValidationResult related to this error
	 *
	 * @return ValidationResult
	 */
	public function getResult() {
		return $this->result;
	}
}<|MERGE_RESOLUTION|>--- conflicted
+++ resolved
@@ -27,23 +27,6 @@
 	 * the error code number.
 	 * @param integer $code The error code number, if not given in the second parameter
 	 */
-<<<<<<< HEAD
-	public function __construct($result = null, $message = null, $code = 0) {
-
-		// Check arguments
-		if(!($result instanceof ValidationResult)) {
-
-			// Shift parameters if no ValidationResult is given
-			$code = $message;
-			$message = $result;
-
-			// Infer ValidationResult from parameters
-			$result = new ValidationResult(false, $message);
-		} elseif(empty($message)) {
-
-			// Infer message if not given
-			$message = $result->message();
-=======
 	public function __construct($result = null, $code = 0, $dummy = null) {
 		$exceptionMessage = null;
 
@@ -58,15 +41,14 @@
 			$this->result = $result;
 
 		} else if(is_string($result)) {
-			$this->result = new ValidationResult(false, $result);
+			$this->result = ValidationResult::create()->addError($result);
 
 		} else if(!$result) {
-			$this->result = new ValidationResult(false, _t("ValdiationExcetpion.DEFAULT_ERROR", "Validation error"));
+			$this->result = ValidationResult::create()->addError(_t("ValdiationExcetpion.DEFAULT_ERROR", "Validation error"));
 
 		} else {
 			throw new InvalidArgumentException(
 				"ValidationExceptions must be passed a ValdiationResult, a string, or nothing at all");
->>>>>>> 7c5097ff
 		}
 
 		// Construct
@@ -75,14 +57,14 @@
 
 	/**
 	 * Create a ValidationException with a message for a single field-specific error message.
-	 * 
+	 *
 	 * @param  string $field   The field name
 	 * @param  string $message The error message
 	 * @return ValidationException
 	 */
 	static function create_for_field($field, $message) {
 		$result = new ValidationResult;
-		$result->error($message, null, $field);
+		$result->addFieldError($field, $message);
 		return new ValidationException($result);
 	}
 
