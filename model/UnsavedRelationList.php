--- conflicted
+++ resolved
@@ -294,163 +294,4 @@
 	public function dbObject($fieldName) {
 		return singleton($this->dataClass)->dbObject($fieldName);
 	}
-<<<<<<< HEAD
-
-	/**#@+
-	 * Prevents calling DataList methods that rely on the objects being saved
-	 */
-	public function addFilter() {
-		throw new LogicException(__FUNCTION__ . " can't be called on an UnsavedRelationList.");
-	}
-
-	public function alterDataQuery() {
-		throw new LogicException(__FUNCTION__ . " can't be called on an UnsavedRelationList.");
-	}
-
-	public function avg() {
-		throw new LogicException(__FUNCTION__ . " can't be called on an UnsavedRelationList.");
-	}
-
-	public function byIDs($ids) {
-		throw new LogicException(__FUNCTION__ . " can't be called on an UnsavedRelationList.");
-	}
-
-	public function byID($id) {
-		throw new LogicException(__FUNCTION__ . " can't be called on an UnsavedRelationList.");
-	}
-
-	public function dataQuery() {
-		throw new LogicException(__FUNCTION__ . " can't be called on an UnsavedRelationList.");
-	}
-
-	public function exclude() {
-		throw new LogicException(__FUNCTION__ . " can't be called on an UnsavedRelationList.");
-	}
-
-	public function filter() {
-		throw new LogicException(__FUNCTION__ . " can't be called on an UnsavedRelationList.");
-	}
-
-	public function getRange($offset, $length) {
-		throw new LogicException(__FUNCTION__ . " can't be called on an UnsavedRelationList.");
-	}
-
-	public function getRelationName() {
-		throw new LogicException(__FUNCTION__ . " can't be called on an UnsavedRelationList.");
-	}
-
-	public function innerJoin() {
-		throw new LogicException(__FUNCTION__ . " can't be called on an UnsavedRelationList.");
-	}
-
-	public function insertFirst() {
-		throw new LogicException(__FUNCTION__ . " can't be called on an UnsavedRelationList.");
-	}
-
-	public function join() {
-		throw new LogicException(__FUNCTION__ . " can't be called on an UnsavedRelationList.");
-	}
-
-	public function leftJoin() {
-		throw new LogicException(__FUNCTION__ . " can't be called on an UnsavedRelationList.");
-	}
-
-	public function limit($length, $offset = 0) {
-		throw new LogicException(__FUNCTION__ . " can't be called on an UnsavedRelationList.");
-	}
-
-	public function map($keyField = 'ID', $titleField = 'Title') {
-		throw new LogicException(__FUNCTION__ . " can't be called on an UnsavedRelationList.");
-	}
-
-	public function max() {
-		throw new LogicException(__FUNCTION__ . " can't be called on an UnsavedRelationList.");
-	}
-
-	public function merge($with) {
-		throw new LogicException(__FUNCTION__ . " can't be called on an UnsavedRelationList.");
-	}
-
-	public function min() {
-		throw new LogicException(__FUNCTION__ . " can't be called on an UnsavedRelationList.");
-	}
-
-	public function newObject() {
-		throw new LogicException(__FUNCTION__ . " can't be called on an UnsavedRelationList.");
-	}
-
-	public function offsetExists($offset) {
-		throw new LogicException(__FUNCTION__ . " can't be called on an UnsavedRelationList.");
-	}
-
-	public function offsetGet($offset) {
-		throw new LogicException(__FUNCTION__ . " can't be called on an UnsavedRelationList.");
-	}
-
-	public function offsetSet($offset, $value) {
-		throw new LogicException(__FUNCTION__ . " can't be called on an UnsavedRelationList.");
-	}
-
-	public function offsetUnset($offset) {
-		throw new LogicException(__FUNCTION__ . " can't be called on an UnsavedRelationList.");
-	}
-
-	public function pop() {
-		throw new LogicException(__FUNCTION__ . " can't be called on an UnsavedRelationList.");
-	}
-
-	public function relation() {
-		throw new LogicException(__FUNCTION__ . " can't be called on an UnsavedRelationList.");
-	}
-
-	public function removeByFilter() {
-		throw new LogicException(__FUNCTION__ . " can't be called on an UnsavedRelationList.");
-	}
-
-	public function removeByID() {
-		throw new LogicException(__FUNCTION__ . " can't be called on an UnsavedRelationList.");
-	}
-
-	public function reverse() {
-		throw new LogicException(__FUNCTION__ . " can't be called on an UnsavedRelationList.");
-	}
-
-	public function setDataModel() {
-		throw new LogicException(__FUNCTION__ . " can't be called on an UnsavedRelationList.");
-	}
-
-	public function setDataQuery() {
-		throw new LogicException(__FUNCTION__ . " can't be called on an UnsavedRelationList.");
-	}
-
-	public function setQueriedColumns() {
-		throw new LogicException(__FUNCTION__ . " can't be called on an UnsavedRelationList.");
-	}
-
-	public function shift() {
-		throw new LogicException(__FUNCTION__ . " can't be called on an UnsavedRelationList.");
-	}
-
-	public function sql() {
-		throw new LogicException(__FUNCTION__ . " can't be called on an UnsavedRelationList.");
-	}
-
-	public function subtract() {
-		throw new LogicException(__FUNCTION__ . " can't be called on an UnsavedRelationList.");
-	}
-
-	public function sum() {
-		throw new LogicException(__FUNCTION__ . " can't be called on an UnsavedRelationList.");
-	}
-
-	public function unshift($item) {
-		throw new LogicException(__FUNCTION__ . " can't be called on an UnsavedRelationList.");
-	}
-
-	public function where() {
-		throw new LogicException(__FUNCTION__ . " can't be called on an UnsavedRelationList.");
-	}
-	/**#@-*/
-=======
->>>>>>> 43b00520
 }