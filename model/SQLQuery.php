<?php
/**
 * Object representing a SQL query.
 * The various parts of the SQL query can be manipulated individually.
 * 
 * Caution: Only supports SELECT (default) and DELETE at the moment.
 * 
 * @todo Add support for INSERT and UPDATE queries
 * 
 * @package framework
 * @subpackage model
 */
class SQLQuery {
	
	/**
	 * An array of SELECT fields, keyed by an optional alias.
	 * @var array
	 */
	protected $select = array();
	
	/**
	 * An array of FROM clauses. The first one is just the table name.
	 * @var array
	 */
	protected $from = array();
	
	/**
	 * An array of WHERE clauses.
	 * @var array
	 */
	protected $where = array();
	
	/**
	 * An array of ORDER BY clauses, functions. Stores as an associative
	 * array of column / function to direction.
	 *
	 * @var string
	 */
	protected $orderby = array();
	
	/**
	 * An array of GROUP BY clauses.
	 * @var array
	 */
	protected $groupby = array();
	
	/**
	 * An array of having clauses.
	 * @var array
	 */
	protected $having = array();
	
	/**
	 * An array containing limit and offset keys for LIMIT clause.
	 * @var array
	 */
	protected $limit = array();
	
	/**
	 * If this is true DISTINCT will be added to the SQL.
	 * @var boolean
	 */
	protected $distinct = false;
	
	/**
	 * If this is true, this statement will delete rather than select.
	 * @var boolean
	 */
	protected $delete = false;
	
	/**
	 * The logical connective used to join WHERE clauses. Defaults to AND.
	 * @var string
	 */
	protected $connective = 'AND';
	
	/**
	 * Keep an internal register of find/replace pairs to execute when it's time to actually get the
	 * query SQL.
	 * @var array
	 */
	protected $replacementsOld = array();

	/**
	 * Keep an internal register of find/replace pairs to execute when it's time to actually get the
	 * query SQL.
	 * @var array
	 */
	protected $replacementsNew = array();

	/**
	 * Construct a new SQLQuery.
	 *
	 * @param array $select An array of SELECT fields.
	 * @param array $from An array of FROM clauses. The first one should be just the table name.
	 * @param array $where An array of WHERE clauses.
	 * @param array $orderby An array ORDER BY clause.
	 * @param array $groupby An array of GROUP BY clauses.
	 * @param array $having An array of HAVING clauses.
	 * @param array|string $limit A LIMIT clause or array with limit and offset keys
	 */
	public function __construct($select = "*", $from = array(), $where = array(), $orderby = array(),
			$groupby = array(), $having = array(), $limit = array()) {

		$this->setSelect($select);
		$this->setFrom($from);
		$this->setWhere($where);
		$this->setOrderBy($orderby);
		$this->setGroupBy($groupby);
		$this->setHaving($having);
		$this->setLimit($limit);
	}

	public function __get($field) {
		if(strtolower($field) == 'select') Deprecation::notice('3.0', 'Please use getSelect() instead');
		if(strtolower($field) == 'from') Deprecation::notice('3.0', 'Please use getFrom() instead');
		if(strtolower($field) == 'groupby') Deprecation::notice('3.0', 'Please use getGroupBy() instead');
		if(strtolower($field) == 'orderby') Deprecation::notice('3.0', 'Please use getOrderBy() instead');
		if(strtolower($field) == 'having') Deprecation::notice('3.0', 'Please use getHaving() instead');
		if(strtolower($field) == 'limit') Deprecation::notice('3.0', 'Please use getLimit() instead');
		if(strtolower($field) == 'delete') Deprecation::notice('3.0', 'Please use getDelete() instead');
		if(strtolower($field) == 'connective') Deprecation::notice('3.0', 'Please use getConnective() instead');
		if(strtolower($field) == 'distinct') Deprecation::notice('3.0', 'Please use getDistinct() instead');

		return $this->$field;
	}

	public function __set($field, $value) {
		if(strtolower($field) == 'select') Deprecation::notice('3.0', 'Please use setSelect() or addSelect() instead');
		if(strtolower($field) == 'from') Deprecation::notice('3.0', 'Please use setFrom() or addFrom() instead');
		if(strtolower($field) == 'groupby') {
			Deprecation::notice('3.0', 'Please use setGroupBy() or addGroupBy() instead');
		}
		if(strtolower($field) == 'orderby') {
			Deprecation::notice('3.0', 'Please use setOrderBy() or addOrderBy() instead');
		}
		if(strtolower($field) == 'having') Deprecation::notice('3.0', 'Please use setHaving() or addHaving() instead');
		if(strtolower($field) == 'limit') Deprecation::notice('3.0', 'Please use setLimit() instead');
		if(strtolower($field) == 'delete') Deprecation::notice('3.0', 'Please use setDelete() instead');
		if(strtolower($field) == 'connective') Deprecation::notice('3.0', 'Please use setConnective() instead');
		if(strtolower($field) == 'distinct') Deprecation::notice('3.0', 'Please use setDistinct() instead');

		return $this->$field = $value;
	}

	/**
	 * Set the list of columns to be selected by the query.
	 *
	 * <code>
	 *  // pass fields to select as single parameter array
	 *  $query->setSelect(array("Col1","Col2"))->setFrom("MyTable");
	 *
	 *  // pass fields to select as multiple parameters
	 *  $query->setSelect("Col1", "Col2")->setFrom("MyTable");
	 * </code>
	 *
	 * @param string|array $fields
	 * @param boolean $clear Clear existing select fields?
	 * @return SQLQuery
	 */
	public function setSelect($fields) {
		$this->select = array();
		if (func_num_args() > 1) {
			$fields = func_get_args();
		} else if(!is_array($fields)) {
			$fields = array($fields);
		}
		return $this->addSelect($fields);
	}

	/**
	 * Add to the list of columns to be selected by the query.
	 *
	 * <code>
	 *  // pass fields to select as single parameter array
	 *  $query->addSelect(array("Col1","Col2"))->setFrom("MyTable");
	 *
	 *  // pass fields to select as multiple parameters
	 *  $query->addSelect("Col1", "Col2")->setFrom("MyTable");
	 * </code>
	 *
	 * @param string|array $fields
	 * @param boolean $clear Clear existing select fields?
	 * @return SQLQuery
	 */
	public function addSelect($fields) {
		if (func_num_args() > 1) {
			$fields = func_get_args();
		} else if(!is_array($fields)) {
			$fields = array($fields);
		}

		foreach($fields as $idx => $field) {
			if(preg_match('/^(.*) +AS +"?([^"]*)"?/i', $field, $matches)) {
				Deprecation::notice("3.0", "Use selectField() to specify column aliases");
				$this->selectField($matches[1], $matches[2]);
			} else {
				$this->selectField($field, is_numeric($idx) ? null : $idx);
			}
		}
		
		return $this;
	}

	public function select($fields) {
		Deprecation::notice('3.0', 'Please use setSelect() or addSelect() instead!');
		$this->setSelect($fields);
	}

	/**
	 * Select an additional field.
	 *
	 * @param $field String The field to select (escaped SQL statement)
	 * @param $alias String The alias of that field (escaped SQL statement).
	 * Defaults to the unquoted column name of the $field parameter.
	 * @return SQLQuery
	 */
	public function selectField($field, $alias = null) {
		if(!$alias) {
			if(preg_match('/"([^"]+)"$/', $field, $matches)) $alias = $matches[1];
			else $alias = $field;
		}
		$this->select[$alias] = $field;
		return $this;
	}

	/**
	 * Return the SQL expression for the given field alias.
	 * Returns null if the given alias doesn't exist.
	 * See {@link selectField()} for details on alias generation.
	 * 
	 * @param String $field
	 * @return String
	 */
	public function expressionForField($field) {
		return isset($this->select[$field]) ? $this->select[$field] : null;
	}
	
	/**
	 * Set table for the SELECT clause.
	 *
	 * @example $query->setFrom("MyTable"); // SELECT * FROM MyTable
	 *
	 * @param string|array $from Escaped SQL statement, usually an unquoted table name
	 * @return SQLQuery
	 */
	public function setFrom($from) {
		$this->from = array();
		return $this->addFrom($from);
	}

	/**
	 * Add a table to the SELECT clause.
	 *
	 * @example $query->addFrom("MyTable"); // SELECT * FROM MyTable
	 *
	 * @param string|array $from Escaped SQL statement, usually an unquoted table name
	 * @return SQLQuery
	 */
	public function addFrom($from) {
		if(is_array($from)) {
			$this->from = array_merge($this->from, $from);
		} elseif(!empty($from)) {
			$this->from[str_replace(array('"','`'), '', $from)] = $from;
		}

		return $this;
	}

	public function from($from) {
		Deprecation::notice('3.0', 'Please use setFrom() or addFrom() instead!');
		return $this->setFrom($from);
	}
	
	/**
	 * Add a LEFT JOIN criteria to the FROM clause.
	 *
	 * @param string $table Unquoted table name
	 * @param string $onPredicate The "ON" SQL fragment in a "LEFT JOIN ... AS ... ON ..." statement,
	 *  Needs to be valid (quoted) SQL.
	 * @param string $tableAlias Optional alias which makes it easier to identify and replace joins later on
	 * @return SQLQuery
	 */
	public function addLeftJoin($table, $onPredicate, $tableAlias = null) {
		if(!$tableAlias) $tableAlias = $table;
		$this->from[$tableAlias] = array('type' => 'LEFT', 'table' => $table, 'filter' => array($onPredicate));
		return $this;
	}

	public function leftjoin($table, $onPredicate, $tableAlias = null) {
		Deprecation::notice('3.0', 'Please use addLeftJoin() instead!');
		$this->addLeftJoin($table, $onPredicate, $tableAlias);
	}

	/**
	 * Add an INNER JOIN criteria to the FROM clause.
	 *
	 * @param string $table Unquoted table name
	 * @param string $onPredicate The "ON" SQL fragment in an "INNER JOIN ... AS ... ON ..." statement.
	 *  Needs to be valid (quoted) SQL.
	 * @param string $tableAlias Optional alias which makes it easier to identify and replace joins later on
	 * @return SQLQuery
	 */
	public function addInnerJoin($table, $onPredicate, $tableAlias = null) {
		if(!$tableAlias) $tableAlias = $table;
		$this->from[$tableAlias] = array('type' => 'INNER', 'table' => $table, 'filter' => array($onPredicate));
		return $this;
	}

	public function innerjoin($table, $onPredicate, $tableAlias = null) {
		Deprecation::notice('3.0', 'Please use addInnerJoin() instead!');
		return $this->addInnerJoin($table, $onPredicate, $tableAlias);
	}

	/**
	 * Add an additional filter (part of the ON clause) on a join.
	 *
	 * @param string $table Table to join on from the original join
	 * @param string $filter The "ON" SQL fragment (escaped)
	 * @return SQLQuery
	 */
	public function addFilterToJoin($table, $filter) {
		$this->from[$table]['filter'][] = $filter;
		return $this;
	}

	/**
	 * Set the filter (part of the ON clause) on a join.
	 *
	 * @param string $table Table to join on from the original join
	 * @param string $filter The "ON" SQL fragment (escaped)
	 * @return SQLQuery
	 */
	public function setJoinFilter($table, $filter) {
		$this->from[$table]['filter'] = array($filter);
		return $this;
	}
	
	/**
	 * Returns true if we are already joining to the given table alias
	 * 
	 * @return boolean
	 */
	public function isJoinedTo($tableAlias) {
		return isset($this->from[$tableAlias]);
	}
	
	/**
	 * Return a list of tables that this query is selecting from.
	 * 
	 * @return array Unquoted table names
	 */
	public function queriedTables() {
		$tables = array();
		
		foreach($this->from as $key => $tableClause) {
			if(is_array($tableClause)) {
				$table = '"'.$tableClause['table'].'"';
			} else if(is_string($tableClause) && preg_match('/JOIN +("[^"]+") +(AS|ON) +/i', $tableClause, $matches)) {
				$table = $matches[1];
			} else {
				$table = $tableClause;
			}

			// Handle string replacements
			if($this->replacementsOld) $table = str_replace($this->replacementsOld, $this->replacementsNew, $table);
			
			$tables[] = preg_replace('/^"|"$/','',$table);
		}
		
		return $tables;	
	}

	/**
	 * Set distinct property.
	 * @param boolean $value
	 */
	public function setDistinct($value) {
		$this->distinct = $value;
	}

	/**
	 * Get the distinct property.
	 * @return boolean
	 */
	public function getDistinct() {
		return $this->distinct;
	}

	/**
	 * Set the delete property.
	 * @param boolean $value
	 */
	public function setDelete($value) {
		$this->delete = $value;
	}

	/**
	 * Get the delete property.
	 * @return boolean
	 */
	public function getDelete() {
		return $this->delete;
	}

	/**
	 * Set the connective property.
	 * @param boolean $value
	 */
	public function setConnective($value) {
		$this->connective = $value;
	}

	/**
	 * Get the connective property.
	 * @return string
	 */
	public function getConnective() {
		return $this->connective;
	}

	/**
	 * Get the limit property.
	 * @return array
	 */
	public function getLimit() {
		return $this->limit;
	}

	/**
	 * Pass LIMIT clause either as SQL snippet or in array format.
	 * Internally, limit will always be stored as a map containing the keys 'start' and 'limit'
	 *
	 * @param int|string|array $limit If passed as a string or array, assumes SQL escaped data.
	 * @param int $offset
	 *
	 * @throws InvalidArgumentException
	 *
	 * @return SQLQuery This instance
	 */
	public function setLimit($limit, $offset = 0) {
		if((is_numeric($limit) && $limit < 0) || (is_numeric($offset) && $offset < 0)) {
			throw new InvalidArgumentException("SQLQuery::setLimit() only takes positive values");
		}

		if($limit && is_numeric($limit)) {
			$this->limit = array(
				'start' => $offset,
				'limit' => $limit,
			);
		} else if($limit && is_string($limit)) {
			if(strpos($limit, ',') !== false) {
				list($start, $innerLimit) = explode(',', $limit, 2);
			}
			else {
				list($innerLimit, $start) = explode(' OFFSET ', strtoupper($limit), 2);
			}

			$this->limit = array(
				'start' => trim($start),
				'limit' => trim($innerLimit),
			);
		} else {
			$this->limit = $limit;
		}

		return $this;
	}

	public function limit($limit, $offset = 0) {
		Deprecation::notice('3.0', 'Please use setLimit() instead!');
		return $this->setLimit($limit, $offset);
	}

	/**
	 * Set ORDER BY clause either as SQL snippet or in array format.
	 *
	 * @example $sql->orderby("Column");
	 * @example $sql->orderby("Column DESC");
	 * @example $sql->orderby("Column DESC, ColumnTwo ASC");
	 * @example $sql->orderby("Column", "DESC");
	 * @example $sql->orderby(array("Column" => "ASC", "ColumnTwo" => "DESC"));
	 *
	 * @param string|array $orderby Clauses to add (escaped SQL statement)
	 * @param string $dir Sort direction, ASC or DESC
	 *
	 * @return SQLQuery
	 */
	public function setOrderBy($clauses = null, $direction = null) {
		$this->orderby = array();
		return $this->addOrderBy($clauses, $direction);
	}

	/**
	 * Add ORDER BY clause either as SQL snippet or in array format.
	 *
	 * @example $sql->orderby("Column");
	 * @example $sql->orderby("Column DESC");
	 * @example $sql->orderby("Column DESC, ColumnTwo ASC");
	 * @example $sql->orderby("Column", "DESC");
	 * @example $sql->orderby(array("Column" => "ASC", "ColumnTwo" => "DESC"));
	 *
	 * @param string|array $orderby Clauses to add (escaped SQL statements)
	 * @param string $dir Sort direction, ASC or DESC
	 *
	 * @return SQLQuery
	 */
	public function addOrderBy($clauses = null, $direction = null) {
		if(!$clauses) {
			return $this;
		}
		
		if(is_string($clauses)) {
			if(strpos($clauses, "(") !== false) {
				$sort = preg_split("/,(?![^()]*+\\))/", $clauses);
			} else {
				$sort = explode(",", $clauses);
			}

			$clauses = array();
			
			foreach($sort as $clause) {
				list($column, $direction) = $this->getDirectionFromString($clause, $direction);
				$clauses[$column] = $direction;
			}
		}
		
		if(is_array($clauses)) {
			foreach($clauses as $key => $value) {
				if(!is_numeric($key)) {
					$column = trim($key);
					$columnDir = strtoupper(trim($value));
				} else {
					list($column, $columnDir) = $this->getDirectionFromString($value);
				}

				$this->orderby[$column] = $columnDir;
			}
		} else {
			user_error('SQLQuery::orderby() incorrect format for $orderby', E_USER_WARNING);
		}

		// If sort contains a public function call, let's move the sort clause into a
		// separate selected field.
		//
		// Some versions of MySQL choke if you have a group public function referenced
		// directly in the ORDER BY
		if($this->orderby) {
			$i = 0;
			foreach($this->orderby as $clause => $dir) {
				// public function calls and multi-word columns like "CASE WHEN ..."
				if(strpos($clause, '(') !== false || strpos($clause, " ") !== false ) {
					// remove the old orderby
					unset($this->orderby[$clause]);
					
					$clause = trim($clause);
					$column = "_SortColumn{$i}";

					$this->selectField($clause, $column);
					$this->addOrderBy('"' . $column . '"', $dir);
					$i++;
				}
			}
		}

		return $this;
	}

	public function orderby($clauses = null, $direction = null) {
		Deprecation::notice('3.0', 'Please use setOrderBy() instead!');
		return $this->setOrderBy($clauses, $direction);
	}

	/**
	 * Extract the direction part of a single-column order by clause.
	 * 
	 * @param String
	 * @param String
	 * @return Array A two element array: array($column, $direction)
	 */
	private function getDirectionFromString($value, $defaultDirection = null) {
		if(preg_match('/^(.*)(asc|desc)$/i', $value, $matches)) {
			$column = trim($matches[1]);
			$direction = strtoupper($matches[2]);
		} else {
			$column = $value;
			$direction = $defaultDirection ? $defaultDirection : "ASC";
		}
		return array($column, $direction);
	}

	/**
	 * Returns the current order by as array if not already. To handle legacy
	 * statements which are stored as strings. Without clauses and directions,
	 * convert the orderby clause to something readable.
	 *
	 * @return array
	 */
	public function getOrderBy() {
		$orderby = $this->orderby;
		if(!$orderby) $orderby = array();

		if(!is_array($orderby)) {
			// spilt by any commas not within brackets
			$orderby = preg_split('/,(?![^()]*+\\))/', $orderby);
		}

		foreach($orderby as $k => $v) {
			if(strpos($v, ' ') !== false) {
				unset($orderby[$k]);

				$rule = explode(' ', trim($v));
				$clause = $rule[0];
				$dir = (isset($rule[1])) ? $rule[1] : 'ASC';

				$orderby[$clause] = $dir;
			}
		}

		return $orderby;
	}
	
	/**
	 * Reverses the order by clause by replacing ASC or DESC references in the
	 * current order by with it's corollary.
	 *
	 * @return SQLQuery
	 */
	public function reverseOrderBy() {
		$order = $this->getOrderBy();
		$this->orderby = array();

		foreach($order as $clause => $dir) {
			$dir = (strtoupper($dir) == 'DESC') ? 'ASC' : 'DESC';
			$this->addOrderBy($clause, $dir);
		}

		return $this;
	}
	
	/**
	 * Set a GROUP BY clause.
	 *
	 * @param string|array $groupby Escaped SQL statement
	 * @return SQLQuery
	 */
	public function setGroupBy($groupby) {
		$this->groupby = array();
		return $this->addGroupBy($groupby);
	}

	/**
	 * Add a GROUP BY clause.
	 *
	 * @param string|array $groupby Escaped SQL statement
	 * @return SQLQuery
	 */
	public function addGroupBy($groupby) {
		if(is_array($groupby)) {
			$this->groupby = array_merge($this->groupby, $groupby);
		} elseif(!empty($groupby)) {
			$this->groupby[] = $groupby;
		}

		return $this;
	}

	public function groupby($where) {
		Deprecation::notice('3.0', 'Please use setGroupBy() or addHaving() instead!');
		return $this->setGroupBy($where);
	}

	/**
	 * Set a HAVING clause.
	 *
	 * @param string|array $having
	 * @return SQLQuery
	 */
	public function setHaving($having) {
		$this->having = array();
		return $this->addHaving($having);
	}

	/**
	 * Add a HAVING clause
	 *
	 * @param string|array $having Escaped SQL statement
	 * @return SQLQuery
	 */
	public function addHaving($having) {
		if(is_array($having)) {
			$this->having = array_merge($this->having, $having);
		} elseif(!empty($having)) {
			$this->having[] = $having;
		}

		return $this;
	}

	public function having($having) {
		Deprecation::notice('3.0', 'Please use setHaving() or addHaving() instead!');
		return $this->setHaving($having);
	}

	/**
	 * Set a WHERE clause.
	 *
	 * There are two different ways of doing this:
	 *
	 * <code>
	 *  // the entire predicate as a single string
	 *  $query->where("Column = 'Value'");
	 *
	 *  // multiple predicates as an array
	 *  $query->where(array("Column = 'Value'", "Column != 'Value'"));
	 * </code>
	 *
	 * @param string|array $where Predicate(s) to set, as escaped SQL statements.
	 * @return SQLQuery
	 */
	public function setWhere($where) {
		$this->where = array();

		$args = func_get_args();
		if(isset($args[1])) {
			Deprecation::notice('3.0',
				'Multiple arguments to where is deprecated. Pleas use where("Column = Something") syntax instead');
		}

		return $this->addWhere($where);
	}

	/**
	 * Add a WHERE predicate.
	 *
	 * There are two different ways of doing this:
	 *
	 * <code>
	 *  // the entire predicate as a single string
	 *  $query->where("Column = 'Value'");
	 *
	 *  // multiple predicates as an array
	 *  $query->where(array("Column = 'Value'", "Column != 'Value'"));
	 * </code>
	 *
	 * @param string|array $where Predicate(s) to set, as escaped SQL statements.
	 * @return SQLQuery
	 */
	public function addWhere($where) {
		if(is_array($where)) {
			$this->where = array_merge($this->where, $where);
		} elseif(!empty($where)) {
			$this->where[] = $where;
		}
		
		return $this;
	}

	public function where($where) {
		Deprecation::notice('3.0', 'Please use setWhere() or addWhere() instead!');
		return $this->setWhere($where);
	}

	public function whereAny($where) {
		Deprecation::notice('3.0', 'Please use setWhereAny() or setWhereAny() instead!');
		return $this->setWhereAny($where);
	}

	/**
	 * @param String|array $filters Predicate(s) to set, as escaped SQL statements.
	 */
	public function setWhereAny($filters) {
		if(is_string($filters)) $filters = func_get_args();
		$clause = implode(" OR ", $filters);
		return $this->setWhere($clause);
	}

	/**
	 * @param String|array $filters Predicate(s) to set, as escaped SQL statements.
	 */
	public function addWhereAny($filters) {
		if(is_string($filters)) $filters = func_get_args();
		$clause = implode(" OR ", $filters);
		return $this->addWhere($clause);
	}
		
	/**
	 * Use the disjunctive operator 'OR' to join filter expressions in the WHERE clause.
	 */
	public function useDisjunction() {
		$this->connective = 'OR';
	}

	/**
	 * Use the conjunctive operator 'AND' to join filter expressions in the WHERE clause.
	 */
	public function useConjunction() {
		$this->connective = 'AND';
	}
	
	/**
	 * Swap the use of one table with another.
	 * 
	 * @param string $old Name of the old table (unquoted, escaped)
	 * @param string $new Name of the new table (unquoted, escaped)
	 */
	public function renameTable($old, $new) {
		$this->replaceText("`$old`", "`$new`");
		$this->replaceText("\"$old\"", "\"$new\"");
	}
	
	/**
	 * Swap some text in the SQL query with another.
	 * 
	 * @param string $old The old text (escaped)
	 * @param string $new The new text (escaped)
	 */
	public function replaceText($old, $new) {
		$this->replacementsOld[] = $old;
		$this->replacementsNew[] = $new;
	}

	public function getFilter() {
		Deprecation::notice('3.0', 'Please use itemized filters in getWhere() instead of getFilter()');
		return DB::getConn()->sqlWhereToString($this->getWhere(), $this->getConnective());
	}

	/**
	 * Return a list of FROM clauses used internally.
	 * @return array
	 */
	public function getFrom() {
		return $this->from;
	}

	/**
	 * Return a list of HAVING clauses used internally.
	 * @return array
	 */
	public function getHaving() {
		return $this->having;
	}

	/**
	 * Return a list of GROUP BY clauses used internally.
	 * @return array
	 */
	public function getGroupBy() {
		return $this->groupby;
	}

	/**
	 * Return a list of WHERE clauses used internally.
	 * @return array
	 */
	public function getWhere() {
		return $this->where;
	}

	/**
	 * Return an itemised select list as a map, where keys are the aliases, and values are the column sources.
	 * Aliases will always be provided (if the alias is implicit, the alias value will be inferred), and won't be
	 * quoted.
	 * E.g., 'Title' => '"SiteTree"."Title"'.
	 */
	public function getSelect() {
		return $this->select;
	}

	/**
	 * Generate the SQL statement for this query.
	 * 
	 * @return string
	 */
	public function sql() {
		// TODO: Don't require this internal-state manipulate-and-preserve - let sqlQueryToString() handle the new
		// syntax
		$origFrom = $this->from;

		// Build from clauses
		foreach($this->from as $alias => $join) {
			// $join can be something like this array structure
			// array('type' => 'inner', 'table' => 'SiteTree', 'filter' => array("SiteTree.ID = 1", 
			// "Status = 'approved'"))
			if(is_array($join)) {
				if(is_string($join['filter'])) $filter = $join['filter'];
				else if(sizeof($join['filter']) == 1) $filter = $join['filter'][0];
				else $filter = "(" . implode(") AND (", $join['filter']) . ")";

				$aliasClause = ($alias != $join['table']) ? " AS \"" . Convert::raw2sql($alias) . "\"" : "";
<<<<<<< HEAD
				$this->from[$alias] = strtoupper($join['type']) . " JOIN \"" . $join['table'] . "\"$aliasClause ON $filter";
=======
				$this->from[$alias] = strtoupper($join['type']) . " JOIN \"" . Convert::raw2sql($join['table'])
					. "\"$aliasClause ON $filter";
>>>>>>> 323fd4aa
			}
		}

		$sql = DB::getConn()->sqlQueryToString($this);
		
		if($this->replacementsOld) {
			$sql = str_replace($this->replacementsOld, $this->replacementsNew, $sql);
		}

		$this->from = $origFrom;

		// The query was most likely just created and then exectued.
		if($sql === 'SELECT *') {
			return '';
		}

		return $sql;
	}
	
	/**
	 * Return the generated SQL string for this query
	 * 
	 * @return string
	 */
	public function __toString() {
	    try {
		    return $this->sql();
	    } catch(Exception $e) {
	        return "<sql query>";
	    }
	}
	
	/**
	 * Execute this query.
	 * @return SS_Query
	 */
	public function execute() {
		return DB::query($this->sql(), E_USER_ERROR);
	}
	
	/**
	 * Checks whether this query is for a specific ID in a table
	 * 
	 * @todo Doesn't work with combined statements (e.g. "Foo='bar' AND ID=5")
	 *
	 * @return boolean
	 */
	public function filtersOnID() {
		$regexp = '/^(.*\.)?("|`)?ID("|`)?\s?=/';
		
		// Sometimes the ID filter will be the 2nd element, if there's a ClasssName filter first.
		if(isset($this->where[0]) && preg_match($regexp, $this->where[0])) return true;
		if(isset($this->where[1]) && preg_match($regexp, $this->where[1])) return true;
		
		return  false;
	}
	
	/**
	 * Checks whether this query is filtering on a foreign key, ie finding a has_many relationship
	 * 
	 * @todo Doesn't work with combined statements (e.g. "Foo='bar' AND ParentID=5")
	 *
	 * @return boolean
	 */
	public function filtersOnFK() {
		return (
			$this->where
			&& preg_match('/^(.*\.)?("|`)?[a-zA-Z]+ID("|`)?\s?=/', $this->where[0])
		);
	}
	
	/// VARIOUS TRANSFORMATIONS BELOW
	
	/**
	 * Return the number of rows in this query if the limit were removed.  Useful in paged data sets. 
	 * @return int 
	 */ 
	public function unlimitedRowCount($column = null) {
		// we can't clear the select if we're relying on its output by a HAVING clause
		if(count($this->having)) {
			$records = $this->execute();
			return $records->numRecords();
		}

		$clone = clone $this;
		$clone->limit = null;
		$clone->orderby = null;

		// Choose a default column
		if($column == null) {
			if($this->groupby) {
				$countQuery = new SQLQuery();
				$countQuery->select("count(*)");
				$countQuery->from = array('(' . $clone->sql() . ') all_distinct');

				return $countQuery->execute()->value();

			} else {
				$clone->setSelect(array("count(*)"));
			}
		} else {
			$clone->setSelect(array("count($column)"));
		}

		$clone->setGroupBy(array());;
		return $clone->execute()->value();
	}

	/**
	 * Returns true if this query can be sorted by the given field.
	 */
	public function canSortBy($fieldName) {
		$fieldName = preg_replace('/(\s+?)(A|DE)SC$/', '', $fieldName);
		
		return isset($this->select[$fieldName]);
	}


	/**
	 * Return the number of rows in this query if the limit were removed.  Useful in paged data sets.
	 * 
	 * @todo Respect HAVING and GROUPBY, which can affect the result-count
	 * 
	 * @param String $column Quoted, escaped column name
	 * @return int
	 */
	public function count( $column = null) {
		// Choose a default column
		if($column == null) {
			if($this->groupby) {
				$column = 'DISTINCT ' . implode(", ", $this->groupby);
			} else {
				$column = '*';
			}
		}

		$clone = clone $this;
		$clone->select = array("count($column)");
		$clone->limit = null;
		$clone->orderby = null;
		$clone->groupby = null;
		
		$count = $clone->execute()->value();
		// If there's a limit set, then that limit is going to heavily affect the count
		if($this->limit) {
			if($count >= ($this->limit['start'] + $this->limit['limit']))
				return $this->limit['limit'];
			else
				return max(0, $count - $this->limit['start']);
			
		// Otherwise, the count is going to be the output of the SQL query
		} else {
			return $count;
		}
	}

	/**
	 * Return a new SQLQuery that calls the given aggregate functions on this data.
	 * @param $column An aggregate expression, such as 'MAX("Balance")', or a set of them (as an escaped SQL statement)
	 */
	public function aggregate($column) {
		if($this->groupby || $this->limit) {
			throw new Exception("SQLQuery::aggregate() doesn't work with groupby or limit, yet");
		}

		$clone = clone $this;
		$clone->setLimit(array());
		$clone->setOrderBy(array());
		$clone->setGroupBy(array());
		$clone->setSelect($column);

		return $clone;
	}
	
	/**
	 * Returns a query that returns only the first row of this query
	 */
	public function firstRow() {
		$query = clone $this;
		$offset = $this->limit ? $this->limit['start'] : 0;
		$query->setLimit(1, $offset);
		return $query;
	}

	/**
	 * Returns a query that returns only the last row of this query
	 */
	public function lastRow() {
		$query = clone $this;
		$offset = $this->limit ? $this->limit['start'] : 0;
		$query->setLimit(1, $this->count() + $offset - 1);
		return $query;
	}

}
<|MERGE_RESOLUTION|>--- conflicted
+++ resolved
@@ -888,12 +888,7 @@
 				else $filter = "(" . implode(") AND (", $join['filter']) . ")";
 
 				$aliasClause = ($alias != $join['table']) ? " AS \"" . Convert::raw2sql($alias) . "\"" : "";
-<<<<<<< HEAD
 				$this->from[$alias] = strtoupper($join['type']) . " JOIN \"" . $join['table'] . "\"$aliasClause ON $filter";
-=======
-				$this->from[$alias] = strtoupper($join['type']) . " JOIN \"" . Convert::raw2sql($join['table'])
-					. "\"$aliasClause ON $filter";
->>>>>>> 323fd4aa
 			}
 		}
 
