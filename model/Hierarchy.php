--- conflicted
+++ resolved
@@ -96,17 +96,11 @@
 	 * @param string $childrenMethod The name of the method used to get children from each object
 	 * @param boolean $rootCall Set to true for this first call, and then to false for calls inside the recursion. You
 	 *                          should not change this.
-<<<<<<< HEAD
-	 * @param int $nodeCountThreshold See {@link self::$node_threshold_total}
-	 * @param callable $nodeCountCallback Called with the node count, which gives the callback an opportunity
-	 *                 to intercept the query. Useful e.g. to avoid excessive children listings (Arguments: $parent, $numChildren)
-=======
 	 * @param int $nodeCountThreshold The lower bounds for the amount of nodes to mark. If set, the logic will expand
 	 *                          nodes until it eaches at least this number, and then stops. Root nodes will always
 	 *                          show regardless of this settting. Further nodes can be lazy-loaded via ajax.
 	 *                          This isn't a hard limit. Example: On a value of 10, with 20 root nodes, each having 30
 	 *                          children, the actual node count will be 50 (all root nodes plus first expanded child).
->>>>>>> 0c859b85
 	 *                          
 	 * @return string
 	 */
@@ -162,8 +156,8 @@
 							$output .= $nodeCountWarning;
 							$child->markClosed();
 						} else {
-							$output .= $child->getChildrenAsUL("", $titleEval, $extraArg, $limitToMarked, $childrenMethod,
-								$numChildrenMethod, false, $nodeCountThreshold);	
+						$output .= $child->getChildrenAsUL("", $titleEval, $extraArg, $limitToMarked, $childrenMethod,
+							$numChildrenMethod, false, $nodeCountThreshold);
 					} 
 					} elseif($child->isTreeOpened()) {
 						// Since we're not loading children, don't mark it as open either
