--- conflicted
+++ resolved
@@ -156,15 +156,9 @@
 							$output .= $nodeCountWarning;
 							$child->markClosed();
 						} else {
-<<<<<<< HEAD
 							$output .= $child->getChildrenAsUL("", $titleEval, $extraArg, $limitToMarked,
 								$childrenMethod,	$numChildrenMethod, false, $nodeCountThreshold);
-						}
-=======
-						$output .= $child->getChildrenAsUL("", $titleEval, $extraArg, $limitToMarked, $childrenMethod,
-							$numChildrenMethod, false, $nodeCountThreshold);
 					} 
->>>>>>> 40c23907
 					} elseif($child->isTreeOpened()) {
 						// Since we're not loading children, don't mark it as open either
 						$child->markClosed();
