<<<<<<< HEAD
<ul id="$HolderID" class="$extraClass">
	<% if Options.Count %>
		<% loop Options %>
=======
<ul id="$ID" class="$extraClass">
	<% if $Options.Count %>
		<% loop $Options %>
>>>>>>> bed25a7a
			<li class="$Class">
				<input id="$ID" class="checkbox" name="$Name" type="checkbox" value="$Value"<% if $isChecked %> checked="checked"<% end_if %><% if $isDisabled %> disabled="disabled"<% end_if %> />
				<label for="$ID">$Title</label>
			</li> 
		<% end_loop %>
	<% else %>
		<li>No options available</li>
	<% end_if %>
</ul><|MERGE_RESOLUTION|>--- conflicted
+++ resolved
@@ -1,12 +1,6 @@
-<<<<<<< HEAD
 <ul id="$HolderID" class="$extraClass">
-	<% if Options.Count %>
-		<% loop Options %>
-=======
-<ul id="$ID" class="$extraClass">
 	<% if $Options.Count %>
 		<% loop $Options %>
->>>>>>> bed25a7a
 			<li class="$Class">
 				<input id="$ID" class="checkbox" name="$Name" type="checkbox" value="$Value"<% if $isChecked %> checked="checked"<% end_if %><% if $isDisabled %> disabled="disabled"<% end_if %> />
 				<label for="$ID">$Title</label>
