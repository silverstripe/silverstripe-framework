<<<<<<< HEAD
<ul id="$HolderID" class="$extraClass">
	<% loop Options %>
=======
<ul id="$ID" class="$extraClass">
	<% loop $Options %>
>>>>>>> bed25a7a
		<li class="$Class">
			<input id="$ID" class="radio" name="$Name" type="radio" value="$Value"<% if $isChecked %> checked<% end_if %><% if $isDisabled %> disabled<% end_if %> />
			<label for="$ID">$Title</label>
		</li>
	<% end_loop %>
</ul><|MERGE_RESOLUTION|>--- conflicted
+++ resolved
@@ -1,10 +1,5 @@
-<<<<<<< HEAD
 <ul id="$HolderID" class="$extraClass">
-	<% loop Options %>
-=======
-<ul id="$ID" class="$extraClass">
 	<% loop $Options %>
->>>>>>> bed25a7a
 		<li class="$Class">
 			<input id="$ID" class="radio" name="$Name" type="radio" value="$Value"<% if $isChecked %> checked<% end_if %><% if $isDisabled %> disabled<% end_if %> />
 			<label for="$ID">$Title</label>
