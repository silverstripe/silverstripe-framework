<?php

namespace SilverStripe\Security;

use InvalidArgumentException;
use SilverStripe\Core\Injector\Injectable;
use SilverStripe\ORM\DataList;
use SilverStripe\ORM\DataObject;
use SilverStripe\ORM\Hierarchy\Hierarchy;
use SilverStripe\Versioned\Versioned;
use Psr\SimpleCache\CacheInterface;
use SilverStripe\Core\Cache\MemberCacheFlusher;

/**
 * Calculates batch permissions for nested objects for:
 *  - canView: Supports 'Anyone' type
 *  - canEdit
 *  - canDelete: Includes special logic for ensuring parent objects can only be deleted if their children can
 *    be deleted also.
 */
class InheritedPermissions implements PermissionChecker, MemberCacheFlusher
{
    use Injectable;

    /**
     * Delete permission
     */
    const DELETE = 'delete';

    /**
     * View permission
     */
    const VIEW = 'view';

    /**
     * Edit permission
     */
    const EDIT = 'edit';

    /**
     * Anyone canView permission
     */
    const ANYONE = 'Anyone';

    /**
     * Restrict to logged in users
     */
    const LOGGED_IN_USERS = 'LoggedInUsers';

    /**
     * Restrict to specific groups
     */
    const ONLY_THESE_USERS = 'OnlyTheseUsers';

    /**
     * Inherit from parent
     */
    const INHERIT = 'Inherit';

    /**
     * Class name
     *
     * @var string
     */
    protected $baseClass = null;

    /**
     * Object for evaluating top level permissions designed as "Inherit"
     *
     * @var DefaultPermissionChecker
     */
    protected $defaultPermissions = null;

    /**
     * Global permissions required to edit.
     * If empty no global permissions are required
     *
     * @var array
     */
    protected $globalEditPermissions = [];

    /**
     * Cache of permissions
     *
     * @var array
     */
    protected $cachePermissions = [];

    /**
     * @var CacheInterface
     */
    protected $cacheService;

    /**
     * Construct new permissions object
     *
     * @param string $baseClass Base class
     * @param CacheInterface $cache
     */
    public function __construct($baseClass, CacheInterface $cache = null)
    {
        if (!is_a($baseClass, DataObject::class, true)) {
            throw new InvalidArgumentException('Invalid DataObject class: ' . $baseClass);
        }

        $this->baseClass = $baseClass;
        $this->cacheService = $cache;

        return $this;
    }

    /**
     * Commits the cache
     */
    public function __destruct()
    {
        // Ensure back-end cache is updated
        if (!empty($this->cachePermissions) && $this->cacheService) {
            foreach ($this->cachePermissions as $key => $permissions) {
                $this->cacheService->set($key, $permissions);
            }
            // Prevent double-destruct
            $this->cachePermissions = [];
        }
    }

    /**
     * Clear the cache for this instance only
     *
     * @param array $memberIDs A list of member IDs
     */
    public function flushMemberCache($memberIDs = null)
    {
        if (!$this->cacheService) {
            return;
        }

        // Hard flush, e.g. flush=1
        if (!$memberIDs) {
            $this->cacheService->clear();
        }

        if ($memberIDs && is_array($memberIDs)) {
            foreach ([self::VIEW, self::EDIT, self::DELETE] as $type) {
                foreach ($memberIDs as $memberID) {
                    $key = $this->generateCacheKey($type, $memberID);
                    $this->cacheService->delete($key);
                }
            }
        }
    }

    /**
     * @param DefaultPermissionChecker $callback
     * @return $this
     */
    public function setDefaultPermissions(DefaultPermissionChecker $callback)
    {
        $this->defaultPermissions = $callback;
        return $this;
    }

    /**
     * Global permissions required to edit
     *
     * @param array $permissions
     * @return $this
     */
    public function setGlobalEditPermissions($permissions)
    {
        $this->globalEditPermissions = $permissions;
        return $this;
    }

    /**
     * @return array
     */
    public function getGlobalEditPermissions()
    {
        return $this->globalEditPermissions;
    }

    /**
     * Get root permissions handler, or null if no handler
     *
     * @return DefaultPermissionChecker|null
     */
    public function getDefaultPermissions()
    {
        return $this->defaultPermissions;
    }

    /**
     * Get base class
     *
     * @return string
     */
    public function getBaseClass()
    {
        return $this->baseClass;
    }

    /**
     * Force pre-calculation of a list of permissions for optimisation
     *
     * @param string $permission
     * @param array $ids
     */
    public function prePopulatePermissionCache($permission = 'edit', $ids = [])
    {
        switch ($permission) {
            case self::EDIT:
                $this->canEditMultiple($ids, Security::getCurrentUser(), false);
                break;
            case self::VIEW:
                $this->canViewMultiple($ids, Security::getCurrentUser(), false);
                break;
            case self::DELETE:
                $this->canDeleteMultiple($ids, Security::getCurrentUser(), false);
                break;
            default:
                throw new InvalidArgumentException("Invalid permission type $permission");
        }
    }

    /**
     * This method is NOT a full replacement for the individual can*() methods, e.g. {@link canEdit()}. Rather than
     * checking (potentially slow) PHP logic, it relies on the database group associations, e.g. the "CanEditType" field
     * plus the "SiteTree_EditorGroups" many-many table. By batch checking multiple records, we can combine the queries
     * efficiently.
     *
     * Caches based on $typeField data. To invalidate the cache, use {@link SiteTree::reset()} or set the $useCached
     * property to FALSE.
     *
     * @param string $type Either edit, view, or create
     * @param array $ids Array of IDs
     * @param Member $member Member
     * @param array $globalPermission If the member doesn't have this permission code, don't bother iterating deeper
     * @param bool $useCached Enables use of cache. Cache will be populated even if this is false.
     * @return array A map of permissions, keys are ID numbers, and values are boolean permission checks
     * ID keys to boolean values
     */
    protected function batchPermissionCheck(
        $type,
        $ids,
        Member $member = null,
        $globalPermission = [],
        $useCached = true
    ) {
        // Validate ids
        $ids = array_filter($ids, 'is_numeric');
        if (empty($ids)) {
            return [];
        }

        // Default result: nothing editable
        $result = array_fill_keys($ids, false);

        // Validate member permission
        // Only VIEW allows anonymous (Anyone) permissions
        $memberID = $member ? (int)$member->ID : 0;
        if (!$memberID && $type !== self::VIEW) {
            return $result;
        }

        // Look in the cache for values
        $cacheKey = $this->generateCacheKey($type, $memberID);
        $cachePermissions = $this->getCachePermissions($cacheKey);
        if ($useCached && $cachePermissions) {
            $cachedValues = array_intersect_key($cachePermissions, $result);

            // If we can't find everything in the cache, then look up the remainder separately
            $uncachedIDs = array_keys(array_diff_key($result, $cachePermissions));
            if ($uncachedIDs) {
                $uncachedValues = $this->batchPermissionCheck($type, $uncachedIDs, $member, $globalPermission, false);
                return $cachedValues + $uncachedValues;
            }
            return $cachedValues;
        }

        // If a member doesn't have a certain permission then they can't edit anything
        if ($globalPermission && !Permission::checkMember($member, $globalPermission)) {
            return $result;
        }

        // Get the groups that the given member belongs to
        $groupIDsSQLList = '0';
        if ($memberID) {
            $groupIDs = $member->Groups()->column("ID");
            $groupIDsSQLList = implode(", ", $groupIDs) ?: '0';
        }

        // Check if record is versioned
        if ($this->isVersioned()) {
            // Check all records for each stage and merge
            $combinedStageResult = [];
            foreach ([Versioned::DRAFT, Versioned::LIVE] as $stage) {
                $stageRecords = Versioned::get_by_stage($this->getBaseClass(), $stage)
                    ->byIDs($ids);
                // Exclude previously calculated records from later stage calculations
                if ($combinedStageResult) {
                    $stageRecords = $stageRecords->exclude('ID', array_keys($combinedStageResult));
                }
                $stageResult = $this->batchPermissionCheckForStage(
                    $type,
                    $globalPermission,
                    $stageRecords,
                    $groupIDsSQLList,
                    $member
                );
                // Note: Draft stage takes precedence over live, but only if draft exists
                $combinedStageResult = $combinedStageResult + $stageResult;
            }
        } else {
            // Unstaged result
            $stageRecords = DataObject::get($this->getBaseClass())->byIDs($ids);
            $combinedStageResult = $this->batchPermissionCheckForStage(
                $type,
                $globalPermission,
                $stageRecords,
                $groupIDsSQLList,
                $member
            );
        }

        // Cache the results
        if (empty($this->cachePermissions[$cacheKey])) {
            $this->cachePermissions[$cacheKey] = [];
        }
        if ($combinedStageResult) {
            $this->cachePermissions[$cacheKey] = $combinedStageResult + $this->cachePermissions[$cacheKey];
        }

        return $combinedStageResult;
    }

    /**
     * @param string $type
     * @param array $globalPermission List of global permissions
     * @param DataList $stageRecords List of records to check for this stage
     * @param string $groupIDsSQLList Group IDs this member belongs to
     * @param Member $member
     * @return array
     */
    protected function batchPermissionCheckForStage(
        $type,
        $globalPermission,
        DataList $stageRecords,
        $groupIDsSQLList,
        Member $member = null
    ) {
        // Initialise all IDs to false
        $result = array_fill_keys($stageRecords->column('ID'), false);

        // Get the uninherited permissions
        $typeField = $this->getPermissionField($type);
        $baseTable = DataObject::getSchema()->baseDataTable($this->getBaseClass());

        if ($member && $member->ID) {
<<<<<<< HEAD
            // Determine if this member matches any of the group or other rules
            $groupJoinTable = $this->getJoinTable($type);
            $uninheritedPermissions = $stageRecords
                ->where([
                    "(\"$typeField\" IN (?, ?) OR "
                    . "(\"$typeField\" = ? AND \"$groupJoinTable\".\"{$baseTable}ID\" IS NOT NULL))"
                    => [
                        self::ANYONE,
                        self::LOGGED_IN_USERS,
                        self::ONLY_THESE_USERS
                    ]
                ])
                ->leftJoin(
                    $groupJoinTable,
                    "\"$groupJoinTable\".\"{$baseTable}ID\" = \"{$baseTable}\".\"ID\" AND "
                    . "\"$groupJoinTable\".\"GroupID\" IN ($groupIDsSQLList)"
                )->column('ID');
=======
            if (!Permission::checkMember($member, 'ADMIN')) {
                // Determine if this member matches any of the group or other rules
                $groupJoinTable = $this->getJoinTable($type);
                $uninheritedPermissions = $stageRecords
                    ->where([
                        "(\"$typeField\" IN (?, ?) OR " . "(\"$typeField\" = ? AND \"$groupJoinTable\".\"{$baseTable}ID\" IS NOT NULL))"
                        => [
                            self::ANYONE,
                            self::LOGGED_IN_USERS,
                            self::ONLY_THESE_USERS
                        ]
                    ])
                    ->leftJoin(
                        $groupJoinTable,
                        "\"$groupJoinTable\".\"{$baseTable}ID\" = \"{$baseTable}\".\"ID\" AND " . "\"$groupJoinTable\".\"GroupID\" IN ($groupIDsSQLList)"
                    )->column('ID');
            } else {
                $uninheritedPermissions = $stageRecords->column('ID');
            }
>>>>>>> 41210994
        } else {
            // Only view pages with ViewType = Anyone if not logged in
            $uninheritedPermissions = $stageRecords
                ->filter($typeField, self::ANYONE)
                ->column('ID');
        }

        if ($uninheritedPermissions) {
            // Set all the relevant items in $result to true
            $result = array_fill_keys($uninheritedPermissions, true) + $result;
        }

        // This looks for any of our subjects who has their permission set to "inherited" in the CMS.
        // We group these and run a batch permission check on all parents. This gives us the result
        // of whether the user has permission to edit this object.
        $groupedByParent = [];
        $potentiallyInherited = $stageRecords->filter($typeField, self::INHERIT)
            ->sort("\"{$baseTable}\".\"ID\"")
            ->dataQuery()
            ->query()
            ->setSelect([
                "\"{$baseTable}\".\"ID\"",
                "\"{$baseTable}\".\"ParentID\""
            ])
            ->execute();

        foreach ($potentiallyInherited as $item) {
            /** @var DataObject|Hierarchy $item */
            if ($item['ParentID']) {
                if (!isset($groupedByParent[$item['ParentID']])) {
                    $groupedByParent[$item['ParentID']] = [];
                }
                $groupedByParent[$item['ParentID']][] = $item['ID'];
            } else {
                // Fail over to default permission check for Inherit and ParentID = 0
                $result[$item['ID']] = $this->checkDefaultPermissions($type, $member);
            }
        }

        // Copy permissions from parent to child
        if (!empty($groupedByParent)) {
            $actuallyInherited = $this->batchPermissionCheck(
                $type,
                array_keys($groupedByParent),
                $member,
                $globalPermission
            );
            if ($actuallyInherited) {
                $parentIDs = array_keys(array_filter($actuallyInherited));
                foreach ($parentIDs as $parentID) {
                    // Set all the relevant items in $result to true
                    $result = array_fill_keys($groupedByParent[$parentID], true) + $result;
                }
            }
        }
        return $result;
    }

    /**
     * @param array $ids
     * @param Member|null $member
     * @param bool $useCached
     * @return array
     */
    public function canEditMultiple($ids, Member $member = null, $useCached = true)
    {
        return $this->batchPermissionCheck(
            self::EDIT,
            $ids,
            $member,
            $this->getGlobalEditPermissions(),
            $useCached
        );
    }

    /**
     * @param array $ids
     * @param Member|null $member
     * @param bool $useCached
     * @return array
     */
    public function canViewMultiple($ids, Member $member = null, $useCached = true)
    {
        return $this->batchPermissionCheck(self::VIEW, $ids, $member, [], $useCached);
    }

    /**
     * @param array $ids
     * @param Member|null $member
     * @param bool $useCached
     * @return array
     */
    public function canDeleteMultiple($ids, Member $member = null, $useCached = true)
    {
        // Validate ids
        $ids = array_filter($ids, 'is_numeric');
        if (empty($ids)) {
            return [];
        }
        $result = array_fill_keys($ids, false);

        // Validate member permission
        if (!$member || !$member->ID) {
            return $result;
        }
        $deletable = [];

        // Look in the cache for values
        $cacheKey = "delete-{$member->ID}";
        $cachePermissions = $this->getCachePermissions($cacheKey);
        if ($useCached && $cachePermissions) {
            $cachedValues = array_intersect_key($cachePermissions[$cacheKey], $result);

            // If we can't find everything in the cache, then look up the remainder separately
            $uncachedIDs = array_keys(array_diff_key($result, $cachePermissions[$cacheKey]));
            if ($uncachedIDs) {
                $uncachedValues = $this->canDeleteMultiple($uncachedIDs, $member, false);
                return $cachedValues + $uncachedValues;
            }
            return $cachedValues;
        }

        // You can only delete pages that you can edit
        $editableIDs = array_keys(array_filter($this->canEditMultiple($ids, $member)));
        if ($editableIDs) {
            // You can only delete pages whose children you can delete
            $childRecords = DataObject::get($this->baseClass)
                ->filter('ParentID', $editableIDs);

            // Find out the children that can be deleted
            $children = $childRecords->map("ID", "ParentID");
            $childIDs = $children->keys();
            if ($childIDs) {
                $deletableChildren = $this->canDeleteMultiple($childIDs, $member);

                // Get a list of all the parents that have no undeletable children
                $deletableParents = array_fill_keys($editableIDs, true);
                foreach ($deletableChildren as $id => $canDelete) {
                    if (!$canDelete) {
                        unset($deletableParents[$children[$id]]);
                    }
                }

                // Use that to filter the list of deletable parents that have children
                $deletableParents = array_keys($deletableParents);

                // Also get the $ids that don't have children
                $parents = array_unique($children->values());
                $deletableLeafNodes = array_diff($editableIDs, $parents);

                // Combine the two
                $deletable = array_merge($deletableParents, $deletableLeafNodes);
            } else {
                $deletable = $editableIDs;
            }
        }

        // Convert the array of deletable IDs into a map of the original IDs with true/false as the value
        return array_fill_keys($deletable, true) + array_fill_keys($ids, false);
    }

    /**
     * @param int $id
     * @param Member|null $member
     * @return bool|mixed
     */
    public function canDelete($id, Member $member = null)
    {
        // No ID: Check default permission
        if (!$id) {
            return $this->checkDefaultPermissions(self::DELETE, $member);
        }

        // Regular canEdit logic is handled by canEditMultiple
        $results = $this->canDeleteMultiple(
            [$id],
            $member
        );

        // Check if in result
        return isset($results[$id]) ? $results[$id] : false;
    }

    /**
     * @param int $id
     * @param Member|null $member
     * @return bool|mixed
     */
    public function canEdit($id, Member $member = null)
    {
        // No ID: Check default permission
        if (!$id) {
            return $this->checkDefaultPermissions(self::EDIT, $member);
        }

        // Regular canEdit logic is handled by canEditMultiple
        $results = $this->canEditMultiple(
            [$id],
            $member
        );

        // Check if in result
        return isset($results[$id]) ? $results[$id] : false;
    }

    /**
     * @param int $id
     * @param Member|null $member
     * @return bool|mixed
     */
    public function canView($id, Member $member = null)
    {
        // No ID: Check default permission
        if (!$id) {
            return $this->checkDefaultPermissions(self::VIEW, $member);
        }

        // Regular canView logic is handled by canViewMultiple
        $results = $this->canViewMultiple(
            [$id],
            $member
        );

        // Check if in result
        return isset($results[$id]) ? $results[$id] : false;
    }

    /**
     * Get field to check for permission type for the given check.
     * Defaults to those provided by {@see InheritedPermissionsExtension)
     *
     * @param string $type
     * @return string
     */
    protected function getPermissionField($type)
    {
        switch ($type) {
            case self::DELETE:
                // Delete uses edit type - Drop through
            case self::EDIT:
                return 'CanEditType';
            case self::VIEW:
                return 'CanViewType';
            default:
                throw new InvalidArgumentException("Invalid argument type $type");
        }
    }

    /**
     * Get join table for type
     * Defaults to those provided by {@see InheritedPermissionsExtension)
     *
     * @param string $type
     * @return string
     */
    protected function getJoinTable($type)
    {
        switch ($type) {
            case self::DELETE:
                // Delete uses edit type - Drop through
            case self::EDIT:
                return $this->getEditorGroupsTable();
            case self::VIEW:
                return $this->getViewerGroupsTable();
            default:
                throw new InvalidArgumentException("Invalid argument type $type");
        }
    }

    /**
     * Determine default permission for a givion check
     *
     * @param string $type Method to check
     * @param Member $member
     * @return bool
     */
    protected function checkDefaultPermissions($type, Member $member = null)
    {
        $defaultPermissions = $this->getDefaultPermissions();
        if (!$defaultPermissions) {
            return false;
        }
        switch ($type) {
            case self::VIEW:
                return $defaultPermissions->canView($member);
            case self::EDIT:
                return $defaultPermissions->canEdit($member);
            case self::DELETE:
                return $defaultPermissions->canDelete($member);
            default:
                return false;
        }
    }

    /**
     * Check if this model has versioning
     *
     * @return bool
     */
    protected function isVersioned()
    {
        if (!class_exists(Versioned::class)) {
            return false;
        }
        /** @var Versioned|DataObject $singleton */
        $singleton = DataObject::singleton($this->getBaseClass());
        return $singleton->hasExtension(Versioned::class) && $singleton->hasStages();
    }

    /**
     * @return $this
     */
    public function clearCache()
    {
        $this->cachePermissions = [];
        return $this;
    }

    /**
     * Get table to use for editor groups relation
     *
     * @return string
     */
    protected function getEditorGroupsTable()
    {
        $table = DataObject::getSchema()->tableName($this->baseClass);
        return "{$table}_EditorGroups";
    }

    /**
     * Get table to use for viewer groups relation
     *
     * @return string
     */
    protected function getViewerGroupsTable()
    {
        $table = DataObject::getSchema()->tableName($this->baseClass);
        return "{$table}_ViewerGroups";
    }

    /**
     * Gets the permission from cache
     *
     * @param string $cacheKey
     * @return mixed
     */
    protected function getCachePermissions($cacheKey)
    {
        // Check local cache
        if (isset($this->cachePermissions[$cacheKey])) {
            return $this->cachePermissions[$cacheKey];
        }

        // Check persistent cache
        if ($this->cacheService) {
            $result = $this->cacheService->get($cacheKey);

            // Warm local cache
            if ($result) {
                $this->cachePermissions[$cacheKey] = $result;
                return $result;
            }
        }

        return null;
    }

    /**
     * Creates a cache key for a member and type
     *
     * @param string $type
     * @param int $memberID
     * @return string
     */
    protected function generateCacheKey($type, $memberID)
    {
        $classKey = str_replace('\\', '-', $this->baseClass);
        return "{$type}-{$classKey}-{$memberID}";
    }
}<|MERGE_RESOLUTION|>--- conflicted
+++ resolved
@@ -357,31 +357,13 @@
         $baseTable = DataObject::getSchema()->baseDataTable($this->getBaseClass());
 
         if ($member && $member->ID) {
-<<<<<<< HEAD
-            // Determine if this member matches any of the group or other rules
-            $groupJoinTable = $this->getJoinTable($type);
-            $uninheritedPermissions = $stageRecords
-                ->where([
-                    "(\"$typeField\" IN (?, ?) OR "
-                    . "(\"$typeField\" = ? AND \"$groupJoinTable\".\"{$baseTable}ID\" IS NOT NULL))"
-                    => [
-                        self::ANYONE,
-                        self::LOGGED_IN_USERS,
-                        self::ONLY_THESE_USERS
-                    ]
-                ])
-                ->leftJoin(
-                    $groupJoinTable,
-                    "\"$groupJoinTable\".\"{$baseTable}ID\" = \"{$baseTable}\".\"ID\" AND "
-                    . "\"$groupJoinTable\".\"GroupID\" IN ($groupIDsSQLList)"
-                )->column('ID');
-=======
             if (!Permission::checkMember($member, 'ADMIN')) {
                 // Determine if this member matches any of the group or other rules
                 $groupJoinTable = $this->getJoinTable($type);
                 $uninheritedPermissions = $stageRecords
                     ->where([
-                        "(\"$typeField\" IN (?, ?) OR " . "(\"$typeField\" = ? AND \"$groupJoinTable\".\"{$baseTable}ID\" IS NOT NULL))"
+                        "(\"$typeField\" IN (?, ?) OR "
+                        . "(\"$typeField\" = ? AND \"$groupJoinTable\".\"{$baseTable}ID\" IS NOT NULL))"
                         => [
                             self::ANYONE,
                             self::LOGGED_IN_USERS,
@@ -390,12 +372,12 @@
                     ])
                     ->leftJoin(
                         $groupJoinTable,
-                        "\"$groupJoinTable\".\"{$baseTable}ID\" = \"{$baseTable}\".\"ID\" AND " . "\"$groupJoinTable\".\"GroupID\" IN ($groupIDsSQLList)"
+                        "\"$groupJoinTable\".\"{$baseTable}ID\" = \"{$baseTable}\".\"ID\" AND "
+                        . "\"$groupJoinTable\".\"GroupID\" IN ($groupIDsSQLList)"
                     )->column('ID');
             } else {
                 $uninheritedPermissions = $stageRecords->column('ID');
             }
->>>>>>> 41210994
         } else {
             // Only view pages with ViewType = Anyone if not logged in
             $uninheritedPermissions = $stageRecords
