--- conflicted
+++ resolved
@@ -744,7 +744,6 @@
     }
 
     /**
-<<<<<<< HEAD
      * Appends a warning to the right title, or removes that appended warning.
      */
     private function updateRightTitle(): void
@@ -759,7 +758,9 @@
             $rightTitle = $text . ' ' . $rightTitle;
         }
         $this->passwordField->setRightTitle($rightTitle ?: null);
-=======
+    }
+
+    /**
      * Get the AttributesHTML for a child field.
      * Includes extra information the child isn't aware of on its own, such as whether
      * it's required due to this field as a whole being required.
@@ -771,6 +772,5 @@
             $attributes .= ' required="required" aria-required="true"';
         }
         return DBField::create_field('HTMLFragment', $attributes);
->>>>>>> 96241b2d
     }
 }