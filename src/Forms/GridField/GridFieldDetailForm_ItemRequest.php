<?php

namespace SilverStripe\Forms\GridField;

use SilverStripe\Admin\LeftAndMain;
use SilverStripe\Control\Controller;
use SilverStripe\Control\HTTPRequest;
use SilverStripe\Control\HTTPResponse;
use SilverStripe\Control\RequestHandler;
use SilverStripe\Forms\CompositeField;
use SilverStripe\Forms\FieldList;
use SilverStripe\Forms\Form;
use SilverStripe\Forms\FormAction;
use SilverStripe\Forms\HiddenField;
use SilverStripe\Forms\LiteralField;
use SilverStripe\ORM\ArrayList;
use SilverStripe\ORM\DataObject;
use SilverStripe\ORM\FieldType\DBHTMLText;
use SilverStripe\ORM\HasManyList;
use SilverStripe\ORM\ManyManyList;
use SilverStripe\ORM\SS_List;
use SilverStripe\ORM\ValidationException;
use SilverStripe\ORM\ValidationResult;
use SilverStripe\View\ArrayData;
use SilverStripe\View\HTML;
use SilverStripe\View\SSViewer;

class GridFieldDetailForm_ItemRequest extends RequestHandler
{
    use GridFieldStateAware;

    private static $allowed_actions = [
        'edit',
        'view',
        'ItemEditForm'
    ];

    /**
     *
     * @var GridField
     */
    protected $gridField;

    /**
     *
     * @var GridFieldDetailForm
     */
    protected $component;

    /**
     * @var DataObject
     */
    protected $record;

    /**
     * This represents the current parent RequestHandler (which does not necessarily need to be a Controller).
     * It allows us to traverse the RequestHandler chain upwards to reach the Controller stack.
     *
     * @var RequestHandler
     */
    protected $popupController;

    /**
     *
     * @var string
     */
    protected $popupFormName;

    /**
     * @var String
     */
    protected $template = null;

    private static $url_handlers = [
        '$Action!' => '$Action',
        '' => 'edit',
    ];

    /**
     *
     * @param GridField $gridField
     * @param GridFieldDetailForm $component
     * @param DataObject $record
     * @param RequestHandler $requestHandler
     * @param string $popupFormName
     */
    public function __construct($gridField, $component, $record, $requestHandler, $popupFormName)
    {
        $this->gridField = $gridField;
        $this->component = $component;
        $this->record = $record;
        $this->popupController = $requestHandler;
        $this->popupFormName = $popupFormName;
        parent::__construct();
    }

    public function Link($action = null)
    {
        return Controller::join_links(
            $this->gridField->Link('item'),
            $this->record->ID ? $this->record->ID : 'new',
            $action
        );
    }

    /**
     * @param HTTPRequest $request
     * @return mixed
     */
    public function view($request)
    {
        if (!$this->record->canView()) {
            $this->httpError(403);
        }

        $controller = $this->getToplevelController();

        $form = $this->ItemEditForm();
        $form->makeReadonly();

        $data = new ArrayData(array(
            'Backlink'     => $controller->Link(),
            'ItemEditForm' => $form
        ));
        $return = $data->renderWith($this->getTemplates());

        if ($request->isAjax()) {
            return $return;
        } else {
            return $controller->customise(array('Content' => $return));
        }
    }

    /**
     * @param HTTPRequest $request
     * @return mixed
     */
    public function edit($request)
    {
        $controller = $this->getToplevelController();
        $form = $this->ItemEditForm();

        $return = $this->customise(array(
            'Backlink' => $controller->hasMethod('Backlink') ? $controller->Backlink() : $controller->Link(),
            'ItemEditForm' => $form,
        ))->renderWith($this->getTemplates());

        if ($request->isAjax()) {
            return $return;
        } else {
            // If not requested by ajax, we need to render it within the controller context+template
            return $controller->customise(array(
                // TODO CMS coupling
                'Content' => $return,
            ));
        }
    }

    /**
     * Builds an item edit form.  The arguments to getCMSFields() are the popupController and
     * popupFormName, however this is an experimental API and may change.
     *
     * @todo In the future, we will probably need to come up with a tigher object representing a partially
     * complete controller with gaps for extra functionality.  This, for example, would be a better way
     * of letting Security/login put its log-in form inside a UI specified elsewhere.
     *
     * @return Form|HTTPResponse
     */
    public function ItemEditForm()
    {
        $list = $this->gridField->getList();

        if (empty($this->record)) {
            $controller = $this->getToplevelController();
            $url = $controller->getRequest()->getURL();
            $noActionURL = $controller->removeAction($url);
            $controller->getResponse()->removeHeader('Location');   //clear the existing redirect
            return $controller->redirect($noActionURL, 302);
        }

        $canView = $this->record->canView();
        $canEdit = $this->record->canEdit();
        $canDelete = $this->record->canDelete();
        $canCreate = $this->record->canCreate();

        if (!$canView) {
            $controller = $this->getToplevelController();
            // TODO More friendly error
            return $controller->httpError(403);
        }

        // Build actions
        $actions = $this->getFormActions();

        // If we are creating a new record in a has-many list, then
        // pre-populate the record's foreign key.
        if ($list instanceof HasManyList && !$this->record->isInDB()) {
            $key = $list->getForeignKey();
            $id = $list->getForeignID();
            $this->record->$key = $id;
        }

        $fields = $this->component->getFields();
        if (!$fields) {
            $fields = $this->record->getCMSFields();
        }

        // If we are creating a new record in a has-many list, then
        // Disable the form field as it has no effect.
        if ($list instanceof HasManyList) {
            $key = $list->getForeignKey();

            if ($field = $fields->dataFieldByName($key)) {
                $fields->makeFieldReadonly($field);
            }
        }

        $form = new Form(
            $this,
            'ItemEditForm',
            $fields,
            $actions,
            $this->component->getValidator()
        );

        $form->loadDataFrom($this->record, $this->record->ID == 0 ? Form::MERGE_IGNORE_FALSEISH : Form::MERGE_DEFAULT);

        if ($this->record->ID && !$canEdit) {
            // Restrict editing of existing records
            $form->makeReadonly();
            // Hack to re-enable delete button if user can delete
            if ($canDelete) {
                $form->Actions()->fieldByName('action_doDelete')->setReadonly(false);
            }
        } elseif (!$this->record->ID && !$canCreate) {
            // Restrict creation of new records
            $form->makeReadonly();
        }

        // Load many_many extraData for record.
        // Fields with the correct 'ManyMany' namespace need to be added manually through getCMSFields().
        if ($list instanceof ManyManyList) {
            $extraData = $list->getExtraData('', $this->record->ID);
            $form->loadDataFrom(array('ManyMany' => $extraData));
        }

        // TODO Coupling with CMS
        $toplevelController = $this->getToplevelController();
        if ($toplevelController && $toplevelController instanceof LeftAndMain) {
            // Always show with base template (full width, no other panels),
            // regardless of overloaded CMS controller templates.
            // TODO Allow customization, e.g. to display an edit form alongside a search form from the CMS controller
            $form->setTemplate([
                'type' => 'Includes',
                'SilverStripe\\Admin\\LeftAndMain_EditForm',
            ]);
            $form->addExtraClass('cms-content cms-edit-form center fill-height flexbox-area-grow');
            $form->setAttribute('data-pjax-fragment', 'CurrentForm Content');
            if ($form->Fields()->hasTabSet()) {
                $form->Fields()->findOrMakeTab('Root')->setTemplate('SilverStripe\\Forms\\CMSTabSet');
                $form->addExtraClass('cms-tabset');
            }

            $form->Backlink = $this->getBackLink();
        }

        $cb = $this->component->getItemEditFormCallback();
        if ($cb) {
            $cb($form, $this);
        }
        $this->extend("updateItemEditForm", $form);
        return $form;
    }

    /**
     * @return CompositeField Returns the right aligned toolbar group field along with its FormAction's
     */
    protected function getRightGroupField()
    {
        $rightGroup = CompositeField::create()->setName('RightGroup');
        $rightGroup->addExtraClass('ml-auto');
        $rightGroup->setFieldHolderTemplate(get_class($rightGroup) . '_holder_buttongroup');

        $previousAndNextGroup = CompositeField::create()->setName('PreviousAndNextGroup');
        $previousAndNextGroup->addExtraClass('btn-group--circular mr-2');
        $previousAndNextGroup->setFieldHolderTemplate(CompositeField::class . '_holder_buttongroup');

        /** @var GridFieldDetailForm $component */
        $component = $this->gridField->getConfig()->getComponentByType(GridFieldDetailForm::class);
        $paginator = $this->getGridField()->getConfig()->getComponentByType(GridFieldPaginator::class);
        $gridState = $this->getStateManager()->getStateFromRequest($this->gridField, $this->getRequest());
        if ($component && $paginator && $component->getShowPagination()) {
            $previousIsDisabled = !$this->getPreviousRecordID();
            $nextIsDisabled = !$this->getNextRecordID();

            $previousAndNextGroup->push(
                LiteralField::create(
                    'previous-record',
                    HTML::createTag($previousIsDisabled ? 'span' : 'a', [
                        'href' => $previousIsDisabled ? '#' : $this->getEditLink($this->getPreviousRecordID()),
                        'data-grid-state' => $gridState,
                        'title' => _t(__CLASS__ . '.PREVIOUS', 'Go to previous record'),
                        'aria-label' => _t(__CLASS__ . '.PREVIOUS', 'Go to previous record'),
                        'class' => 'btn btn-secondary font-icon-left-open action--previous discard-confirmation'
                            . ($previousIsDisabled ? ' disabled' : ''),
                    ])
                )
            );

            $previousAndNextGroup->push(
                LiteralField::create(
                    'next-record',
                    HTML::createTag($nextIsDisabled ? 'span' : 'a', [
                        'href' => $nextIsDisabled ? '#' : $this->getEditLink($this->getNextRecordID()),
                        'data-grid-state' => $gridState,
                        'title' => _t(__CLASS__ . '.NEXT', 'Go to next record'),
                        'aria-label' => _t(__CLASS__ . '.NEXT', 'Go to next record'),
                        'class' => 'btn btn-secondary font-icon-right-open action--next discard-confirmation'
                            . ($nextIsDisabled ? ' disabled' : ''),
                    ])
                )
            );
        }

        $rightGroup->push($previousAndNextGroup);

        if ($component && $component->getShowAdd() && $this->record->canCreate()) {
            $rightGroup->push(
                LiteralField::create(
                    'new-record',
                    HTML::createTag('a', [
                        'href' => Controller::join_links($this->gridField->Link('item'), 'new'),
                        'data-grid-state' => $gridState,
                        'title' => _t(__CLASS__ . '.NEW', 'Add new record'),
                        'aria-label' => _t(__CLASS__ . '.NEW', 'Add new record'),
                        'class' => 'btn btn-primary font-icon-plus-thin btn--circular action--new discard-confirmation',
                    ])
                )
            );
        }

        return $rightGroup;
    }

    /**
     * Build the set of form field actions for this DataObject
     *
     * @return FieldList
     */
    protected function getFormActions()
    {
<<<<<<< HEAD
        $canEdit = $this->record->canEdit();
        $canDelete = $this->record->canDelete();
        $actions = FieldList::create();
=======
>>>>>>> aa6b244d
        $manager = $this->getStateManager();

        $actions = FieldList::create();
        $majorActions = CompositeField::create()->setName('MajorActions');
        $majorActions->setFieldHolderTemplate(get_class($majorActions) . '_holder_buttongroup');
        $actions->push($majorActions);

        if ($this->record->ID !== 0) { // existing record
<<<<<<< HEAD
            if ($canEdit) {
                $actions->push(
                    FormAction::create(
                        'doSave',
                        _t('SilverStripe\\Forms\\GridField\\GridFieldDetailForm.Save', 'Save')
                    )
                        ->setUseButtonTag(true)
                        ->addExtraClass('btn-primary font-icon-save')
                );
            }

            if ($canDelete) {
                $actions->push(
                    FormAction::create(
                        'doDelete',
                        _t('SilverStripe\\Forms\\GridField\\GridFieldDetailForm.Delete', 'Delete')
                    )
                        ->setUseButtonTag(true)
                        ->addExtraClass('btn-outline-danger btn-hide-outline font-icon-trash-bin action--delete')
                );
=======
            if ($this->record->canEdit()) {
                $noChangesClasses = 'btn-outline-primary font-icon-tick';
                $majorActions->push(FormAction::create('doSave', _t('SilverStripe\\Forms\\GridField\\GridFieldDetailForm.Save', 'Save'))
                    ->addExtraClass($noChangesClasses)
                    ->setAttribute('data-btn-alternate-add', 'btn-primary font-icon-save')
                    ->setAttribute('data-btn-alternate-remove', $noChangesClasses)
                    ->setUseButtonTag(true)
                    ->setAttribute('data-text-alternate', _t('SilverStripe\\CMS\\Controllers\\CMSMain.SAVEDRAFT', 'Save')));
            }

            if ($this->record->canDelete()) {
                $actions->insertAfter('MajorActions', FormAction::create('doDelete', _t('SilverStripe\\Forms\\GridField\\GridFieldDetailForm.Delete', 'Delete'))
                    ->setUseButtonTag(true)
                    ->addExtraClass('btn-outline-danger btn-hide-outline font-icon-trash-bin action--delete'));
>>>>>>> aa6b244d
            }

            $gridState = $manager->getStateFromRequest($this->gridField, $this->getRequest());
            $this->gridField->getState(false)->setValue($gridState);
            $actions->push(HiddenField::create($manager->getStateKey($this->gridField), null, $gridState));

            $actions->push($this->getRightGroupField());
        } else { // adding new record
<<<<<<< HEAD
            // Change the Save label to 'Create'
            $actions->push(
                FormAction::create(
                    'doSave',
                    _t('SilverStripe\\Forms\\GridField\\GridFieldDetailForm.Create', 'Create')
                )
                    ->setUseButtonTag(true)
                    ->addExtraClass('btn-primary font-icon-plus-thin')
            );
=======
            //Change the Save label to 'Create'
            $majorActions->push(FormAction::create('doSave', _t('SilverStripe\\Forms\\GridField\\GridFieldDetailForm.Create', 'Create'))
                ->setUseButtonTag(true)
                ->addExtraClass('btn-primary font-icon-plus-thin'));
>>>>>>> aa6b244d

            // Add a Cancel link which is a button-like link and link back to one level up.
            $crumbs = $this->Breadcrumbs();
            if ($crumbs && $crumbs->count() >= 2) {
                $oneLevelUp = $crumbs->offsetGet($crumbs->count() - 2);
                $text = sprintf(
                    "<a class=\"%s\" href=\"%s\">%s</a>",
                    "crumb btn btn-secondary cms-panel-link", // CSS classes
                    $oneLevelUp->Link, // url
                    _t('SilverStripe\\Forms\\GridField\\GridFieldDetailForm.CancelBtn', 'Cancel') // label
                );
                $actions->insertAfter('MajorActions', new LiteralField('cancelbutton', $text));
            }
        }

        $this->extend('updateFormActions', $actions);

        return $actions;
    }

    /**
     * Traverse the nested RequestHandlers until we reach something that's not GridFieldDetailForm_ItemRequest.
     * This allows us to access the Controller responsible for invoking the top-level GridField.
     * This should be equivalent to getting the controller off the top of the controller stack via Controller::curr(),
     * but allows us to avoid accessing the global state.
     *
     * GridFieldDetailForm_ItemRequests are RequestHandlers, and as such they are not part of the controller stack.
     *
     * @return Controller
     */
    protected function getToplevelController()
    {
        $c = $this->popupController;
        while ($c && $c instanceof GridFieldDetailForm_ItemRequest) {
            $c = $c->getController();
        }
        return $c;
    }

    protected function getBackLink()
    {
        // TODO Coupling with CMS
        $backlink = '';
        $toplevelController = $this->getToplevelController();
        if ($toplevelController && $toplevelController instanceof LeftAndMain) {
            if ($toplevelController->hasMethod('Backlink')) {
                $backlink = $toplevelController->Backlink();
            } elseif ($this->popupController->hasMethod('Breadcrumbs')) {
                $parents = $this->popupController->Breadcrumbs(false)->items;
                $backlink = array_pop($parents)->Link;
            }
        }
        if (!$backlink) {
            $backlink = $toplevelController->Link();
        }

        return $backlink;
    }

    /**
     * Get the list of extra data from the $record as saved into it by
     * {@see Form::saveInto()}
     *
     * Handles detection of falsey values explicitly saved into the
     * DataObject by formfields
     *
     * @param DataObject $record
     * @param SS_List $list
     * @return array List of data to write to the relation
     */
    protected function getExtraSavedData($record, $list)
    {
        // Skip extra data if not ManyManyList
        if (!($list instanceof ManyManyList)) {
            return null;
        }

        $data = array();
        foreach ($list->getExtraFields() as $field => $dbSpec) {
            $savedField = "ManyMany[{$field}]";
            if ($record->hasField($savedField)) {
                $data[$field] = $record->getField($savedField);
            }
        }
        return $data;
    }

    public function doSave($data, $form)
    {
        $isNewRecord = $this->record->ID == 0;

        // Check permission
        if (!$this->record->canEdit()) {
            return $this->httpError(403);
        }

        // Save from form data
        $this->saveFormIntoRecord($data, $form);

        $link = '<a href="' . $this->Link('edit') . '">"'
            . htmlspecialchars($this->record->Title, ENT_QUOTES)
            . '"</a>';
        $message = _t(
            'SilverStripe\\Forms\\GridField\\GridFieldDetailForm.Saved',
            'Saved {name} {link}',
            array(
                'name' => $this->record->i18n_singular_name(),
                'link' => $link
            )
        );

        $form->sessionMessage($message, 'good', ValidationResult::CAST_HTML);

        // Redirect after save
        return $this->redirectAfterSave($isNewRecord);
    }

    /**
     * Gets the edit link for a record
     *
     * @param  int $id The ID of the record in the GridField
     * @return string
     */
    public function getEditLink($id)
    {
        $link = Controller::join_links(
            $this->gridField->Link(),
            'item',
            $id
        );

        return $this->getStateManager()->addStateToURL($this->gridField, $link);
    }

    /**
     * @param int $offset The offset from the current record
     * @return int|bool
     */
    private function getAdjacentRecordID($offset)
    {
        $gridField = $this->getGridField();
        $list = $gridField->getManipulatedList();
        $state = $gridField->getState(false);
        $gridStateStr = $this->getStateManager()->getStateFromRequest($this->gridField, $this->getRequest());
        if (!empty($gridStateStr)) {
            $state->setValue($gridStateStr);
        }
        $data = $state->getData();
        $paginator = $data->getData('GridFieldPaginator');
        if (!$paginator) {
            return false;
        }

        $currentPage = $paginator->getData('currentPage');
        $itemsPerPage = $paginator->getData('itemsPerPage');

        $limit = $itemsPerPage + 2;
        $limitOffset = max(0, $itemsPerPage * ($currentPage-1) -1);

        $map = $list->limit($limit, $limitOffset)->column('ID');
        $index = array_search($this->record->ID, $map);
        return isset($map[$index+$offset]) ? $map[$index+$offset] : false;
    }

    /**
     * Gets the ID of the previous record in the list.
     *
     * @return int
     */
    public function getPreviousRecordID()
    {
        return $this->getAdjacentRecordID(-1);
    }

    /**
     * Gets the ID of the next record in the list.
     *
     * @return int
     */
    public function getNextRecordID()
    {
        return $this->getAdjacentRecordID(1);
    }

    /**
     * Response object for this request after a successful save
     *
     * @param bool $isNewRecord True if this record was just created
     * @return HTTPResponse|DBHTMLText
     */
    protected function redirectAfterSave($isNewRecord)
    {
        $controller = $this->getToplevelController();
        if ($isNewRecord) {
            return $controller->redirect($this->Link());
        } elseif ($this->gridField->getList()->byID($this->record->ID)) {
            // Return new view, as we can't do a "virtual redirect" via the CMS Ajax
            // to the same URL (it assumes that its content is already current, and doesn't reload)
            return $this->edit($controller->getRequest());
        } else {
            // Changes to the record properties might've excluded the record from
            // a filtered list, so return back to the main view if it can't be found
            $url = $controller->getRequest()->getURL();
            $noActionURL = $controller->removeAction($url);
            $controller->getRequest()->addHeader('X-Pjax', 'Content');
            return $controller->redirect($noActionURL, 302);
        }
    }

    public function httpError($errorCode, $errorMessage = null)
    {
        $controller = $this->getToplevelController();
        return $controller->httpError($errorCode, $errorMessage);
    }

    /**
     * Loads the given form data into the underlying dataobject and relation
     *
     * @param array $data
     * @param Form $form
     * @throws ValidationException On error
     * @return DataObject Saved record
     */
    protected function saveFormIntoRecord($data, $form)
    {
        $list = $this->gridField->getList();

        // Check object matches the correct classname
        if (isset($data['ClassName']) && $data['ClassName'] != $this->record->ClassName) {
            $newClassName = $data['ClassName'];
            // The records originally saved attribute was overwritten by $form->saveInto($record) before.
            // This is necessary for newClassInstance() to work as expected, and trigger change detection
            // on the ClassName attribute
            $this->record->setClassName($this->record->ClassName);
            // Replace $record with a new instance
            $this->record = $this->record->newClassInstance($newClassName);
        }

        // Save form and any extra saved data into this dataobject.
        // Set writeComponents = true to write has-one relations / join records
        $form->saveInto($this->record);
        $this->record->write(false, false, false, true);
        $this->extend('onAfterSave', $this->record);

        $extraData = $this->getExtraSavedData($this->record, $list);
        $list->add($this->record, $extraData);

        return $this->record;
    }

    /**
     * @param array $data
     * @param Form $form
     * @return HTTPResponse
     * @throws ValidationException
     */
    public function doDelete($data, $form)
    {
        $title = $this->record->Title;
        if (!$this->record->canDelete()) {
            throw new ValidationException(
                _t(
                    'SilverStripe\\Forms\\GridField\\GridFieldDetailForm.DeletePermissionsFailure',
                    "No delete permissions"
                )
            );
        }
        $this->record->delete();

        $message = _t(
            'SilverStripe\\Forms\\GridField\\GridFieldDetailForm.Deleted',
            'Deleted {type} {name}',
            [
                'type' => $this->record->i18n_singular_name(),
                'name' => htmlspecialchars($title, ENT_QUOTES)
            ]
        );

        $toplevelController = $this->getToplevelController();
        if ($toplevelController && $toplevelController instanceof LeftAndMain) {
            $backForm = $toplevelController->getEditForm();
            $backForm->sessionMessage($message, 'good', ValidationResult::CAST_HTML);
        } else {
            $form->sessionMessage($message, 'good', ValidationResult::CAST_HTML);
        }

        //when an item is deleted, redirect to the parent controller
        $controller = $this->getToplevelController();
        $controller->getRequest()->addHeader('X-Pjax', 'Content'); // Force a content refresh

        return $controller->redirect($this->getBackLink(), 302); //redirect back to admin section
    }

    /**
     * @param string $template
     * @return $this
     */
    public function setTemplate($template)
    {
        $this->template = $template;
        return $this;
    }

    /**
     * @return string
     */
    public function getTemplate()
    {
        return $this->template;
    }

    /**
     * Get list of templates to use
     *
     * @return array
     */
    public function getTemplates()
    {
        $templates = SSViewer::get_templates_by_class($this, '', __CLASS__);
        // Prefer any custom template
        if ($this->getTemplate()) {
            array_unshift($templates, $this->getTemplate());
        }
        return $templates;
    }

    /**
     * @return Controller
     */
    public function getController()
    {
        return $this->popupController;
    }

    /**
     * @return GridField
     */
    public function getGridField()
    {
        return $this->gridField;
    }

    /**
     * @return DataObject
     */
    public function getRecord()
    {
        return $this->record;
    }

    /**
     * CMS-specific functionality: Passes through navigation breadcrumbs
     * to the template, and includes the currently edited record (if any).
     * see {@link LeftAndMain->Breadcrumbs()} for details.
     *
     * @param boolean $unlinked
     * @return ArrayList
     */
    public function Breadcrumbs($unlinked = false)
    {
        if (!$this->popupController->hasMethod('Breadcrumbs')) {
            return null;
        }

        /** @var ArrayList $items */
        $items = $this->popupController->Breadcrumbs($unlinked);

        if ($this->record && $this->record->ID) {
            $title = ($this->record->Title) ? $this->record->Title : "#{$this->record->ID}";
            $items->push(new ArrayData(array(
                'Title' => $title,
                'Link' => $this->Link()
            )));
        } else {
            $items->push(new ArrayData(array(
                'Title' => _t(
                    'SilverStripe\\Forms\\GridField\\GridField.NewRecord',
                    'New {type}',
                    ['type' => $this->record->i18n_singular_name()]
                ),
                'Link' => false
            )));
        }

        $this->extend('updateBreadcrumbs', $items);
        return $items;
    }
}<|MERGE_RESOLUTION|>--- conflicted
+++ resolved
@@ -349,12 +349,9 @@
      */
     protected function getFormActions()
     {
-<<<<<<< HEAD
         $canEdit = $this->record->canEdit();
         $canDelete = $this->record->canDelete();
         $actions = FieldList::create();
-=======
->>>>>>> aa6b244d
         $manager = $this->getStateManager();
 
         $actions = FieldList::create();
@@ -363,20 +360,24 @@
         $actions->push($majorActions);
 
         if ($this->record->ID !== 0) { // existing record
-<<<<<<< HEAD
             if ($canEdit) {
+                $noChangesClasses = 'btn-outline-primary font-icon-tick';
                 $actions->push(
                     FormAction::create(
                         'doSave',
                         _t('SilverStripe\\Forms\\GridField\\GridFieldDetailForm.Save', 'Save')
                     )
                         ->setUseButtonTag(true)
-                        ->addExtraClass('btn-primary font-icon-save')
-                );
+                        ->addExtraClass($noChangesClasses)
+                        ->setAttribute('data-btn-alternate-add', 'btn-primary font-icon-save')
+                        ->setAttribute('data-btn-alternate-remove', $noChangesClasses)
+                        ->setUseButtonTag(true)
+                        ->setAttribute('data-text-alternate', _t('SilverStripe\\CMS\\Controllers\\CMSMain.SAVEDRAFT', 'Save')));
             }
 
             if ($canDelete) {
-                $actions->push(
+                $actions->insertAfter(
+                    'MajorActions',
                     FormAction::create(
                         'doDelete',
                         _t('SilverStripe\\Forms\\GridField\\GridFieldDetailForm.Delete', 'Delete')
@@ -384,22 +385,6 @@
                         ->setUseButtonTag(true)
                         ->addExtraClass('btn-outline-danger btn-hide-outline font-icon-trash-bin action--delete')
                 );
-=======
-            if ($this->record->canEdit()) {
-                $noChangesClasses = 'btn-outline-primary font-icon-tick';
-                $majorActions->push(FormAction::create('doSave', _t('SilverStripe\\Forms\\GridField\\GridFieldDetailForm.Save', 'Save'))
-                    ->addExtraClass($noChangesClasses)
-                    ->setAttribute('data-btn-alternate-add', 'btn-primary font-icon-save')
-                    ->setAttribute('data-btn-alternate-remove', $noChangesClasses)
-                    ->setUseButtonTag(true)
-                    ->setAttribute('data-text-alternate', _t('SilverStripe\\CMS\\Controllers\\CMSMain.SAVEDRAFT', 'Save')));
-            }
-
-            if ($this->record->canDelete()) {
-                $actions->insertAfter('MajorActions', FormAction::create('doDelete', _t('SilverStripe\\Forms\\GridField\\GridFieldDetailForm.Delete', 'Delete'))
-                    ->setUseButtonTag(true)
-                    ->addExtraClass('btn-outline-danger btn-hide-outline font-icon-trash-bin action--delete'));
->>>>>>> aa6b244d
             }
 
             $gridState = $manager->getStateFromRequest($this->gridField, $this->getRequest());
@@ -408,9 +393,8 @@
 
             $actions->push($this->getRightGroupField());
         } else { // adding new record
-<<<<<<< HEAD
             // Change the Save label to 'Create'
-            $actions->push(
+            $majorActions->push(
                 FormAction::create(
                     'doSave',
                     _t('SilverStripe\\Forms\\GridField\\GridFieldDetailForm.Create', 'Create')
@@ -418,12 +402,6 @@
                     ->setUseButtonTag(true)
                     ->addExtraClass('btn-primary font-icon-plus-thin')
             );
-=======
-            //Change the Save label to 'Create'
-            $majorActions->push(FormAction::create('doSave', _t('SilverStripe\\Forms\\GridField\\GridFieldDetailForm.Create', 'Create'))
-                ->setUseButtonTag(true)
-                ->addExtraClass('btn-primary font-icon-plus-thin'));
->>>>>>> aa6b244d
 
             // Add a Cancel link which is a button-like link and link back to one level up.
             $crumbs = $this->Breadcrumbs();
