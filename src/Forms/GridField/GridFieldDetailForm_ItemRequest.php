--- conflicted
+++ resolved
@@ -319,9 +319,10 @@
      */
     protected function getFormActions()
     {
-        $actions = new FieldList();
-<<<<<<< HEAD
-        if ($this->record->ID !== 0) {
+        $canEdit = $this->record->canEdit();
+        $canDelete = $this->record->canDelete();
+        $actions = FieldList::create();
+        if ($this->record->ID !== 0) { // existing record
             if ($canEdit) {
                 $actions->push(
                     FormAction::create(
@@ -342,20 +343,6 @@
                         ->setUseButtonTag(true)
                         ->addExtraClass('btn-outline-danger btn-hide-outline font-icon-trash-bin action--delete')
                 );
-=======
-
-        if ($this->record->ID !== 0) { // existing record
-            if ($this->record->canEdit()) {
-                $actions->push(FormAction::create('doSave', _t('SilverStripe\\Forms\\GridField\\GridFieldDetailForm.Save', 'Save'))
-                    ->setUseButtonTag(true)
-                    ->addExtraClass('btn-primary font-icon-save'));
-            }
-
-            if ($this->record->canDelete()) {
-                $actions->push(FormAction::create('doDelete', _t('SilverStripe\\Forms\\GridField\\GridFieldDetailForm.Delete', 'Delete'))
-                    ->setUseButtonTag(true)
-                    ->addExtraClass('btn-outline-danger btn-hide-outline font-icon-trash-bin action--delete'));
->>>>>>> 1f1c3442
             }
 
             $gridState = $this->getRequest()->requestVar('gridState');
@@ -364,21 +351,15 @@
 
             $actions->push($this->getRightGroupField());
         } else { // adding new record
-            //Change the Save label to 'Create'
-<<<<<<< HEAD
+            // Change the Save label to 'Create'
             $actions->push(
                 FormAction::create(
                     'doSave',
                     _t('SilverStripe\\Forms\\GridField\\GridFieldDetailForm.Create', 'Create')
                 )
                     ->setUseButtonTag(true)
-                    ->addExtraClass('btn-primary font-icon-plus')
+                    ->addExtraClass('btn-primary font-icon-plus-thin')
             );
-=======
-            $actions->push(FormAction::create('doSave', _t('SilverStripe\\Forms\\GridField\\GridFieldDetailForm.Create', 'Create'))
-                ->setUseButtonTag(true)
-                ->addExtraClass('btn-primary font-icon-plus-thin'));
->>>>>>> 1f1c3442
 
             // Add a Cancel link which is a button-like link and link back to one level up.
             $crumbs = $this->Breadcrumbs();
