<?php

namespace SilverStripe\Forms\GridField;

use LogicException;
use SilverStripe\Admin\LeftAndMain;
use SilverStripe\Control\Controller;
use SilverStripe\Control\HTTPRequest;
use SilverStripe\Control\HTTPResponse;
use SilverStripe\Control\RequestHandler;
use SilverStripe\Core\Convert;
use SilverStripe\Core\ClassInfo;
use SilverStripe\Forms\CompositeField;
use SilverStripe\Forms\FieldList;
use SilverStripe\Forms\Form;
use SilverStripe\Forms\FormAction;
use SilverStripe\Forms\HiddenField;
use SilverStripe\Forms\LiteralField;
use SilverStripe\ORM\ArrayList;
use SilverStripe\ORM\DataObject;
use SilverStripe\ORM\DataObjectInterface;
use SilverStripe\ORM\FieldType\DBHTMLText;
use SilverStripe\ORM\HasManyList;
use SilverStripe\ORM\ManyManyList;
use SilverStripe\ORM\PolymorphicHasManyList;
use SilverStripe\ORM\RelationList;
use SilverStripe\ORM\SS_List;
use SilverStripe\ORM\ValidationException;
use SilverStripe\ORM\ValidationResult;
use SilverStripe\View\ArrayData;
use SilverStripe\View\HTML;
use SilverStripe\View\SSViewer;
use SilverStripe\View\ViewableData;

class GridFieldDetailForm_ItemRequest extends RequestHandler
{
    use GridFieldStateAware;

    private static $allowed_actions = [
        'edit',
        'view',
        'ItemEditForm'
    ];

    /**
     * The default form actions available to this item request
     *
     * e.g [
     *     'showPagination': true,
     *     'showAdd': true
     * ]
     *
     * @var array
     */
    private static $formActions = [];

    /**
     *
     * @var GridField
     */
    protected $gridField;

    /**
     *
     * @var GridFieldDetailForm
     */
    protected $component;

    /**
     * @var ViewableData
     */
    protected $record;

    /**
     * This represents the current parent RequestHandler (which does not necessarily need to be a Controller).
     * It allows us to traverse the RequestHandler chain upwards to reach the Controller stack.
     *
     * @var RequestHandler
     */
    protected $popupController;

    /**
     *
     * @var string
     */
    protected $popupFormName;

    /**
     * @var String
     */
    protected $template = null;

    private static $url_handlers = [
        '$Action!' => '$Action',
        '' => 'edit',
    ];

    /**
     *
     * @param GridField $gridField
     * @param GridFieldDetailForm $component
     * @param ViewableData&DataObjectInterface $record
     * @param RequestHandler $requestHandler
     * @param string $popupFormName
     */
    public function __construct($gridField, $component, $record, $requestHandler, $popupFormName)
    {
        $this->gridField = $gridField;
        $this->component = $component;
        $this->record = $record;
        $this->popupController = $requestHandler;
        $this->popupFormName = $popupFormName;
        parent::__construct();
    }

    public function Link($action = null)
    {
        return Controller::join_links(
            $this->gridField->Link('item'),
            $this->record->ID ? $this->record->ID : 'new',
            $action
        );
    }

    /**
     * @param HTTPRequest $request
     * @return mixed
     */
    public function view($request)
    {
        // Assume item can be viewed if canView() isn't implemented
        if ($this->record->hasMethod('canView') && !$this->record->canView()) {
            $this->httpError(403, _t(
                __CLASS__ . '.ViewPermissionsFailure',
                'It seems you don\'t have the necessary permissions to view "{ObjectTitle}"',
                ['ObjectTitle' => $this->getModelName()]
            ));
        }

        $controller = $this->getToplevelController();

        $form = $this->ItemEditForm();
        $form->makeReadonly();

        $data = ArrayData::create([
            'Backlink'     => $controller->Link(),
            'ItemEditForm' => $form
        ]);
        $return = $data->renderWith($this->getTemplates());

        if ($request->isAjax()) {
            return $return;
        } else {
            return $controller->customise(['Content' => $return]);
        }
    }

    /**
     * @param HTTPRequest $request
     * @return mixed
     */
    public function edit($request)
    {
        $controller = $this->getToplevelController();
        $form = $this->ItemEditForm();

        $return = $this->customise([
            'Backlink' => $controller->hasMethod('Backlink') ? $controller->Backlink() : $controller->Link(),
            'ItemEditForm' => $form,
        ])->renderWith($this->getTemplates());

        if ($request->isAjax()) {
            return $return;
        } else {
            // If not requested by ajax, we need to render it within the controller context+template
            return $controller->customise([
                'Content' => $return,
            ]);
        }
    }

    /**
     * Builds an item edit form.  The arguments to getCMSFields() are the popupController and
     * popupFormName, however this is an experimental API and may change.
     *
     * @return Form|HTTPResponse
     */
    public function ItemEditForm()
    {
        $list = $this->gridField->getList();

        if (empty($this->record)) {
            $controller = $this->getToplevelController();
            $url = $controller->getRequest()->getURL();
            $noActionURL = $controller->removeAction($url);
            $controller->getResponse()->removeHeader('Location');   //clear the existing redirect
            return $controller->redirect($noActionURL, 302);
        }

        // If we are creating a new record in a has-many list, then
        // pre-populate the record's foreign key.
        if ($list instanceof HasManyList && !$this->record->isInDB()) {
            $key = $list->getForeignKey();
            $id = $list->getForeignID();
            $this->record->$key = $id;
            // If the list is polymorphic, add the foreign class as well.
            if ($list instanceof PolymorphicHasManyList) {
                $classKey = $list->getForeignClassKey();
                $class = $list->getForeignClass();
                $this->record->$classKey = $class;

                // If the has_one relation storing the data can handle multiple reciprocal has_many relations,
                // make sure we tell it which has_many relation this belongs to.
                $relation = $list->getForeignRelation();
                if ($relation) {
                    $relationKey = $list->getForeignRelationKey();
                    $this->record->$relationKey = $relation;
                }
            }
        }

        // Assume item can be viewed if canView() isn't implemented
        if ($this->record->hasMethod('canView') && !$this->record->canView()) {
            $controller = $this->getToplevelController();
            return $controller->httpError(403, _t(
                __CLASS__ . '.ViewPermissionsFailure',
                'It seems you don\'t have the necessary permissions to view "{ObjectTitle}"',
                ['ObjectTitle' => $this->getModelName()]
            ));
        }

        $fields = $this->component->getFields();
        if (!$fields) {
            if (!$this->record->hasMethod('getCMSFields')) {
                $modelClass = get_class($this->record);
                throw new LogicException(
                    'Cannot dynamically determine form fields. Pass the fields to GridFieldDetailForm::setFields()'
                    . " or implement a getCMSFields() method on {$modelClass}"
                );
            }
            $fields = $this->record->getCMSFields();
        }

        // If we are creating a new record in a has-many list, then
        // Disable the form field as it has no effect.
        if ($list instanceof HasManyList && !$this->record->isInDB()) {
            $key = $list->getForeignKey();

            if ($field = $fields->dataFieldByName($key)) {
                $fields->makeFieldReadonly($field);
            }
        }

        $form = Form::create(
            $this,
            'ItemEditForm',
            $fields,
            $this->getFormActions(),
            $this->component->getValidator()
        );

        $form->loadDataFrom($this->record, $this->record->ID == 0 ? Form::MERGE_IGNORE_FALSEISH : Form::MERGE_DEFAULT);

        if ($this->record->ID && (!$this->record->hasMethod('canEdit') || !$this->record->canEdit())) {
            // Restrict editing of existing records
            $form->makeReadonly();
            // Hack to re-enable delete button if user can delete
            if ($this->record->hasMethod('canDelete') && $this->record->canDelete()) {
                $form->Actions()->fieldByName('action_doDelete')->setReadonly(false);
            }
        } elseif (!$this->record->ID
            && (!$this->record->hasMethod('canCreate') || !$this->record->canCreate(null, $this->getCreateContext()))
        ) {
            // Restrict creation of new records
            $form->makeReadonly();
        }

        // Load many_many extraData for record.
        // Fields with the correct 'ManyMany' namespace need to be added manually through getCMSFields().
        if ($list instanceof ManyManyList) {
            $extraData = $list->getExtraData('', $this->record->ID);
            $form->loadDataFrom(['ManyMany' => $extraData]);
        }

        $toplevelController = $this->getToplevelController();
        if ($toplevelController && $toplevelController instanceof LeftAndMain) {
            // Always show with base template (full width, no other panels),
            // regardless of overloaded CMS controller templates.
            $form->setTemplate([
                'type' => 'Includes',
                'SilverStripe\\Admin\\LeftAndMain_EditForm',
            ]);
            $form->addExtraClass('cms-content cms-edit-form center fill-height flexbox-area-grow');
            $form->setAttribute('data-pjax-fragment', 'CurrentForm Content');
            if ($form->Fields()->hasTabSet()) {
                $form->Fields()->findOrMakeTab('Root')->setTemplate('SilverStripe\\Forms\\CMSTabSet');
                $form->addExtraClass('cms-tabset');
            }

            $form->Backlink = $this->getBackLink();
        }

        $cb = $this->component->getItemEditFormCallback();
        if ($cb) {
            $cb($form, $this);
        }
        $this->extend("updateItemEditForm", $form);
        return $form;
    }

    /**
     * Build context for verifying canCreate
     * @see GridFieldAddNewButton::getHTMLFragments()
     *
     * @return array
     */
    protected function getCreateContext()
    {
        $gridField = $this->gridField;
        $context = [];
        if ($gridField->getList() instanceof RelationList) {
            $record = $gridField->getForm()->getRecord();
            if ($record && $record instanceof DataObject) {
                $context['Parent'] = $record;
            }
        }
        return $context;
    }

    /**
     * @return CompositeField Returns the right aligned toolbar group field along with its FormAction's
     */
    protected function getRightGroupField()
    {
        $rightGroup = CompositeField::create()->setName('RightGroup');
        $rightGroup->addExtraClass('ml-auto');
        $rightGroup->setFieldHolderTemplate(get_class($rightGroup) . '_holder_buttongroup');

        $previousAndNextGroup = CompositeField::create()->setName('PreviousAndNextGroup');
        $previousAndNextGroup->addExtraClass('btn-group--circular mr-2');
        $previousAndNextGroup->setFieldHolderTemplate(CompositeField::class . '_holder_buttongroup');

        $component = $this->gridField->getConfig()->getComponentByType(GridFieldDetailForm::class);
        $paginator = $this->getGridField()->getConfig()->getComponentByType(GridFieldPaginator::class);
        $gridState = $this->getGridField()->getState();
        if ($component && $paginator && $component->getShowPagination()) {
            $previousIsDisabled = !$this->getPreviousRecordID();
            $nextIsDisabled = !$this->getNextRecordID();

            $previousAndNextGroup->push(
                LiteralField::create(
                    'previous-record',
                    HTML::createTag($previousIsDisabled ? 'span' : 'a', [
                        'href' => $previousIsDisabled ? '#' : $this->getEditLinkForAdjacentRecord(-1),
                        'data-grid-state' => $previousIsDisabled ? $gridState : $this->getGridStateForAdjacentRecord(-1),
                        'title' => _t(__CLASS__ . '.PREVIOUS', 'Go to previous record'),
                        'aria-label' => _t(__CLASS__ . '.PREVIOUS', 'Go to previous record'),
                        'class' => 'btn btn-secondary font-icon-left-open action--previous discard-confirmation'
                            . ($previousIsDisabled ? ' disabled' : ''),
                    ])
                )
            );

            $previousAndNextGroup->push(
                LiteralField::create(
                    'next-record',
                    HTML::createTag($nextIsDisabled ? 'span' : 'a', [
                        'href' => $nextIsDisabled ? '#' : $this->getEditLinkForAdjacentRecord(+1),
                        'data-grid-state' => $nextIsDisabled ? $gridState : $this->getGridStateForAdjacentRecord(+1),
                        'title' => _t(__CLASS__ . '.NEXT', 'Go to next record'),
                        'aria-label' => _t(__CLASS__ . '.NEXT', 'Go to next record'),
                        'class' => 'btn btn-secondary font-icon-right-open action--next discard-confirmation'
                            . ($nextIsDisabled ? ' disabled' : ''),
                    ])
                )
            );
        }

        $rightGroup->push($previousAndNextGroup);

        if ($component && $component->getShowAdd() && $this->record->hasMethod('canCreate') && $this->record->canCreate()) {
            $rightGroup->push(
                LiteralField::create(
                    'new-record',
                    HTML::createTag('a', [
                        'href' => Controller::join_links($this->gridField->Link('item'), 'new'),
                        'data-grid-state' => $gridState,
                        'title' => _t(__CLASS__ . '.NEW', 'Add new record'),
                        'aria-label' => _t(__CLASS__ . '.NEW', 'Add new record'),
                        'class' => 'btn btn-primary font-icon-plus-thin btn--circular action--new discard-confirmation',
                    ])
                )
            );
        }

        return $rightGroup;
    }

    /**
     * Build the set of form field actions for the record being handled
     *
     * @return FieldList
     */
    protected function getFormActions()
    {
        $manager = $this->getStateManager();

        $actions = FieldList::create();
        $majorActions = CompositeField::create()->setName('MajorActions');
        $majorActions->setFieldHolderTemplate(get_class($majorActions) . '_holder_buttongroup');
        $actions->push($majorActions);

        if ($this->record->ID !== null && $this->record->ID !== 0) { // existing record
            if ($this->record->hasMethod('canEdit') && $this->record->canEdit()) {
                if (!($this->record instanceof DataObjectInterface)) {
                    throw new LogicException(get_class($this->record) . ' must implement ' . DataObjectInterface::class);
                }

                $noChangesClasses = 'btn-outline-primary font-icon-tick';
                $majorActions->push(FormAction::create('doSave', _t('SilverStripe\\Forms\\GridField\\GridFieldDetailForm.Save', 'Save'))
                    ->addExtraClass($noChangesClasses)
                    ->setAttribute('data-btn-alternate-add', 'btn-primary font-icon-save')
                    ->setAttribute('data-btn-alternate-remove', $noChangesClasses)
                    ->setUseButtonTag(true)
                    ->setAttribute('data-text-alternate', _t('SilverStripe\\CMS\\Controllers\\CMSMain.SAVEDRAFT', 'Save')));
            }

            if ($this->record->hasMethod('canDelete') && $this->record->canDelete()) {
                if (!($this->record instanceof DataObjectInterface)) {
                    throw new LogicException(get_class($this->record) . ' must implement ' . DataObjectInterface::class);
                }
                $actions->insertAfter('MajorActions', FormAction::create('doDelete', _t('SilverStripe\\Forms\\GridField\\GridFieldDetailForm.Delete', 'Delete'))
                    ->setUseButtonTag(true)
                    ->addExtraClass('btn-outline-danger btn-hide-outline font-icon-trash-bin action--delete'));
            }

            $gridState = $this->gridField->getState(false);
            $actions->push(HiddenField::create($manager->getStateKey($this->gridField), null, $gridState));

            $actions->push($this->getRightGroupField());
        } else { // adding new record
            //Change the Save label to 'Create'
            $majorActions->push(FormAction::create('doSave', _t('SilverStripe\\Forms\\GridField\\GridFieldDetailForm.Create', 'Create'))
                ->setUseButtonTag(true)
                ->addExtraClass('btn-primary font-icon-plus-thin'));

            // Add a Cancel link which is a button-like link and link back to one level up.
            $crumbs = $this->Breadcrumbs();
            if ($crumbs && $crumbs->count() >= 2) {
                $oneLevelUp = $crumbs->offsetGet($crumbs->count() - 2);
                $text = sprintf(
                    "<a class=\"%s\" href=\"%s\">%s</a>",
                    "crumb btn btn-secondary cms-panel-link", // CSS classes
                    $oneLevelUp->Link, // url
                    _t('SilverStripe\\Forms\\GridField\\GridFieldDetailForm.CancelBtn', 'Cancel') // label
                );
                $actions->insertAfter('MajorActions', LiteralField::create('cancelbutton', $text));
            }
        }

        $this->extend('updateFormActions', $actions);

        return $actions;
    }

    /**
     * Traverse the nested RequestHandlers until we reach something that's not GridFieldDetailForm_ItemRequest.
     * This allows us to access the Controller responsible for invoking the top-level GridField.
     * This should be equivalent to getting the controller off the top of the controller stack via Controller::curr(),
     * but allows us to avoid accessing the global state.
     *
     * GridFieldDetailForm_ItemRequests are RequestHandlers, and as such they are not part of the controller stack.
     *
     * @return Controller
     */
    protected function getToplevelController()
    {
        $c = $this->popupController;
        while ($c && $c instanceof GridFieldDetailForm_ItemRequest) {
            $c = $c->getController();
        }
        return $c;
    }

    protected function getBackLink()
    {
        $backlink = '';
        $toplevelController = $this->getToplevelController();
        if ($toplevelController && $toplevelController instanceof LeftAndMain) {
            if ($toplevelController->hasMethod('Backlink')) {
                $backlink = $toplevelController->Backlink();
            } elseif ($this->popupController->hasMethod('Breadcrumbs')) {
                $parents = $this->popupController->Breadcrumbs(false);
                if ($parents && $parents = $parents->items) {
                    $backlink = array_pop($parents)->Link;
                }
            }
        }
        if (!$backlink) {
            $backlink = $toplevelController->Link();
        }

        return $this->gridField->addAllStateToUrl($backlink);
    }

    /**
     * Get the list of extra data from the $record as saved into it by
     * {@see Form::saveInto()}
     *
     * Handles detection of falsey values explicitly saved into the
     * record by formfields
     *
     * @param ViewableData $record
     * @param SS_List $list
     * @return array List of data to write to the relation
     */
    protected function getExtraSavedData($record, $list)
    {
        // Skip extra data if not ManyManyList
        if (!($list instanceof ManyManyList)) {
            return null;
        }

        $data = [];
        foreach ($list->getExtraFields() as $field => $dbSpec) {
            $savedField = "ManyMany[{$field}]";
            if ($record->hasField($savedField)) {
                $data[$field] = $record->getField($savedField);
            }
        }
        return $data;
    }

    public function doSave($data, $form)
    {
        $isNewRecord = $this->record->ID == 0;

        // Check permission
        if (!$this->record->hasMethod('canEdit') || !$this->record->canEdit()) {
            $this->httpError(403, _t(
                __CLASS__ . '.EditPermissionsFailure',
                'It seems you don\'t have the necessary permissions to edit "{ObjectTitle}"',
                ['ObjectTitle' => $this->getModelName()]
            ));
            return null;
        }

        // Save from form data
        $this->saveFormIntoRecord($data, $form);

        $link = '<a href="' . $this->Link('edit') . '">"'
            . htmlspecialchars($this->record->Title ?? '', ENT_QUOTES)
            . '"</a>';
        $message = _t(
            'SilverStripe\\Forms\\GridField\\GridFieldDetailForm.Saved',
            'Saved {name} {link}',
            [
                'name' => $this->getModelName(),
                'link' => $link
            ]
        );

        $form->sessionMessage($message, 'good', ValidationResult::CAST_HTML);

        $message = _t(
            __CLASS__ . '.SAVETOASTMESSAGE',
            'Saved {type} "{title}" successfully.',
            [
                'type' => $this->record->i18n_singular_name(),
                'title' => $this->record->Title
            ]
        );

        $controller = $this->getToplevelController();
        $controller->getResponse()->addHeader('X-Status', rawurlencode($message));

        // Redirect after save
        return $this->redirectAfterSave($isNewRecord);
    }

    /**
     * Gets the edit link for a record
     *
     * @param  int $id The ID of the record in the GridField
     * @return string
     */
    public function getEditLink($id)
    {
        $link = Controller::join_links(
            $this->gridField->Link(),
            'item',
            $id
        );

        return $this->gridField->addAllStateToUrl($link);
    }

    /**
     * Return array of GridField items on current page plus
     * first item on the next page and last item on the previous page
     */
    private function getGridFieldItemAdjacencies(): array
    {
        $list = $this->getGridField()->getManipulatedList();
        $paginator = $this->getGridFieldPaginatorState();
        if (!$paginator) {
            return [];
        }
        $currentPage = $paginator->getData('currentPage');
        $itemsPerPage = $paginator->getData('itemsPerPage');

        $limit = $itemsPerPage + 2;
        $limitOffset = max(0, $itemsPerPage * ($currentPage-1) -1);

        return $list->limit($limit, $limitOffset)->column('ID');
    }

    /**
     * Get the current paginator state
     */
    private function getGridFieldPaginatorState(): ?GridState_Data
    {
        $state = $this->getGridField()->getState(false);
        $gridStateStr = $this->getStateManager()->getStateFromRequest($this->gridField, $this->getRequest());
        if (!empty($gridStateStr)) {
            $state->setValue($gridStateStr);
        }

        return $state->getData()->getData('GridFieldPaginator');
    }

    /**
     * Get the grid state for an adjacent record
     */
    private function getGridStateForAdjacentRecord(int $offset): GridState_Data
    {
        $gridField = $this->getGridField();
        $map = $this->getGridFieldItemAdjacencies();
        if (empty($map)) {
            throw new LogicException('No adjacent records exist');
        }

        $state = clone $gridField->getState();
        $index = array_search($this->record->ID, $map);
        $position = $index + $offset;

        $currentPage = $this->getGridFieldPaginatorState()->getData('currentPage');
        $itemsPerPage = $this->getGridFieldPaginatorState()->getData('itemsPerPage');
        $page = $currentPage;
        $hasMorePages = $this->getNumPages($gridField) > $currentPage;

        if ($position === 0 && $currentPage > 1) {
            $page = $currentPage - 1;
        } elseif ($hasMorePages && $position >= $itemsPerPage + 1) {
            $page = $currentPage + 1;
        }
        $state->GridFieldPaginator->currentPage = (int)$page;

        return $state;
    }

    /**
     * Get the edit link for an adjacent record
     */
    private function getEditLinkForAdjacentRecord(int $offset): string
    {
        $link = Controller::join_links(
            $this->gridField->Link(),
            'item',
            $this->getAdjacentRecordID($offset)
        );
        $state = $this->getGridStateForAdjacentRecord($offset);
        // Get a dummy gridfield so we can set some future state without affecting the current gridfield
        $gridField = clone $this->gridField;
        $gridField->getState(false)->setValue($state);
        return $gridField->addAllStateToUrl($link);
    }

    /**
     * @param int $offset The offset from the current record
     * @return int|bool
     */
    private function getAdjacentRecordID($offset)
    {
        $map = $this->getGridFieldItemAdjacencies();
        if (empty($map)) {
            return false;
        }
        $index = array_search($this->record->ID, $map ?? []);
        $position = $index + $offset;
        return isset($map[$position]) ? $map[$position] : false;
    }

    /**
     * Gets the number of GridField pages
     */
    private function getNumPages(GridField $gridField): int
    {
        return $gridField
                ->getConfig()
                ->getComponentByType(GridFieldPaginator::class)
                ?->getTemplateParameters($gridField)
                ?->toMap()['NumPages'] ?? 1;
    }

    /**
     * Gets the ID of the previous record in the list.
     *
     * @return int
     */
    public function getPreviousRecordID()
    {
        return $this->getAdjacentRecordID(-1);
    }

    /**
     * Gets the ID of the next record in the list.
     *
     * @return int
     */
    public function getNextRecordID()
    {
        return $this->getAdjacentRecordID(1);
    }

    /**
     * Response object for this request after a successful save
     *
     * @param bool $isNewRecord True if this record was just created
     * @return HTTPResponse|DBHTMLText
     */
    protected function redirectAfterSave($isNewRecord)
    {
        $controller = $this->getToplevelController();
        if ($isNewRecord) {
            return $controller->redirect($this->Link());
        } elseif ($this->gridField->getList()->byID($this->record->ID)) {
            // Return new view, as we can't do a "virtual redirect" via the CMS Ajax
            // to the same URL (it assumes that its content is already current, and doesn't reload)
            $message = $controller->getResponse()->getHeader('X-Status') ?? rawurlencode(_t(__CLASS__ . '.SAVEDUP', 'Saved successfully') ?? '');
            $controller->getResponse()->addHeader('X-Status', $message);
            return $this->edit($controller->getRequest());
        } else {
            // We might be able to redirect to open the record in a different view
            if ($redirectDest = $this->component->getLostRecordRedirection($this->gridField, $controller->getRequest(), $this->record->ID)) {
                return $controller->redirect($redirectDest, 302);
            }

            // Changes to the record properties might've excluded the record from
            // a filtered list, so return back to the main view if it can't be found
            $url = $controller->getRequest()->getURL();
            $noActionURL = $controller->removeAction($url);
            $controller->getRequest()->addHeader('X-Pjax', 'Content');
            return $controller->redirect($noActionURL, 302);
        }
    }

    public function httpError($errorCode, $errorMessage = null)
    {
        $controller = $this->getToplevelController();
        return $controller->httpError($errorCode, $errorMessage);
    }

    /**
     * Loads the given form data into the underlying record and relation
     *
     * @param array $data
     * @param Form $form
     * @throws ValidationException On error
     * @return ViewableData&DataObjectInterface Saved record
     */
    protected function saveFormIntoRecord($data, $form)
    {
        $list = $this->gridField->getList();

        // Check object matches the correct classname
        if (isset($data['ClassName']) && $data['ClassName'] != $this->record->ClassName) {
            $newClassName = $data['ClassName'];
            // The records originally saved attribute was overwritten by $form->saveInto($record) before.
            // This is necessary for newClassInstance() to work as expected, and trigger change detection
            // on the ClassName attribute
            $this->record->setClassName($this->record->ClassName);
            // Replace $record with a new instance
            $this->record = $this->record->newClassInstance($newClassName);
        }

        // Save form and any extra saved data into this record.
        // Set writeComponents = true to write has-one relations / join records
        $form->saveInto($this->record);
        // https://github.com/silverstripe/silverstripe-assets/issues/365
        $this->record->write();
        $this->extend('onAfterSave', $this->record);

        $extraData = $this->getExtraSavedData($this->record, $list);
        $list->add($this->record, $extraData);

        return $this->record;
    }

    /**
     * @param array $data
     * @param Form $form
     * @return HTTPResponse
     * @throws ValidationException
     */
    public function doDelete($data, $form)
    {
<<<<<<< HEAD
        $title = $this->record->Title;
        if (!$this->record->hasMethod('canDelete') || !$this->record->canDelete()) {
=======
        if (!$this->record->canDelete()) {
>>>>>>> 81cd33b6
            throw new ValidationException(
                _t('SilverStripe\\Forms\\GridField\\GridFieldDetailForm.DeletePermissionsFailure', "No delete permissions")
            );
        }
        $this->record->delete();

        $message = _t(
            'SilverStripe\\Forms\\GridField\\GridFieldDetailForm.Deleted',
            'Deleted {type} "{name}"',
            [
<<<<<<< HEAD
                'type' => $this->getModelName(),
                'name' => htmlspecialchars($title ?? '', ENT_QUOTES)
=======
                'type' => $this->record->i18n_singular_name(),
                'name' => $this->record->Title
>>>>>>> 81cd33b6
            ]
        );

        $toplevelController = $this->getToplevelController();
        if ($toplevelController && $toplevelController instanceof LeftAndMain) {
            $backForm = $toplevelController->getEditForm();
            $backForm->sessionMessage($message, 'good', ValidationResult::CAST_HTML);
        } else {
            $form->sessionMessage($message, 'good', ValidationResult::CAST_HTML);
        }

        //when an item is deleted, redirect to the parent controller
        $controller = $this->getToplevelController();
        $controller->getRequest()->addHeader('X-Pjax', 'Content'); // Force a content refresh
        $controller->getResponse()->addHeader('X-Status', rawurlencode($message));

        return $controller->redirect($this->getBackLink(), 302); //redirect back to admin section
    }

    /**
     * @param string $template
     * @return $this
     */
    public function setTemplate($template)
    {
        $this->template = $template;
        return $this;
    }

    /**
     * @return string
     */
    public function getTemplate()
    {
        return $this->template;
    }

    /**
     * Get list of templates to use
     *
     * @return array
     */
    public function getTemplates()
    {
        $templates = SSViewer::get_templates_by_class($this, '', __CLASS__);
        // Prefer any custom template
        if ($this->getTemplate()) {
            array_unshift($templates, $this->getTemplate());
        }
        return $templates;
    }

    /**
     * @return Controller
     */
    public function getController()
    {
        return $this->popupController;
    }

    /**
     * @return GridField
     */
    public function getGridField()
    {
        return $this->gridField;
    }

    /**
     * @return ViewableData
     */
    public function getRecord()
    {
        return $this->record;
    }

    /**
     * CMS-specific functionality: Passes through navigation breadcrumbs
     * to the template, and includes the currently edited record (if any).
     * see {@link LeftAndMain->Breadcrumbs()} for details.
     *
     * @param boolean $unlinked
     * @return ArrayList<ArrayData>
     */
    public function Breadcrumbs($unlinked = false)
    {
        if (!$this->popupController->hasMethod('Breadcrumbs')) {
            return null;
        }

        /** @var ArrayList<ArrayData> $items */
        $items = $this->popupController->Breadcrumbs($unlinked);

        if (!$items) {
            $items = ArrayList::create();
        }

        if ($this->record && $this->record->ID) {
            $title = ($this->record->Title) ? $this->record->Title : "#{$this->record->ID}";
            $items->push(ArrayData::create([
                'Title' => $title,
                'Link' => $this->Link()
            ]));
        } else {
            $items->push(ArrayData::create([
                'Title' => _t('SilverStripe\\Forms\\GridField\\GridField.NewRecord', 'New {type}', ['type' => $this->getModelName()]),
                'Link' => false
            ]));
        }

        foreach ($items as $item) {
            if ($item->Link) {
                $item->Link = $this->gridField->addAllStateToUrl($item->Link);
            }
        }

        $this->extend('updateBreadcrumbs', $items);
        return $items;
    }

    private function getModelName(): string
    {
        if ($this->record->hasMethod('i18n_singular_name')) {
            return $this->record->i18n_singular_name();
        }
        return ClassInfo::shortName($this->record);
    }
}<|MERGE_RESOLUTION|>--- conflicted
+++ resolved
@@ -805,12 +805,7 @@
      */
     public function doDelete($data, $form)
     {
-<<<<<<< HEAD
-        $title = $this->record->Title;
         if (!$this->record->hasMethod('canDelete') || !$this->record->canDelete()) {
-=======
-        if (!$this->record->canDelete()) {
->>>>>>> 81cd33b6
             throw new ValidationException(
                 _t('SilverStripe\\Forms\\GridField\\GridFieldDetailForm.DeletePermissionsFailure', "No delete permissions")
             );
@@ -821,13 +816,8 @@
             'SilverStripe\\Forms\\GridField\\GridFieldDetailForm.Deleted',
             'Deleted {type} "{name}"',
             [
-<<<<<<< HEAD
                 'type' => $this->getModelName(),
-                'name' => htmlspecialchars($title ?? '', ENT_QUOTES)
-=======
-                'type' => $this->record->i18n_singular_name(),
                 'name' => $this->record->Title
->>>>>>> 81cd33b6
             ]
         );
 
