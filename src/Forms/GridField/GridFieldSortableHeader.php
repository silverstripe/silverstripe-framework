--- conflicted
+++ resolved
@@ -193,18 +193,13 @@
                     if ($filter && $filter->useLegacyFilterHeader && $filter->canFilterAnyColumns($gridField)) {
                         $field = new LiteralField(
                             $fieldName,
-<<<<<<< HEAD
-                            '<button type="button" name="showFilter" title="Open search and filter" '
-                            . 'class="btn btn-secondary font-icon-search btn--no-text btn--icon-large '
-                            . 'grid-field__filter-open"></button>'
-=======
                             sprintf(
                                 '<button type="button" name="showFilter" aria-label="%s" title="%s"' .
-                                ' class="btn btn-secondary font-icon-search btn--no-text btn--icon-large grid-field__filter-open"></button>',
+                                ' class="btn btn-secondary font-icon-search btn--no-text btn--icon-large '
+                                . 'grid-field__filter-open"></button>',
                                 _t('SilverStripe\\Forms\\GridField\\GridField.OpenFilter', "Open search and filter"),
                                 _t('SilverStripe\\Forms\\GridField\\GridField.OpenFilter', "Open search and filter")
                             )
->>>>>>> 373a8afe
                         );
                     } else {
                         $field = new LiteralField($fieldName, '<span class="non-sortable">' . $title . '</span>');
