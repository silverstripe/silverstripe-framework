--- conflicted
+++ resolved
@@ -36,11 +36,6 @@
     public function getSortedModules()
     {
         $sortedModules = [];
-<<<<<<< HEAD
-        
-=======
-
->>>>>>> 8b148bf2
         foreach (ModuleLoader::inst()->getManifest()->getModules() as $module) {
             $sortedModules[$module->getName()] = $module->getPath();
         };
