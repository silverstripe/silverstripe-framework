<?php

namespace SilverStripe\Core\Startup;

use SilverStripe\Control\Director;
use SilverStripe\Control\HTTPRequest;
use SilverStripe\Control\HTTPResponse;
use SilverStripe\Control\HTTPResponse_Exception;
use SilverStripe\Control\Middleware\HTTPMiddleware;
use SilverStripe\Core\Application;
use SilverStripe\Security\Security;

/**
 * Decorates application bootstrapping with errorcontrolchain
 *
 * @internal This class is designed specifically for use pre-startup and may change without warning
 */
class ErrorControlChainMiddleware implements HTTPMiddleware
{
    /**
     * @var Application
     */
    protected $application = null;

    /**
     * Build error control chain for an application
     *
     * @param Application $application
     */
    public function __construct(Application $application)
    {
        $this->application = $application;
    }

    /**
     * @param HTTPRequest $request
     * @return ConfirmationTokenChain
     */
    protected function prepareConfirmationTokenChain(HTTPRequest $request)
    {
        $chain = new ConfirmationTokenChain();
        $chain->pushToken(new URLConfirmationToken('dev/build', $request));

        foreach (['isTest', 'isDev', 'flush'] as $parameter) {
            $chain->pushToken(new ParameterConfirmationToken($parameter, $request));
        }

        return $chain;
    }

    public function process(HTTPRequest $request, callable $next)
    {
        $result = null;

        // Prepare tokens and execute chain
<<<<<<< HEAD
        $reloadToken = ParameterConfirmationToken::prepare_tokens(
            ['flush'],
            $request
        );
        $chain = new ErrorControlChain();
        $chain
            ->then(function () use ($request, $chain, $reloadToken, $next, &$result) {
                // If no redirection is necessary then we can disable error supression
                if (!$reloadToken) {
                    $chain->setSuppression(false);
=======
        $confirmationTokenChain = $this->prepareConfirmationTokenChain($request);
        $errorControlChain = new ErrorControlChain();
        $errorControlChain
            ->then(function () use ($request, $errorControlChain, $confirmationTokenChain, $next, &$result) {
                if ($confirmationTokenChain->suppressionRequired()) {
                    $confirmationTokenChain->suppressTokens();
                } else {
                    // If no redirection is necessary then we can disable error supression
                    $errorControlChain->setSuppression(false);
>>>>>>> 1f1c3442
                }

                try {
                    // Check if a token is requesting a redirect
                    if ($confirmationTokenChain && $confirmationTokenChain->reloadRequired()) {
                        $result = $this->safeReloadWithTokens($request, $confirmationTokenChain);
                    } else {
                        // If no reload necessary, process application
                        $result = call_user_func($next, $request);
                    }
                } catch (HTTPResponse_Exception $exception) {
                    $result = $exception->getResponse();
                }
            })
            // Finally if a token was requested but there was an error while figuring out if it's allowed, do it anyway
            ->thenIfErrored(function () use ($confirmationTokenChain) {
                if ($confirmationTokenChain && $confirmationTokenChain->reloadRequiredIfError()) {
                    try {
                        // Reload requires manual boot
                        $this->getApplication()->getKernel()->boot(false);
                    } finally {
                        // Given we're in an error state here, try to continue even if the kernel boot fails
                        $result = $confirmationTokenChain->reloadWithTokens();
                        $result->output();
                    }
                }
            })
            ->execute();
        return $result;
    }

    /**
     * Reload application with the given token, but only if either the user is authenticated,
     * or authentication is impossible.
     *
     * @param HTTPRequest $request
     * @param ConfirmationTokenChain $confirmationTokenChain
     * @return HTTPResponse
     */
    protected function safeReloadWithTokens(HTTPRequest $request, ConfirmationTokenChain $confirmationTokenChain)
    {
        // Safe reload requires manual boot
        $this->getApplication()->getKernel()->boot(false);

        // Ensure session is started
        $request->getSession()->init($request);
        
        // Request with ErrorDirector
        $result = ErrorDirector::singleton()->handleRequestWithTokenChain(
            $request,
            $confirmationTokenChain,
            $this->getApplication()->getKernel()
        );
        if ($result) {
            return $result;
        }

        // Fail and redirect the user to the login page
        $params = array_merge($request->getVars(), $confirmationTokenChain->params(false));
        $backURL = $confirmationTokenChain->getRedirectUrlBase() . '?' . http_build_query($params);
        $loginPage = Director::absoluteURL(Security::config()->get('login_url'));
        $loginPage .= "?BackURL=" . urlencode($backURL);
        $result = new HTTPResponse();
        $result->redirect($loginPage);
        return $result;
    }

    /**
     * @return Application
     */
    public function getApplication()
    {
        return $this->application;
    }

    /**
     * @param Application $application
     * @return $this
     */
    public function setApplication(Application $application)
    {
        $this->application = $application;
        return $this;
    }
}<|MERGE_RESOLUTION|>--- conflicted
+++ resolved
@@ -41,7 +41,7 @@
         $chain = new ConfirmationTokenChain();
         $chain->pushToken(new URLConfirmationToken('dev/build', $request));
 
-        foreach (['isTest', 'isDev', 'flush'] as $parameter) {
+        foreach (['flush'] as $parameter) {
             $chain->pushToken(new ParameterConfirmationToken($parameter, $request));
         }
 
@@ -53,18 +53,6 @@
         $result = null;
 
         // Prepare tokens and execute chain
-<<<<<<< HEAD
-        $reloadToken = ParameterConfirmationToken::prepare_tokens(
-            ['flush'],
-            $request
-        );
-        $chain = new ErrorControlChain();
-        $chain
-            ->then(function () use ($request, $chain, $reloadToken, $next, &$result) {
-                // If no redirection is necessary then we can disable error supression
-                if (!$reloadToken) {
-                    $chain->setSuppression(false);
-=======
         $confirmationTokenChain = $this->prepareConfirmationTokenChain($request);
         $errorControlChain = new ErrorControlChain();
         $errorControlChain
@@ -74,7 +62,6 @@
                 } else {
                     // If no redirection is necessary then we can disable error supression
                     $errorControlChain->setSuppression(false);
->>>>>>> 1f1c3442
                 }
 
                 try {
@@ -121,7 +108,7 @@
 
         // Ensure session is started
         $request->getSession()->init($request);
-        
+
         // Request with ErrorDirector
         $result = ErrorDirector::singleton()->handleRequestWithTokenChain(
             $request,
