--- conflicted
+++ resolved
@@ -266,27 +266,6 @@
         return self::LIVE;
     }
 
-<<<<<<< HEAD
-=======
-    /**
-     * Check or update any temporary environment specified in the session.
-     *
-     * @return null|string
-     *
-     * @deprecated 4.12.0 Use Director::get_session_environment_type() instead
-     */
-    protected function sessionEnvironment()
-    {
-        Deprecation::notice('4.12.0', 'Use Director::get_session_environment_type() instead');
-        if (!$this->booted) {
-            // session is not initialyzed yet, neither is manifest
-            return null;
-        }
-
-        return Director::get_session_environment_type();
-    }
-
->>>>>>> 59b980ed
     abstract public function boot($flush = false);
 
     abstract public function isFlushed();
@@ -360,23 +339,6 @@
     }
 
     /**
-<<<<<<< HEAD
-=======
-     * When manifests are discovering files, tests files in modules using the following CI library type will be ignored.
-     *
-     * The purpose of this method is to avoid loading PHPUnit test files with incompatible definitions.
-     *
-     * @return string[] List of CI types to ignore as defined by `Module`.
-     * @deprecated 4.12.0 Will be removed without equivalent functionality
-     */
-    protected function getIgnoredCIConfigs(): array
-    {
-        Deprecation::notice('4.12.0', 'Will be removed without equivalent functionality');
-        return [];
-    }
-
-    /**
->>>>>>> 59b980ed
      * @return bool
      */
     protected function getIncludeTests()
