<?php

namespace SilverStripe\Core;

use Exception;

/**
 * Guesses location for temp folder
 */
class TempFolder
{
    /**
     * Returns the temporary folder path that silverstripe should use for its cache files.
     *
     * @param string $base The base path to use for determining the temporary path
     * @return string Path to temp
     */
    public static function getTempFolder($base)
    {
        $parent = static::getTempParentFolder($base);

        // The actual temp folder is a subfolder of getTempParentFolder(), named by username
        $subfolder = Path::join($parent, static::getTempFolderUsername());

        if (!@file_exists($subfolder)) {
            mkdir($subfolder);
        }

        return $subfolder;
    }

    /**
     * Returns as best a representation of the current username as we can glean.
     *
     * @return string
     */
    public static function getTempFolderUsername()
    {
        $user = Environment::getEnv('APACHE_RUN_USER');
        if (!$user) {
            $user = Environment::getEnv('USER');
        }
        if (!$user) {
            $user = Environment::getEnv('USERNAME');
        }
        if (!$user && function_exists('posix_getpwuid') && function_exists('posix_getuid')) {
            $userDetails = posix_getpwuid(posix_getuid());
            $user = $userDetails['name'];
        }
        if (!$user) {
            $user = 'unknown';
        }
        $user = preg_replace('/[^A-Za-z0-9_\-]/', '', $user);
        return $user;
    }

    /**
     * Return the parent folder of the temp folder.
     * The temp folder will be a subfolder of this, named by username.
     * This structure prevents permission problems.
     *
     * @param string $base
     * @return string
     * @throws Exception
     */
    protected static function getTempParentFolder($base)
    {
        // first, try finding a silverstripe-cache dir built off the base path
        $localPath = Path::join($base, 'silverstripe-cache');
        if (@file_exists($localPath)) {
            if ((fileperms($localPath) & 0777) != 0777) {
                @chmod($localPath, 0777);
            }
            return $localPath;
        }

        // failing the above, try finding a namespaced silverstripe-cache dir in the system temp
<<<<<<< HEAD
        $tempPath = Path::join(
            sys_get_temp_dir(),
            'silverstripe-cache-php' . preg_replace('/[^\w-\.+]+/', '-', PHP_VERSION) .
            str_replace(array(' ', '/', ':', '\\'), '-', $base)
        );
=======
        $tempPath = sys_get_temp_dir() . DIRECTORY_SEPARATOR . 'silverstripe-cache-php' . preg_replace('/[^\w\-\.+]+/', '-', PHP_VERSION) . str_replace(array(' ', '/', ':', '\\'), '-', $base);
>>>>>>> 97ce3364
        if (!@file_exists($tempPath)) {
            $oldUMask = umask(0);
            @mkdir($tempPath, 0777);
            umask($oldUMask);

        // if the folder already exists, correct perms
        } else {
            if ((fileperms($tempPath) & 0777) != 0777) {
                @chmod($tempPath, 0777);
            }
        }

        $worked = @file_exists($tempPath) && @is_writable($tempPath);

        // failing to use the system path, attempt to create a local silverstripe-cache dir
        if (!$worked) {
            $tempPath = $localPath;
            if (!@file_exists($tempPath)) {
                $oldUMask = umask(0);
                @mkdir($tempPath, 0777);
                umask($oldUMask);
            }

            $worked = @file_exists($tempPath) && @is_writable($tempPath);
        }

        if (!$worked) {
            throw new Exception(
                'Permission problem gaining access to a temp folder. ' . 'Please create a folder named silverstripe-cache in the base folder ' . 'of the installation and ensure it has the correct permissions'
            );
        }

        return $tempPath;
    }
}<|MERGE_RESOLUTION|>--- conflicted
+++ resolved
@@ -75,15 +75,11 @@
         }
 
         // failing the above, try finding a namespaced silverstripe-cache dir in the system temp
-<<<<<<< HEAD
         $tempPath = Path::join(
             sys_get_temp_dir(),
-            'silverstripe-cache-php' . preg_replace('/[^\w-\.+]+/', '-', PHP_VERSION) .
+            'silverstripe-cache-php' . preg_replace('/[^\w\-\.+]+/', '-', PHP_VERSION) .
             str_replace(array(' ', '/', ':', '\\'), '-', $base)
         );
-=======
-        $tempPath = sys_get_temp_dir() . DIRECTORY_SEPARATOR . 'silverstripe-cache-php' . preg_replace('/[^\w\-\.+]+/', '-', PHP_VERSION) . str_replace(array(' ', '/', ':', '\\'), '-', $base);
->>>>>>> 97ce3364
         if (!@file_exists($tempPath)) {
             $oldUMask = umask(0);
             @mkdir($tempPath, 0777);
