--- conflicted
+++ resolved
@@ -75,21 +75,17 @@
         }
 
         // failing the above, try finding a namespaced silverstripe-cache dir in the system temp
-<<<<<<< HEAD
         $tempPath = Path::join(
             sys_get_temp_dir(),
             'silverstripe-cache-php' . preg_replace('/[^\w-\.+]+/', '-', PHP_VERSION) .
             str_replace(array(' ', '/', ':', '\\'), '-', $base)
         );
-=======
-        $tempPath = sys_get_temp_dir() . DIRECTORY_SEPARATOR . 'silverstripe-cache-php' . preg_replace('/[^\w-\.+]+/', '-', PHP_VERSION) . str_replace(array(' ', '/', ':', '\\'), '-', $base);
->>>>>>> 4a8f9a8d
         if (!@file_exists($tempPath)) {
             $oldUMask = umask(0);
             @mkdir($tempPath, 0777);
             umask($oldUMask);
 
-            // if the folder already exists, correct perms
+        // if the folder already exists, correct perms
         } else {
             if ((fileperms($tempPath) & 0777) != 0777) {
                 @chmod($tempPath, 0777);
