--- conflicted
+++ resolved
@@ -21,6 +21,7 @@
 use SilverStripe\Core\Manifest\ModuleLoader;
 use SilverStripe\Core\Manifest\ModuleManifest;
 use SilverStripe\Dev\DebugView;
+use SilverStripe\Dev\Deprecation;
 use SilverStripe\Dev\Install\DatabaseAdapterRegistry;
 use SilverStripe\Logging\ErrorHandler;
 use SilverStripe\ORM\DB;
@@ -28,7 +29,6 @@
 use SilverStripe\View\SSViewer;
 use SilverStripe\View\ThemeManifest;
 use SilverStripe\View\ThemeResourceLoader;
-use SilverStripe\Dev\Deprecation;
 
 /**
  * Simple Kernel container
@@ -163,8 +163,6 @@
         return self::LIVE;
     }
 
-<<<<<<< HEAD
-=======
     /**
      * Check or update any temporary environment specified in the session.
      *
@@ -182,7 +180,6 @@
         return Director::get_session_environment_type();
     }
 
->>>>>>> 49c04bf9
     public function boot($flush = false)
     {
         $this->flush = $flush;
