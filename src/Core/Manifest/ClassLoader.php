<?php

namespace SilverStripe\Core\Manifest;

use SilverStripe\Core\ClassInfo;
use SilverStripe\Dev\Deprecation;

/**
 * A class that handles loading classes and interfaces from a class manifest
 * instance.
 */
class ClassLoader
{

    /**
     * @internal
     * @var ClassLoader
     */
    private static $instance;

    /**
     * Map of 'instance' (ClassManifest) and other options.
     *
     * @var array
     */
    protected $manifests = [];

    /**
     * @return ClassLoader
     */
    public static function inst()
    {
        return self::$instance ? self::$instance : self::$instance = new static();
    }

    /**
     * Returns the currently active class manifest instance that is used for
     * loading classes.
     *
     * @return ClassManifest
     */
    public function getManifest()
    {
        return $this->manifests[count($this->manifests) - 1]['instance'];
    }

    /**
     * Returns true if this class loader has a manifest.
     */
    public function hasManifest()
    {
        return (bool)$this->manifests;
    }

    /**
     * Pushes a class manifest instance onto the top of the stack.
     *
     * @param ClassManifest $manifest
     * @param bool $exclusive Marks the manifest as exclusive. If set to FALSE, will
     * look for classes in earlier manifests as well.
     */
    public function pushManifest(ClassManifest $manifest, $exclusive = true)
    {
        $this->manifests[] = ['exclusive' => $exclusive, 'instance' => $manifest];
    }

    /**
     * @return ClassManifest
     */
    public function popManifest()
    {
        $manifest = array_pop($this->manifests);
        return $manifest['instance'];
    }

    public function registerAutoloader()
    {
        spl_autoload_register([$this, 'loadClass']);
    }

    /**
     * Loads a class or interface if it is present in the currently active
     * manifest.
     *
     * @param string $class
     * @return String
     */
    public function loadClass($class)
    {
        if ($path = $this->getItemPath($class)) {
            require_once $path;
        }
        return $path;
    }

    /**
     * Returns the path for a class or interface in the currently active manifest,
     * or any previous ones if later manifests aren't set to "exclusive".
     *
     * @param string $class
     * @return string|false
     */
    public function getItemPath($class)
    {
        foreach (array_reverse($this->manifests ?? []) as $manifest) {
            /** @var ClassManifest $manifestInst */
            $manifestInst = $manifest['instance'];
            if ($path = $manifestInst->getItemPath($class)) {
                return $path;
            }
            if ($manifest['exclusive']) {
                break;
            }
        }
        return false;
    }

    /**
     * Initialise the class loader
     *
     * @param bool $includeTests
     * @param bool $forceRegen
     */
    public function init($includeTests = false, $forceRegen = false)
    {
        foreach ($this->manifests as $manifest) {
            /** @var ClassManifest $instance */
            $instance = $manifest['instance'];
<<<<<<< HEAD
            $instance->init($includeTests, $forceRegen);
=======
            Deprecation::withNoReplacement(function () use ($instance, $includeTests, $forceRegen, $ignoredCIConfigs) {
                $instance->init($includeTests, $forceRegen, $ignoredCIConfigs);
            });
>>>>>>> ad116c63
        }

        $this->registerAutoloader();
    }

    /**
     * Returns true if a class or interface name exists in the manifest.
     *
     * @param  string $class
     * @return bool
     * @deprecated 4.0.1 Use ClassInfo::exists() instead
     */
    public function classExists($class)
    {
        Deprecation::notice('4.0.1', 'Use ClassInfo::exists() instead');
        return ClassInfo::exists($class);
    }
}<|MERGE_RESOLUTION|>--- conflicted
+++ resolved
@@ -126,13 +126,9 @@
         foreach ($this->manifests as $manifest) {
             /** @var ClassManifest $instance */
             $instance = $manifest['instance'];
-<<<<<<< HEAD
-            $instance->init($includeTests, $forceRegen);
-=======
             Deprecation::withNoReplacement(function () use ($instance, $includeTests, $forceRegen, $ignoredCIConfigs) {
                 $instance->init($includeTests, $forceRegen, $ignoredCIConfigs);
             });
->>>>>>> ad116c63
         }
 
         $this->registerAutoloader();
