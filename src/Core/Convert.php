<?php

namespace SilverStripe\Core;

use SimpleXMLElement;
use SilverStripe\ORM\DB;
use SilverStripe\View\Parsers\URLSegmentFilter;

/**
 * Library of conversion functions, implemented as static methods.
 *
 * The methods are all of the form (format)2(format), where the format is one of
 *
 *  raw: A UTF8 string
 *  attr: A UTF8 string suitable for inclusion in an HTML attribute
 *  js: A UTF8 string suitable for inclusion in a double-quoted javascript string.
 *
 *  array: A PHP associative array
 *  json: JavaScript object notation
 *
 *  html: HTML source suitable for use in a page or email
 *  text: Plain-text content, suitable for display to a user as-is, or insertion in a plaintext email.
 *
 * Objects of type {@link ViewableData} can have an "escaping type",
 * which determines if they are automatically escaped before output by {@link SSViewer}.
 */
class Convert
{
    /**
     * Convert a value to be suitable for an XML attribute.
     *
     * Warning: Does not escape array keys
     *
     * @param array|string $val String to escape, or array of strings
     * @return array|string
     */
    public static function raw2att($val)
    {
        return self::raw2xml($val);
    }

    /**
     * Convert a value to be suitable for an HTML attribute.
     *
     * Warning: Does not escape array keys
     *
     * @param string|array $val String to escape, or array of strings
     * @return array|string
     */
    public static function raw2htmlatt($val)
    {
        return self::raw2att($val);
    }

    /**
     * Convert a value to be suitable for an HTML ID attribute. Replaces non
     * supported characters with a space.
     *
     * Warning: Does not escape array keys
     *
     * @see http://www.w3.org/TR/REC-html40/types.html#type-cdata
     *
     * @param array|string $val String to escape, or array of strings
     *
     * @return array|string
     */
    public static function raw2htmlname($val)
    {
        if (is_array($val)) {
            foreach ($val as $k => $v) {
                $val[$k] = self::raw2htmlname($v);
            }

            return $val;
        }

        return self::raw2att($val);
    }

    /**
     * Convert a value to be suitable for an HTML ID attribute. Replaces non
     * supported characters with an underscore.
     *
     * Warning: Does not escape array keys
     *
     * @see http://www.w3.org/TR/REC-html40/types.html#type-cdata
     *
     * @param array|string $val String to escape, or array of strings
     *
     * @return array|string
     */
    public static function raw2htmlid($val)
    {
        if (is_array($val)) {
            foreach ($val as $k => $v) {
                $val[$k] = self::raw2htmlid($v);
            }

            return $val;
        }

        return trim(
            preg_replace(
                '/_+/',
                '_',
                preg_replace('/[^a-zA-Z0-9\-_:.]+/', '_', $val ?? '') ?? ''
            ) ?? '',
            '_'
        );
    }

    /**
     * Ensure that text is properly escaped for XML.
     *
     * Warning: Does not escape array keys
     *
     * @see http://www.w3.org/TR/REC-xml/#dt-escape
     * @param array|string $val String to escape, or array of strings
     * @return array|string
     */
    public static function raw2xml($val)
    {
        if (is_array($val)) {
            foreach ($val as $k => $v) {
                $val[$k] = self::raw2xml($v);
            }
            return $val;
        }

        return htmlspecialchars($val ?? '', ENT_QUOTES, 'UTF-8');
    }

    /**
     * Ensure that text is properly escaped for Javascript.
     *
     * Warning: Does not escape array keys
     *
     * @param array|string $val String to escape, or array of strings
     * @return array|string
     */
    public static function raw2js($val)
    {
        if (is_array($val)) {
            foreach ($val as $k => $v) {
                $val[$k] = self::raw2js($v);
            }
            return $val;
        }

        return str_replace(
            // Intercepts some characters such as <, >, and & which can interfere
            ["\\", '"', "\n", "\r", "'", '<', '>', '&'],
            ["\\\\", '\"', '\n', '\r', "\\'", "\\x3c", "\\x3e", "\\x26"],
            $val ?? ''
        );
    }

    /**
     * Safely encodes a value (or list of values) using the current database's
     * safe string encoding method
     *
     * Warning: Does not encode array keys
     *
     * @param mixed|array $val Input value, or list of values as an array
     * @param boolean $quoted Flag indicating whether the value should be safely
     * quoted, instead of only being escaped. By default this function will
     * only escape the string (false).
     * @return string|array Safely encoded value in the same format as the input
     */
    public static function raw2sql($val, $quoted = false)
    {
        if (is_array($val)) {
            foreach ($val as $k => $v) {
                $val[$k] = self::raw2sql($v, $quoted);
            }
            return $val;
        }

        if ($quoted) {
            return DB::get_conn()->quoteString($val);
        }

        return DB::get_conn()->escapeString($val);
    }

    /**
     * Safely encodes a SQL symbolic identifier (or list of identifiers), such as a database,
     * table, or column name. Supports encoding of multi identfiers separated by
     * a delimiter (e.g. ".")
     *
     * @param string|array $identifier The identifier to escape. E.g. 'SiteTree.Title' or list of identifiers
     * to be joined via the separator.
     * @param string $separator The string that delimits subsequent identifiers
     * @return string The escaped identifier. E.g. '"SiteTree"."Title"'
     */
    public static function symbol2sql($identifier, $separator = '.')
    {
        return DB::get_conn()->escapeIdentifier($identifier, $separator);
    }

    /**
     * Convert XML to raw text.
     *
     * Warning: Does not decode array keys
     *
     * @uses html2raw()
     * @todo Currently &#xxx; entries are stripped; they should be converted
     * @param mixed $val
     * @return array|string
     */
    public static function xml2raw($val)
    {
        if (is_array($val)) {
            foreach ($val as $k => $v) {
                $val[$k] = self::xml2raw($v);
            }
            return $val;
        }

        // More complex text needs to use html2raw instead
        if (strpos($val ?? '', '<') !== false) {
            return self::html2raw($val);
        }

        return html_entity_decode($val ?? '', ENT_QUOTES, 'UTF-8');
    }

    /**
<<<<<<< HEAD
=======
     * Convert a JSON encoded string into an object.
     *
     * @deprecated 4.4.0 Use json_decode() instead
     * @param string $val
     * @return object|boolean
     */
    public static function json2obj($val)
    {
        Deprecation::notice('4.4.0', 'Use json_decode() instead');

        return json_decode($val ?? '');
    }

    /**
     * Convert a JSON string into an array.
     *
     * @deprecated 4.4.0 Use json_decode($val, true) instead
     * @param string $val JSON string to convert
     * @return array|boolean
     */
    public static function json2array($val)
    {
        Deprecation::notice('4.4.0', 'Use json_decode($val, true) instead');

        return json_decode($val ?? '', true);
    }

    /**
     * Converts an XML string to a PHP array
     * See http://phpsecurity.readthedocs.org/en/latest/Injection-Attacks.html#xml-external-entity-injection
     *
     * @uses recursiveXMLToArray()
     * @param string $val
     * @param boolean $disableDoctypes Disables the use of DOCTYPE, and will trigger an error if encountered.
     * false by default.
     * @param boolean $disableExternals Does nothing because xml entities are removed
     * @deprecated 4.11.0 Use a dedicated XML library instead
     * @return array
     * @throws Exception
     */
    public static function xml2array($val, $disableDoctypes = false, $disableExternals = false)
    {
        Deprecation::notice('4.11.0', 'Use a dedicated XML library instead');

        // Check doctype
        if ($disableDoctypes && strpos($val ?? '', '<!DOCTYPE') !== false) {
            throw new InvalidArgumentException('XML Doctype parsing disabled');
        }

        // CVE-2021-41559 Ensure entities are removed due to their inherent security risk via
        // XXE attacks and quadratic blowup attacks, and also lack of consistent support
        $val = preg_replace('/(?s)<!ENTITY.*?>/', '', $val ?? '');

        // If there's still an <!ENTITY> present, then it would be the result of a maliciously
        // crafted XML document e.g. <!ENTITY><!<!ENTITY>ENTITY ext SYSTEM "http://evil.com">
        if (strpos($val ?? '', '<!ENTITY') !== false) {
            throw new InvalidArgumentException('Malicious XML entity detected');
        }

        // This will throw an exception if the XML contains references to any internal entities
        // that were defined in an <!ENTITY /> before it was removed
        $xml = new SimpleXMLElement($val ?? '');
        return self::recursiveXMLToArray($xml);
    }

    /**
>>>>>>> 4e1b99b8
     * Convert a XML string to a PHP array recursively. Do not
     * call this function directly.
     *
     * @param SimpleXMLElement $xml
     *
     * @return mixed
     * @deprecated 4.11.0 Will be removed without equivalent functionality
     */
    protected static function recursiveXMLToArray($xml)
    {
        Deprecation::notice('4.11.0', 'Will be removed without equivalent functionality');
        $x = null;
        if ($xml instanceof SimpleXMLElement) {
            $attributes = $xml->attributes();
            foreach ($attributes as $k => $v) {
                if ($v) {
                    $a[$k] = (string) $v;
                }
            }
            $x = $xml;
            $xml = get_object_vars($xml);
        }
        if (is_array($xml)) {
            if (count($xml ?? []) === 0) {
                return (string)$x;
            } // for CDATA
            $r = [];
            foreach ($xml as $key => $value) {
                $r[$key] = self::recursiveXMLToArray($value);
            }
            // Attributes
            if (isset($a)) {
                $r['@'] = $a;
            }
            return $r;
        }

        return (string) $xml;
    }

    /**
     * Create a link if the string is a valid URL
     *
     * @param string $string The string to linkify
     * @return string A link to the URL if string is a URL
     */
    public static function linkIfMatch($string)
    {
        if (preg_match('/^[a-z+]+\:\/\/[a-zA-Z0-9$-_.+?&=!*\'()%]+$/', $string ?? '')) {
            return "<a style=\"white-space: nowrap\" href=\"$string\">$string</a>";
        }

        return $string;
    }

    /**
     * Simple conversion of HTML to plaintext.
     *
     * @param string $data Input data
     * @param bool $preserveLinks
     * @param int $wordWrap
     * @param array $config
     * @return string
     */
    public static function html2raw($data, $preserveLinks = false, $wordWrap = 0, $config = null)
    {
        $defaultConfig = [
            'PreserveLinks' => false,
            'ReplaceBoldAsterisk' => true,
            'CompressWhitespace' => true,
            'ReplaceImagesWithAlt' => true,
        ];
        if (isset($config)) {
            $config = array_merge($defaultConfig, $config);
        } else {
            $config = $defaultConfig;
        }

        $data = preg_replace("/<style([^A-Za-z0-9>][^>]*)?>.*?<\/style[^>]*>/is", '', $data ?? '');
        $data = preg_replace("/<script([^A-Za-z0-9>][^>]*)?>.*?<\/script[^>]*>/is", '', $data ?? '');

        if ($config['ReplaceBoldAsterisk']) {
            $data = preg_replace('%<(strong|b)( [^>]*)?>|</(strong|b)>%i', '*', $data ?? '');
        }

        // Expand hyperlinks
        if (!$preserveLinks && !$config['PreserveLinks']) {
            $data = preg_replace_callback('/<a[^>]*href\s*=\s*"([^"]*)">(.*?)<\/a>/ui', function ($matches) {
                return Convert::html2raw($matches[2]) . "[$matches[1]]";
            }, $data ?? '');
            $data = preg_replace_callback('/<a[^>]*href\s*=\s*([^ ]*)>(.*?)<\/a>/ui', function ($matches) {
                return Convert::html2raw($matches[2]) . "[$matches[1]]";
            }, $data ?? '');
        }

        // Replace images with their alt tags
        if ($config['ReplaceImagesWithAlt']) {
            $data = preg_replace('/<img[^>]*alt *= *"([^"]*)"[^>]*>/i', ' \\1 ', $data ?? '');
            $data = preg_replace('/<img[^>]*alt *= *([^ ]*)[^>]*>/i', ' \\1 ', $data ?? '');
        }

        // Compress whitespace
        if ($config['CompressWhitespace']) {
            $data = preg_replace("/\s+/u", ' ', $data ?? '');
        }

        // Parse newline tags
        $data = preg_replace("/\s*<[Hh][1-6]([^A-Za-z0-9>][^>]*)?> */u", "\n\n", $data ?? '');
        $data = preg_replace("/\s*<[Pp]([^A-Za-z0-9>][^>]*)?> */u", "\n\n", $data ?? '');
        $data = preg_replace("/\s*<[Dd][Ii][Vv]([^A-Za-z0-9>][^>]*)?> */u", "\n\n", $data ?? '');
        $data = preg_replace("/\n\n\n+/", "\n\n", $data ?? '');

        $data = preg_replace('/<[Bb][Rr]([^A-Za-z0-9>][^>]*)?> */', "\n", $data ?? '');
        $data = preg_replace('/<[Tt][Rr]([^A-Za-z0-9>][^>]*)?> */', "\n", $data ?? '');
        $data = preg_replace("/<\/[Tt][Dd]([^A-Za-z0-9>][^>]*)?> */", '    ', $data ?? '');
        $data = preg_replace('/<\/p>/i', "\n\n", $data ?? '');

        // Replace HTML entities
        $data = html_entity_decode($data ?? '', ENT_QUOTES, 'UTF-8');
        // Remove all tags (but optionally keep links)

        // strip_tags seemed to be restricting the length of the output
        // arbitrarily. This essentially does the same thing.
        if (!$preserveLinks && !$config['PreserveLinks']) {
            $data = preg_replace('/<\/?[^>]*>/', '', $data ?? '');
        } else {
            $data = strip_tags($data ?? '', '<a>');
        }

        // Wrap
        if ($wordWrap) {
            $data = wordwrap(trim($data ?? ''), $wordWrap ?? 0);
        }
        return trim($data ?? '');
    }

    /**
     * There are no real specifications on correctly encoding mailto-links,
     * but this seems to be compatible with most of the user-agents.
     * Does nearly the same as rawurlencode().
     * Please only encode the values, not the whole url, e.g.
     * "mailto:test@test.com?subject=" . Convert::raw2mailto($subject)
     *
     * @param $data string
     * @return string
     * @see http://www.ietf.org/rfc/rfc1738.txt
     */
    public static function raw2mailto($data)
    {
        return str_ireplace(
            ["\n",'?','=',' ','(',')','&','@','"','\'',';'],
            ['%0A','%3F','%3D','%20','%28','%29','%26','%40','%22','%27','%3B'],
            $data ?? ''
        );
    }

    /**
     * Convert a string (normally a title) to a string suitable for using in
     * urls and other html attributes. Uses {@link URLSegmentFilter}.
     *
     * @param string $title
     * @return string
     */
    public static function raw2url($title)
    {
        $f = URLSegmentFilter::create();
        return $f->filter($title);
    }

    /**
     * Normalises newline sequences to conform to (an) OS specific format.
     *
     * @param string $data Text containing potentially mixed formats of newline
     * sequences including \r, \r\n, \n, or unicode newline characters
     * @param string $nl The newline sequence to normalise to. Defaults to that
     * specified by the current OS
     * @return string
     */
    public static function nl2os($data, $nl = PHP_EOL)
    {
        return preg_replace('~\R~u', $nl ?? '', $data ?? '');
    }

    /**
     * Encode a value into a string that can be used as part of a filename.
     * All string data must be UTF-8 encoded.
     *
     * @param mixed $val Value to be encoded
     * @return string
     */
    public static function base64url_encode($val)
    {
        return rtrim(strtr(base64_encode(json_encode($val) ?? ''), '+/', '~_'), '=');
    }

    /**
     * Decode a value that was encoded with Convert::base64url_encode.
     *
     * @param string $val Value to be decoded
     * @return mixed Original value
     */
    public static function base64url_decode($val)
    {
        return json_decode(
            base64_decode(str_pad(strtr($val ?? '', '~_', '+/'), strlen($val ?? '') % 4, '=', STR_PAD_RIGHT)) ?? '',
            true
        );
    }

    /**
     * Converts upper camel case names to lower camel case,
     * with leading upper case characters replaced with lower case.
     * Tries to retain word case.
     *
     * Examples:
     * - ID => id
     * - IDField => idField
     * - iDField => iDField
     *
     * @param $str
     * @return string
     */
    public static function upperCamelToLowerCamel($str)
    {
        $return = null;
        $matches = null;
        if (preg_match('/(^[A-Z]{1,})([A-Z]{1})([a-z]+.*)/', $str ?? '', $matches)) {
            // If string has trailing lowercase after more than one leading uppercase characters,
            // match everything but the last leading uppercase character.
            $return = implode('', [
                strtolower($matches[1] ?? ''),
                $matches[2],
                $matches[3]
            ]);
        } elseif (preg_match('/(^[A-Z]{1})([a-z]+.*)/', $str ?? '', $matches)) {
            // If string has trailing lowercase after exactly one leading uppercase characters,
            // match everything but the last leading uppercase character.
            $return = implode('', [
                strtolower($matches[1] ?? ''),
                $matches[2]
            ]);
        } elseif (preg_match('/^[A-Z]+$/', $str ?? '')) {
            // If string has leading uppercase without trailing lowercase,
            // just lowerase the whole thing.
            $return = strtolower($str ?? '');
        } else {
            // If string has no leading uppercase, just return.
            $return = $str;
        }

        return $return;
    }

    /**
     * Turn a memory string, such as 512M into an actual number of bytes.
     * Preserves integer values like "1024" or "-1"
     *
     * @param string $memString A memory limit string, such as "64M"
     * @return int
     */
    public static function memstring2bytes($memString)
    {
        // Remove  non-unit characters from the size
        $unit = preg_replace('/[^bkmgtpezy]/i', '', $memString ?? '');
        // Remove non-numeric characters from the size
        $size = preg_replace('/[^0-9\.\-]/', '', $memString ?? '');

        if ($unit) {
            // Find the position of the unit in the ordered string which is the power
            // of magnitude to multiply a kilobyte by
            return (int)round($size * pow(1024, stripos('bkmgtpezy', $unit[0] ?? '')));
        }

        return (int)round($size ?? 0.0);
    }

    /**
     * @param float $bytes
     * @param int $decimal decimal precision
     * @return string
     */
    public static function bytes2memstring($bytes, $decimal = 0)
    {
        $scales = ['B','K','M','G','T','P','E','Z','Y'];
        // Get scale
        $scale = (int)floor(log($bytes ?? 0.0, 1024));
        if (!isset($scales[$scale])) {
            $scale = 2;
        }

        // Size
        $num = round($bytes / pow(1024, $scale), $decimal ?? 0);
        return $num . $scales[$scale];
    }

    /**
     * Convert slashes in relative or absolute filesystem path. Defaults to DIRECTORY_SEPARATOR
     *
     * @param string $path
     * @param string $separator
     * @param bool $multiple Collapses multiple slashes or not
     * @return string
     */
    public static function slashes($path, $separator = DIRECTORY_SEPARATOR, $multiple = true)
    {
        if ($multiple) {
            return preg_replace('#[/\\\\]+#', $separator ?? '', $path ?? '');
        }
        return str_replace(['/', '\\'], $separator ?? '', $path ?? '');
    }
}<|MERGE_RESOLUTION|>--- conflicted
+++ resolved
@@ -226,75 +226,6 @@
     }
 
     /**
-<<<<<<< HEAD
-=======
-     * Convert a JSON encoded string into an object.
-     *
-     * @deprecated 4.4.0 Use json_decode() instead
-     * @param string $val
-     * @return object|boolean
-     */
-    public static function json2obj($val)
-    {
-        Deprecation::notice('4.4.0', 'Use json_decode() instead');
-
-        return json_decode($val ?? '');
-    }
-
-    /**
-     * Convert a JSON string into an array.
-     *
-     * @deprecated 4.4.0 Use json_decode($val, true) instead
-     * @param string $val JSON string to convert
-     * @return array|boolean
-     */
-    public static function json2array($val)
-    {
-        Deprecation::notice('4.4.0', 'Use json_decode($val, true) instead');
-
-        return json_decode($val ?? '', true);
-    }
-
-    /**
-     * Converts an XML string to a PHP array
-     * See http://phpsecurity.readthedocs.org/en/latest/Injection-Attacks.html#xml-external-entity-injection
-     *
-     * @uses recursiveXMLToArray()
-     * @param string $val
-     * @param boolean $disableDoctypes Disables the use of DOCTYPE, and will trigger an error if encountered.
-     * false by default.
-     * @param boolean $disableExternals Does nothing because xml entities are removed
-     * @deprecated 4.11.0 Use a dedicated XML library instead
-     * @return array
-     * @throws Exception
-     */
-    public static function xml2array($val, $disableDoctypes = false, $disableExternals = false)
-    {
-        Deprecation::notice('4.11.0', 'Use a dedicated XML library instead');
-
-        // Check doctype
-        if ($disableDoctypes && strpos($val ?? '', '<!DOCTYPE') !== false) {
-            throw new InvalidArgumentException('XML Doctype parsing disabled');
-        }
-
-        // CVE-2021-41559 Ensure entities are removed due to their inherent security risk via
-        // XXE attacks and quadratic blowup attacks, and also lack of consistent support
-        $val = preg_replace('/(?s)<!ENTITY.*?>/', '', $val ?? '');
-
-        // If there's still an <!ENTITY> present, then it would be the result of a maliciously
-        // crafted XML document e.g. <!ENTITY><!<!ENTITY>ENTITY ext SYSTEM "http://evil.com">
-        if (strpos($val ?? '', '<!ENTITY') !== false) {
-            throw new InvalidArgumentException('Malicious XML entity detected');
-        }
-
-        // This will throw an exception if the XML contains references to any internal entities
-        // that were defined in an <!ENTITY /> before it was removed
-        $xml = new SimpleXMLElement($val ?? '');
-        return self::recursiveXMLToArray($xml);
-    }
-
-    /**
->>>>>>> 4e1b99b8
      * Convert a XML string to a PHP array recursively. Do not
      * call this function directly.
      *
