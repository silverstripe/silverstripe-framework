--- conflicted
+++ resolved
@@ -2,9 +2,9 @@
 
 namespace SilverStripe\ORM\Connect;
 
+use ArrayIterator;
+use PDO;
 use PDOStatement;
-use PDO;
-use ArrayIterator;
 
 /**
  * A result-set from a PDO database.
@@ -39,9 +39,6 @@
         $statement->closeCursor();
     }
 
-<<<<<<< HEAD
-    public function getIterator()
-=======
     /**
      * Fetch a record form the statement with its type data corrected
      * Necessary to fix float data retrieved from PGSQL
@@ -74,8 +71,7 @@
         );
     }
 
-    public function seek($row)
->>>>>>> 1f1c3442
+    public function getIterator()
     {
         return new ArrayIterator($this->results);
     }
