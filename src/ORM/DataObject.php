<?php

namespace SilverStripe\ORM;

use BadMethodCallException;
use Exception;
use InvalidArgumentException;
use LogicException;
use SilverStripe\Core\ClassInfo;
use SilverStripe\Core\Config\Config;
use SilverStripe\Core\Injector\Injector;
use SilverStripe\Core\Resettable;
use SilverStripe\Dev\Debug;
use SilverStripe\Dev\Deprecation;
use SilverStripe\Forms\FieldList;
use SilverStripe\Forms\FormField;
use SilverStripe\Forms\FormScaffolder;
use SilverStripe\i18n\i18n;
use SilverStripe\i18n\i18nEntityProvider;
use SilverStripe\ORM\Connect\MySQLSchemaManager;
use SilverStripe\ORM\FieldType\DBClassName;
use SilverStripe\ORM\FieldType\DBEnum;
use SilverStripe\ORM\FieldType\DBComposite;
use SilverStripe\ORM\FieldType\DBDatetime;
use SilverStripe\ORM\FieldType\DBField;
use SilverStripe\ORM\Filters\SearchFilter;
use SilverStripe\ORM\Queries\SQLDelete;
use SilverStripe\ORM\Queries\SQLInsert;
use SilverStripe\ORM\Search\SearchContext;
use SilverStripe\Security\Member;
use SilverStripe\Security\Permission;
use SilverStripe\Security\Security;
use SilverStripe\View\SSViewer;
use SilverStripe\View\ViewableData;
use stdClass;

/**
 * A single database record & abstract class for the data-access-model.
 *
 * <h2>Extensions</h2>
 *
 * See {@link Extension} and {@link DataExtension}.
 *
 * <h2>Permission Control</h2>
 *
 * Object-level access control by {@link Permission}. Permission codes are arbitrary
 * strings which can be selected on a group-by-group basis.
 *
 * <code>
 * class Article extends DataObject implements PermissionProvider {
 *  static $api_access = true;
 *
 *  function canView($member = false) {
 *    return Permission::check('ARTICLE_VIEW');
 *  }
 *  function canEdit($member = false) {
 *    return Permission::check('ARTICLE_EDIT');
 *  }
 *  function canDelete() {
 *    return Permission::check('ARTICLE_DELETE');
 *  }
 *  function canCreate() {
 *    return Permission::check('ARTICLE_CREATE');
 *  }
 *  function providePermissions() {
 *    return array(
 *      'ARTICLE_VIEW' => 'Read an article object',
 *      'ARTICLE_EDIT' => 'Edit an article object',
 *      'ARTICLE_DELETE' => 'Delete an article object',
 *      'ARTICLE_CREATE' => 'Create an article object',
 *    );
 *  }
 * }
 * </code>
 *
 * Object-level access control by {@link Group} membership:
 * <code>
 * class Article extends DataObject {
 *   static $api_access = true;
 *
 *   function canView($member = false) {
 *     if(!$member) $member = Security::getCurrentUser();
 *     return $member->inGroup('Subscribers');
 *   }
 *   function canEdit($member = false) {
 *     if(!$member) $member = Security::getCurrentUser();
 *     return $member->inGroup('Editors');
 *   }
 *
 *   // ...
 * }
 * </code>
 *
 * If any public method on this class is prefixed with an underscore,
 * the results are cached in memory through {@link cachedCall()}.
 *
 *
 * @todo Add instance specific removeExtension() which undos loadExtraStatics()
 *  and defineMethods()
 *
 * @property int $ID ID of the DataObject, 0 if the DataObject doesn't exist in database.
 * @property int $OldID ID of object, if deleted
 * @property string $Title
 * @property string $ClassName Class name of the DataObject
 * @property string $LastEdited Date and time of DataObject's last modification.
 * @property string $Created Date and time of DataObject creation.
 * @property string $ObsoleteClassName If ClassName no longer exists this will be set to the legacy value
 */
class DataObject extends ViewableData implements DataObjectInterface, i18nEntityProvider, Resettable
{

    /**
     * Human-readable singular name.
     * @var string
     * @config
     */
    private static $singular_name = null;

    /**
     * Human-readable plural name
     * @var string
     * @config
     */
    private static $plural_name = null;

    /**
     * Allow API access to this object?
     * @todo Define the options that can be set here
     * @config
     */
    private static $api_access = false;

    /**
     * Allows specification of a default value for the ClassName field.
     * Configure this value only in subclasses of DataObject.
     *
     * @config
     * @var string
     */
    private static $default_classname = null;

    /**
     * @deprecated 4.0.0:5.0.0
     * @var bool
     */
    public $destroyed = false;

    /**
     * Data stored in this objects database record. An array indexed by fieldname.
     *
     * Use {@link toMap()} if you want an array representation
     * of this object, as the $record array might contain lazy loaded field aliases.
     *
     * @var array
     */
    protected $record;

    /**
     * If selected through a many_many through relation, this is the instance of the through record
     *
     * @var DataObject
     */
    protected $joinRecord;

    /**
     * Represents a field that hasn't changed (before === after, thus before == after)
     */
    const CHANGE_NONE = 0;

    /**
     * Represents a field that has changed type, although not the loosely defined value.
     * (before !== after && before == after)
     * E.g. change 1 to true or "true" to true, but not true to 0.
     * Value changes are by nature also considered strict changes.
     */
    const CHANGE_STRICT = 1;

    /**
     * Represents a field that has changed the loosely defined value
     * (before != after, thus, before !== after))
     * E.g. change false to true, but not false to 0
     */
    const CHANGE_VALUE = 2;

    /**
     * An array indexed by fieldname, true if the field has been changed.
     * Use {@link getChangedFields()} and {@link isChanged()} to inspect
     * the changed state.
     *
     * @var array
     */
    private $changed = [];

    /**
     * A flag to indicate that a "strict" change of the entire record been forced
     * Use {@link getChangedFields()} and {@link isChanged()} to inspect
     * the changed state.
     *
     * @var boolean
     */
    private $changeForced = false;

    /**
     * The database record (in the same format as $record), before
     * any changes.
     * @var array
     */
    protected $original = [];

    /**
     * Used by onBeforeDelete() to ensure child classes call parent::onBeforeDelete()
     * @var boolean
     */
    protected $brokenOnDelete = false;

    /**
     * Used by onBeforeWrite() to ensure child classes call parent::onBeforeWrite()
     * @var boolean
     */
    protected $brokenOnWrite = false;

    /**
     * Should dataobjects be validated before they are written?
     *
     * Caution: Validation can contain safeguards against invalid/malicious data,
     * and check permission levels (e.g. on {@link Group}). Therefore it is recommended
     * to only disable validation for very specific use cases.
     *
     * @config
     * @var boolean
     */
    private static $validation_enabled = true;

    /**
     * Static caches used by relevant functions.
     *
     * @var array
     */
    protected static $_cache_get_one;

    /**
     * Cache of field labels
     *
     * @var array
     */
    protected static $_cache_field_labels = array();

    /**
     * Base fields which are not defined in static $db
     *
     * @config
     * @var array
     */
    private static $fixed_fields = array(
        'ID' => 'PrimaryKey',
        'ClassName' => 'DBClassName',
        'LastEdited' => 'DBDatetime',
        'Created' => 'DBDatetime',
    );

    /**
     * Override table name for this class. If ignored will default to FQN of class.
     * This option is not inheritable, and must be set on each class.
     * If left blank naming will default to the legacy (3.x) behaviour.
     *
     * @var string
     */
    private static $table_name = null;

    /**
     * Non-static relationship cache, indexed by component name.
     *
     * @var DataObject[]
     */
    protected $components = [];

    /**
     * Non-static cache of has_many and many_many relations that can't be written until this object is saved.
     *
     * @var UnsavedRelationList[]
     */
    protected $unsavedRelations;

    /**
     * List of relations that should be cascade deleted, similar to `owns`
     * Note: This will trigger delete on many_many objects, not only the mapping table.
     * For many_many through you can specify the components you want to delete separately
     * (many_many or has_many sub-component)
     *
     * @config
     * @var array
     */
    private static $cascade_deletes = [];

    /**
     * List of relations that should be cascade duplicate.
     * many_many duplications are shallow only.
     *
     * Note: If duplicating a many_many through you should refer to the
     * has_many intermediary relation instead, otherwise extra fields
     * will be omitted from the duplicated relation.
     *
     * @var array
     */
    private static $cascade_duplicates = [];

    /**
     * Get schema object
     *
     * @return DataObjectSchema
     */
    public static function getSchema()
    {
        return Injector::inst()->get(DataObjectSchema::class);
    }

    /**
     * Construct a new DataObject.
     *
     * @param array|null $record Used internally for rehydrating an object from database content.
     *                           Bypasses setters on this class, and hence should not be used
     *                           for populating data on new records.
     * @param boolean $isSingleton This this to true if this is a singleton() object, a stub for calling methods.
     *                             Singletons don't have their defaults set.
     * @param array $queryParams List of DataQuery params necessary to lazy load, or load related objects.
     */
    public function __construct($record = null, $isSingleton = false, $queryParams = array())
    {
        parent::__construct();

        // Set query params on the DataObject to tell the lazy loading mechanism the context the object creation context
        $this->setSourceQueryParams($queryParams);

        // Set the fields data.
        if (!$record) {
            $record = array(
                'ID' => 0,
                'ClassName' => static::class,
                'RecordClassName' => static::class
            );
        }

        if ($record instanceof stdClass) {
            $record = (array)$record;
        }

        if (!is_array($record)) {
            if (is_object($record)) {
                $passed = "an object of type '" . get_class($record) . "'";
            } else {
                $passed = "The value '$record'";
            }

            user_error(
                "DataObject::__construct passed $passed.  It's supposed to be passed an array,"
                . " taken straight from the database.  Perhaps you should use DataList::create()->First(); instead?",
                E_USER_WARNING
            );
            $record = null;
        }

        // Set $this->record to $record, but ignore NULLs
        $this->record = array();
        foreach ($record as $k => $v) {
            // Ensure that ID is stored as a number and not a string
            // To do: this kind of clean-up should be done on all numeric fields, in some relatively
            // performant manner
            if ($v !== null) {
                if ($k == 'ID' && is_numeric($v)) {
                    $this->record[$k] = (int)$v;
                } else {
                    $this->record[$k] = $v;
                }
            }
        }

        // Identify fields that should be lazy loaded, but only on existing records
        if (!empty($record['ID'])) {
            // Get all field specs scoped to class for later lazy loading
            $fields = static::getSchema()->fieldSpecs(
                static::class,
                DataObjectSchema::INCLUDE_CLASS | DataObjectSchema::DB_ONLY
            );
            foreach ($fields as $field => $fieldSpec) {
                $fieldClass = strtok($fieldSpec, ".");
                if (!array_key_exists($field, $record)) {
                    $this->record[$field . '_Lazy'] = $fieldClass;
                }
            }
        }

        $this->original = $this->record;

        // Must be called after parent constructor
        if (!$isSingleton && (!isset($this->record['ID']) || !$this->record['ID'])) {
            $this->populateDefaults();
        }

        // prevent populateDefaults() and setField() from marking overwritten defaults as changed
        $this->changed = [];
        $this->changeForced = false;
    }

    /**
     * Destroy all of this objects dependant objects and local caches.
     * You'll need to call this to get the memory of an object that has components or extensions freed.
     */
    public function destroy()
    {
        $this->flushCache(false);
    }

    /**
     * Create a duplicate of this node. Can duplicate many_many relations
     *
     * @param bool $doWrite Perform a write() operation before returning the object.
     * If this is true, it will create the duplicate in the database.
     * @param array|null|false $relations List of relations to duplicate.
     * Will default to `cascade_duplicates` if null.
     * Set to 'false' to force none.
     * Set to specific array of names to duplicate to override these.
     * Note: If using versioned, this will additionally failover to `owns` config.
     * @return static A duplicate of this node. The exact type will be the type of this node.
     */
    public function duplicate($doWrite = true, $relations = null)
    {
        // Handle legacy behaviour
        if (is_string($relations) || $relations === true) {
            if ($relations === true) {
                $relations = 'many_many';
            }
            Deprecation::notice('5.0', 'Use cascade_duplicates config instead of providing a string to duplicate()');
            $relations = array_keys($this->config()->get($relations)) ?: [];
        }

        // Get duplicates
        if ($relations === null) {
            $relations = $this->config()->get('cascade_duplicates');
            // Remove any duplicate entries before duplicating them
            if (is_array($relations)) {
                $relations = array_unique($relations);
            }
        }

        // Create unsaved raw duplicate
        $map = $this->toMap();
        unset($map['Created']);
        /** @var static $clone */
        $clone = Injector::inst()->create(static::class, $map, false, $this->getSourceQueryParams());
        $clone->ID = 0;

        // Note: Extensions such as versioned may update $relations here
        $clone->invokeWithExtensions('onBeforeDuplicate', $this, $doWrite, $relations);
        if ($relations) {
            $this->duplicateRelations($this, $clone, $relations);
        }
        if ($doWrite) {
            $clone->write();
        }
        $clone->invokeWithExtensions('onAfterDuplicate', $this, $doWrite, $relations);

        return $clone;
    }

    /**
     * Copies the given relations from this object to the destination
     *
     * @param DataObject $sourceObject the source object to duplicate from
     * @param DataObject $destinationObject the destination object to populate with the duplicated relations
     * @param array $relations List of relations
     */
    protected function duplicateRelations($sourceObject, $destinationObject, $relations)
    {
        // Get list of duplicable relation types
        $manyMany = $sourceObject->manyMany();
        $hasMany = $sourceObject->hasMany();
        $hasOne = $sourceObject->hasOne();
        $belongsTo = $sourceObject->belongsTo();

        // Duplicate each relation based on type
        foreach ($relations as $relation) {
            switch (true) {
                case array_key_exists($relation, $manyMany):
                    $this->duplicateManyManyRelation($sourceObject, $destinationObject, $relation);
                    break;
                case array_key_exists($relation, $hasMany):
                    $this->duplicateHasManyRelation($sourceObject, $destinationObject, $relation);
                    break;
                case array_key_exists($relation, $hasOne):
                    $this->duplicateHasOneRelation($sourceObject, $destinationObject, $relation);
                    break;
                case array_key_exists($relation, $belongsTo):
                    $this->duplicateBelongsToRelation($sourceObject, $destinationObject, $relation);
                    break;
                default:
                    $sourceType = get_class($sourceObject);
                    throw new InvalidArgumentException(
                        "Cannot duplicate unknown relation {$relation} on parent type {$sourceType}"
                    );
                    break;
            }
        }
    }

    /**
     * Copies the many_many and belongs_many_many relations from one object to another instance of the name of object.
     *
     * @deprecated 4.1.0:5.0.0 Use duplicateRelations() instead
     * @param DataObject $sourceObject the source object to duplicate from
     * @param DataObject $destinationObject the destination object to populate with the duplicated relations
     * @param bool|string $filter
     */
    protected function duplicateManyManyRelations($sourceObject, $destinationObject, $filter)
    {
        Deprecation::notice('5.0', 'Use duplicateRelations() instead');

        // Get list of relations to duplicate
        if ($filter === 'many_many' || $filter === 'belongs_many_many') {
            $relations = $sourceObject->config()->get($filter);
        } elseif ($filter === true) {
            $relations = $sourceObject->manyMany();
        } else {
            throw new InvalidArgumentException("Invalid many_many duplication filter");
        }
        foreach ($relations as $manyManyName => $type) {
            $this->duplicateManyManyRelation($sourceObject, $destinationObject, $manyManyName);
        }
    }

    /**
     * Duplicates a single many_many relation from one object to another.
     *
     * @param DataObject $sourceObject
     * @param DataObject $destinationObject
     * @param string $relation
     */
    protected function duplicateManyManyRelation($sourceObject, $destinationObject, $relation)
    {
        // Copy all components from source to destination
        $source = $sourceObject->getManyManyComponents($relation);
        $dest = $destinationObject->getManyManyComponents($relation);

        if ($source instanceof ManyManyList) {
            $extraFieldNames = $source->getExtraFields();
        } else {
            $extraFieldNames = [];
        }

        foreach ($source as $item) {
            // Merge extra fields
            $extraFields = [];
            foreach ($extraFieldNames as $fieldName => $fieldType) {
                $extraFields[$fieldName] = $item->getField($fieldName);
            }
            $dest->add($item, $extraFields);
        }
    }

    /**
     * Duplicates a single many_many relation from one object to another.
     *
     * @param DataObject $sourceObject
     * @param DataObject $destinationObject
     * @param string $relation
     */
    protected function duplicateHasManyRelation($sourceObject, $destinationObject, $relation)
    {
        // Copy all components from source to destination
        $source = $sourceObject->getComponents($relation);
        $dest = $destinationObject->getComponents($relation);

        /** @var DataObject $item */
        foreach ($source as $item) {
            // Don't write on duplicate; Wait until ParentID is available later.
            // writeRelations() will eventually write these records when converting
            // from UnsavedRelationList
            $clonedItem = $item->duplicate(false);
            $dest->add($clonedItem);
        }
    }

    /**
     * Duplicates a single has_one relation from one object to another.
     * Note: Child object will be force written.
     *
     * @param DataObject $sourceObject
     * @param DataObject $destinationObject
     * @param string $relation
     */
    protected function duplicateHasOneRelation($sourceObject, $destinationObject, $relation)
    {
        // Check if original object exists
        $item = $sourceObject->getComponent($relation);
        if (!$item->isInDB()) {
            return;
        }

        $clonedItem = $item->duplicate(false);
        $destinationObject->setComponent($relation, $clonedItem);
    }

    /**
     * Duplicates a single belongs_to relation from one object to another.
     * Note: This will force a write on both parent / child objects.
     *
     * @param DataObject $sourceObject
     * @param DataObject $destinationObject
     * @param string $relation
     */
    protected function duplicateBelongsToRelation($sourceObject, $destinationObject, $relation)
    {
        // Check if original object exists
        $item = $sourceObject->getComponent($relation);
        if (!$item->isInDB()) {
            return;
        }

        $clonedItem = $item->duplicate(false);
        $destinationObject->setComponent($relation, $clonedItem);
        // After $clonedItem is assigned the appropriate FieldID / FieldClass, force write
        // @todo Write this component in onAfterWrite instead, assigning the FieldID then
        // https://github.com/silverstripe/silverstripe-framework/issues/7818
        $clonedItem->write();
    }

    /**
     * Return obsolete class name, if this is no longer a valid class
     *
     * @return string
     */
    public function getObsoleteClassName()
    {
        $className = $this->getField("ClassName");
        if (!ClassInfo::exists($className)) {
            return $className;
        }
        return null;
    }

    /**
     * Gets name of this class
     *
     * @return string
     */
    public function getClassName()
    {
        $className = $this->getField("ClassName");
        if (!ClassInfo::exists($className)) {
            return static::class;
        }
        return $className;
    }

    /**
     * Set the ClassName attribute. {@link $class} is also updated.
     * Warning: This will produce an inconsistent record, as the object
     * instance will not automatically switch to the new subclass.
     * Please use {@link newClassInstance()} for this purpose,
     * or destroy and reinstanciate the record.
     *
     * @param string $className The new ClassName attribute (a subclass of {@link DataObject})
     * @return $this
     */
    public function setClassName($className)
    {
        $className = trim($className);
        if (!$className || !is_subclass_of($className, self::class)) {
            return $this;
        }

        $this->setField("ClassName", $className);
        $this->setField('RecordClassName', $className);
        return $this;
    }

    /**
     * Create a new instance of a different class from this object's record.
     * This is useful when dynamically changing the type of an instance. Specifically,
     * it ensures that the instance of the class is a match for the className of the
     * record. Don't set the {@link DataObject->class} or {@link DataObject->ClassName}
     * property manually before calling this method, as it will confuse change detection.
     *
     * If the new class is different to the original class, defaults are populated again
     * because this will only occur automatically on instantiation of a DataObject if
     * there is no record, or the record has no ID. In this case, we do have an ID but
     * we still need to repopulate the defaults.
     *
     * @param string $newClassName The name of the new class
     *
     * @return DataObject The new instance of the new class, The exact type will be of the class name provided.
     */
    public function newClassInstance($newClassName)
    {
        if (!is_subclass_of($newClassName, self::class)) {
            throw new InvalidArgumentException("$newClassName is not a valid subclass of DataObject");
        }

        $originalClass = $this->ClassName;

        /** @var DataObject $newInstance */
        $newInstance = Injector::inst()->create($newClassName, $this->record, false);

        // Modify ClassName
        if ($newClassName != $originalClass) {
            $newInstance->setClassName($newClassName);
            $newInstance->populateDefaults();
            $newInstance->forceChange();
        }

        return $newInstance;
    }

    /**
     * Adds methods from the extensions.
     * Called by Object::__construct() once per class.
     */
    public function defineMethods()
    {
        parent::defineMethods();

        if (static::class === self::class) {
            return;
        }

        // Set up accessors for joined items
        if ($manyMany = $this->manyMany()) {
            foreach ($manyMany as $relationship => $class) {
                $this->addWrapperMethod($relationship, 'getManyManyComponents');
            }
        }
        if ($hasMany = $this->hasMany()) {
            foreach ($hasMany as $relationship => $class) {
                $this->addWrapperMethod($relationship, 'getComponents');
            }
        }
        if ($hasOne = $this->hasOne()) {
            foreach ($hasOne as $relationship => $class) {
                $this->addWrapperMethod($relationship, 'getComponent');
            }
        }
        if ($belongsTo = $this->belongsTo()) {
            foreach (array_keys($belongsTo) as $relationship) {
                $this->addWrapperMethod($relationship, 'getComponent');
            }
        }
    }

    /**
     * Returns true if this object "exists", i.e., has a sensible value.
     * The default behaviour for a DataObject is to return true if
     * the object exists in the database, you can override this in subclasses.
     *
     * @return boolean true if this object exists
     */
    public function exists()
    {
        return (isset($this->record['ID']) && $this->record['ID'] > 0);
    }

    /**
     * Returns TRUE if all values (other than "ID") are
     * considered empty (by weak boolean comparison).
     *
     * @return boolean
     */
    public function isEmpty()
    {
        $fixed = DataObject::config()->uninherited('fixed_fields');
        foreach ($this->toMap() as $field => $value) {
            // only look at custom fields
            if (isset($fixed[$field])) {
                continue;
            }

            $dbObject = $this->dbObject($field);
            if (!$dbObject) {
                continue;
            }
            if ($dbObject->exists()) {
                return false;
            }
        }
        return true;
    }

    /**
     * Pluralise this item given a specific count.
     *
     * E.g. "0 Pages", "1 File", "3 Images"
     *
     * @param string $count
     * @return string
     */
    public function i18n_pluralise($count)
    {
        $default = 'one ' . $this->i18n_singular_name() . '|{count} ' . $this->i18n_plural_name();
        return i18n::_t(
            static::class . '.PLURALS',
            $default,
            ['count' => $count]
        );
    }

    /**
     * Get the user friendly singular name of this DataObject.
     * If the name is not defined (by redefining $singular_name in the subclass),
     * this returns the class name.
     *
     * @return string User friendly singular name of this DataObject
     */
    public function singular_name()
    {
        $name = $this->config()->get('singular_name');
        if ($name) {
            return $name;
        }
        return ucwords(trim(strtolower(preg_replace(
            '/_?([A-Z])/',
            ' $1',
            ClassInfo::shortName($this)
        ))));
    }

    /**
     * Get the translated user friendly singular name of this DataObject
     * same as singular_name() but runs it through the translating function
     *
     * Translating string is in the form:
     *     $this->class.SINGULARNAME
     * Example:
     *     Page.SINGULARNAME
     *
     * @return string User friendly translated singular name of this DataObject
     */
    public function i18n_singular_name()
    {
        return _t(static::class . '.SINGULARNAME', $this->singular_name());
    }

    /**
     * Get the user friendly plural name of this DataObject
     * If the name is not defined (by renaming $plural_name in the subclass),
     * this returns a pluralised version of the class name.
     *
     * @return string User friendly plural name of this DataObject
     */
    public function plural_name()
    {
        if ($name = $this->config()->get('plural_name')) {
            return $name;
        }
        $name = $this->singular_name();
        //if the penultimate character is not a vowel, replace "y" with "ies"
        if (preg_match('/[^aeiou]y$/i', $name)) {
            $name = substr($name, 0, -1) . 'ie';
        }
        return ucfirst($name . 's');
    }

    /**
     * Get the translated user friendly plural name of this DataObject
     * Same as plural_name but runs it through the translation function
     * Translation string is in the form:
     *      $this->class.PLURALNAME
     * Example:
     *      Page.PLURALNAME
     *
     * @return string User friendly translated plural name of this DataObject
     */
    public function i18n_plural_name()
    {
        return _t(static::class . '.PLURALNAME', $this->plural_name());
    }

    /**
     * Standard implementation of a title/label for a specific
     * record. Tries to find properties 'Title' or 'Name',
     * and falls back to the 'ID'. Useful to provide
     * user-friendly identification of a record, e.g. in errormessages
     * or UI-selections.
     *
     * Overload this method to have a more specialized implementation,
     * e.g. for an Address record this could be:
     * <code>
     * function getTitle() {
     *   return "{$this->StreetNumber} {$this->StreetName} {$this->City}";
     * }
     * </code>
     *
     * @return string
     */
    public function getTitle()
    {
        $schema = static::getSchema();
        if ($schema->fieldSpec($this, 'Title')) {
            return $this->getField('Title');
        }
        if ($schema->fieldSpec($this, 'Name')) {
            return $this->getField('Name');
        }

        return "#{$this->ID}";
    }

    /**
     * Returns the associated database record - in this case, the object itself.
     * This is included so that you can call $dataOrController->data() and get a DataObject all the time.
     *
     * @return DataObject Associated database record
     */
    public function data()
    {
        return $this;
    }

    /**
     * Convert this object to a map.
     *
     * @return array The data as a map.
     */
    public function toMap()
    {
        $this->loadLazyFields();
        return $this->record;
    }

    /**
     * Return all currently fetched database fields.
     *
     * This function is similar to toMap() but doesn't trigger the lazy-loading of all unfetched fields.
     * Obviously, this makes it a lot faster.
     *
     * @return array The data as a map.
     */
    public function getQueriedDatabaseFields()
    {
        return $this->record;
    }

    /**
     * Update a number of fields on this object, given a map of the desired changes.
     *
     * The field names can be simple names, or you can use a dot syntax to access $has_one relations.
     * For example, array("Author.FirstName" => "Jim") will set $this->Author()->FirstName to "Jim".
     *
     * Doesn't write the main object, but if you use the dot syntax, it will write()
     * the related objects that it alters.
     *
     * When using this method with user supplied data, it's very important to
     * whitelist the allowed keys.
     *
     * @param array $data A map of field name to data values to update.
     * @return DataObject $this
     */
    public function update($data)
    {
        foreach ($data as $key => $value) {
            // Implement dot syntax for updates
            if (strpos($key, '.') !== false) {
                $relations = explode('.', $key);
                $fieldName = array_pop($relations);
                /** @var static $relObj */
                $relObj = $this;
                $relation = null;
                foreach ($relations as $i => $relation) {
                    // no support for has_many or many_many relationships,
                    // as the updater wouldn't know which object to write to (or create)
                    if ($relObj->$relation() instanceof DataObject) {
                        $parentObj = $relObj;
                        $relObj = $relObj->$relation();
                        // If the intermediate relationship objects haven't been created, then write them
                        if ($i < sizeof($relations) - 1 && !$relObj->ID || (!$relObj->ID && $parentObj !== $this)) {
                            $relObj->write();
                            $relatedFieldName = $relation . "ID";
                            $parentObj->$relatedFieldName = $relObj->ID;
                            $parentObj->write();
                        }
                    } else {
                        user_error(
                            "DataObject::update(): Can't traverse relationship '$relation'," .
                            "it has to be a has_one relationship or return a single DataObject",
                            E_USER_NOTICE
                        );
                        // unset relation object so we don't write properties to the wrong object
                        $relObj = null;
                        break;
                    }
                }

                if ($relObj) {
                    $relObj->$fieldName = $value;
                    $relObj->write();
                    $relatedFieldName = $relation . "ID";
                    $this->$relatedFieldName = $relObj->ID;
                    $relObj->flushCache();
                } else {
                    $class = static::class;
                    user_error("Couldn't follow dot syntax '{$key}' on '{$class}' object", E_USER_WARNING);
                }
            } else {
                $this->$key = $value;
            }
        }
        return $this;
    }

    /**
     * Pass changes as a map, and try to
     * get automatic casting for these fields.
     * Doesn't write to the database. To write the data,
     * use the write() method.
     *
     * @param array $data A map of field name to data values to update.
     * @return DataObject $this
     */
    public function castedUpdate($data)
    {
        foreach ($data as $k => $v) {
            $this->setCastedField($k, $v);
        }
        return $this;
    }

    /**
     * Merges data and relations from another object of same class,
     * without conflict resolution. Allows to specify which
     * dataset takes priority in case its not empty.
     * has_one-relations are just transferred with priority 'right'.
     * has_many and many_many-relations are added regardless of priority.
     *
     * Caution: has_many/many_many relations are moved rather than duplicated,
     * meaning they are not connected to the merged object any longer.
     * Caution: Just saves updated has_many/many_many relations to the database,
     * doesn't write the updated object itself (just writes the object-properties).
     * Caution: Does not delete the merged object.
     * Caution: Does now overwrite Created date on the original object.
     *
     * @param DataObject $rightObj
     * @param string $priority left|right Determines who wins in case of a conflict (optional)
     * @param bool $includeRelations Merge any existing relations (optional)
     * @param bool $overwriteWithEmpty Overwrite existing left values with empty right values.
     *                            Only applicable with $priority='right'. (optional)
     * @return Boolean
     */
    public function merge($rightObj, $priority = 'right', $includeRelations = true, $overwriteWithEmpty = false)
    {
        $leftObj = $this;

        if ($leftObj->ClassName != $rightObj->ClassName) {
            // we can't merge similiar subclasses because they might have additional relations
            user_error("DataObject->merge(): Invalid object class '{$rightObj->ClassName}'
			(expected '{$leftObj->ClassName}').", E_USER_WARNING);
            return false;
        }

        if (!$rightObj->ID) {
            user_error("DataObject->merge(): Please write your merged-in object to the database before merging,
				to make sure all relations are transferred properly.').", E_USER_WARNING);
            return false;
        }

        // makes sure we don't merge data like ID or ClassName
        $rightData = DataObject::getSchema()->fieldSpecs(get_class($rightObj));
        foreach ($rightData as $key => $rightSpec) {
            // Don't merge ID
            if ($key === 'ID') {
                continue;
            }

            // Only merge relations if allowed
            if ($rightSpec === 'ForeignKey' && !$includeRelations) {
                continue;
            }

            // don't merge conflicting values if priority is 'left'
            if ($priority == 'left' && $leftObj->{$key} !== $rightObj->{$key}) {
                continue;
            }

            // don't overwrite existing left values with empty right values (if $overwriteWithEmpty is set)
            if ($priority == 'right' && !$overwriteWithEmpty && empty($rightObj->{$key})) {
                continue;
            }

            // TODO remove redundant merge of has_one fields
            $leftObj->{$key} = $rightObj->{$key};
        }

        // merge relations
        if ($includeRelations) {
            if ($manyMany = $this->manyMany()) {
                foreach ($manyMany as $relationship => $class) {
                    /** @var DataObject $leftComponents */
                    $leftComponents = $leftObj->getManyManyComponents($relationship);
                    $rightComponents = $rightObj->getManyManyComponents($relationship);
                    if ($rightComponents && $rightComponents->exists()) {
                        $leftComponents->addMany($rightComponents->column('ID'));
                    }
                    $leftComponents->write();
                }
            }

            if ($hasMany = $this->hasMany()) {
                foreach ($hasMany as $relationship => $class) {
                    $leftComponents = $leftObj->getComponents($relationship);
                    $rightComponents = $rightObj->getComponents($relationship);
                    if ($rightComponents && $rightComponents->exists()) {
                        $leftComponents->addMany($rightComponents->column('ID'));
                    }
                    $leftComponents->write();
                }
            }
        }

        return true;
    }

    /**
     * Forces the record to think that all its data has changed.
     * Doesn't write to the database. Force-change preseved until
     * next write. Existing CHANGE_VALUE or CHANGE_STRICT values
     * are preserved.
     *
     * @return $this
     */
    public function forceChange()
    {
        // Ensure lazy fields loaded
        $this->loadLazyFields();

        // Populate the null values in record so that they actually get written
        foreach (array_keys(static::getSchema()->fieldSpecs(static::class)) as $fieldName) {
            if (!isset($this->record[$fieldName])) {
                $this->record[$fieldName] = null;
            }
        }

        $this->changeForced = true;

        return $this;
    }

    /**
     * Validate the current object.
     *
     * By default, there is no validation - objects are always valid!  However, you can overload this method in your
     * DataObject sub-classes to specify custom validation, or use the hook through DataExtension.
     *
     * Invalid objects won't be able to be written - a warning will be thrown and no write will occur.  onBeforeWrite()
     * and onAfterWrite() won't get called either.
     *
     * It is expected that you call validate() in your own application to test that an object is valid before
     * attempting a write, and respond appropriately if it isn't.
     *
     * @see {@link ValidationResult}
     * @return ValidationResult
     */
    public function validate()
    {
        $result = ValidationResult::create();
        $this->extend('validate', $result);
        return $result;
    }

    /**
     * Public accessor for {@see DataObject::validate()}
     *
     * @return ValidationResult
     */
    public function doValidate()
    {
        Deprecation::notice('5.0', 'Use validate');
        return $this->validate();
    }

    /**
     * Event handler called before writing to the database.
     * You can overload this to clean up or otherwise process data before writing it to the
     * database.  Don't forget to call parent::onBeforeWrite(), though!
     *
     * This called after {@link $this->validate()}, so you can be sure that your data is valid.
     *
     * @uses DataExtension->onBeforeWrite()
     */
    protected function onBeforeWrite()
    {
        $this->brokenOnWrite = false;

        $dummy = null;
        $this->extend('onBeforeWrite', $dummy);
    }

    /**
     * Event handler called after writing to the database.
     * You can overload this to act upon changes made to the data after it is written.
     * $this->changed will have a record
     * database.  Don't forget to call parent::onAfterWrite(), though!
     *
     * @uses DataExtension->onAfterWrite()
     */
    protected function onAfterWrite()
    {
        $dummy = null;
        $this->extend('onAfterWrite', $dummy);
    }

    /**
     * Find all objects that will be cascade deleted if this object is deleted
     *
     * Notes:
     *   - If this object is versioned, objects will only be searched in the same stage as the given record.
     *   - This will only be useful prior to deletion, as post-deletion this record will no longer exist.
     *
     * @param bool $recursive True if recursive
     * @param ArrayList $list Optional list to add items to
     * @return ArrayList list of objects
     */
    public function findCascadeDeletes($recursive = true, $list = null)
    {
        // Find objects in these relationships
        return $this->findRelatedObjects('cascade_deletes', $recursive, $list);
    }

    /**
     * Event handler called before deleting from the database.
     * You can overload this to clean up or otherwise process data before delete this
     * record.  Don't forget to call parent::onBeforeDelete(), though!
     *
     * @uses DataExtension->onBeforeDelete()
     */
    protected function onBeforeDelete()
    {
        $this->brokenOnDelete = false;

        $dummy = null;
        $this->extend('onBeforeDelete', $dummy);

        // Cascade deletes
        $deletes = $this->findCascadeDeletes(false);
        foreach ($deletes as $delete) {
            $delete->delete();
        }
    }

    protected function onAfterDelete()
    {
        $this->extend('onAfterDelete');
    }

    /**
     * Load the default values in from the self::$defaults array.
     * Will traverse the defaults of the current class and all its parent classes.
     * Called by the constructor when creating new records.
     *
     * @uses DataExtension->populateDefaults()
     * @return DataObject $this
     */
    public function populateDefaults()
    {
        $classes = array_reverse(ClassInfo::ancestry($this));

        foreach ($classes as $class) {
            $defaults = Config::inst()->get($class, 'defaults', Config::UNINHERITED);

            if ($defaults && !is_array($defaults)) {
                user_error(
                    "Bad '" . static::class . "' defaults given: " . var_export($defaults, true),
                    E_USER_WARNING
                );
                $defaults = null;
            }

            if ($defaults) {
                foreach ($defaults as $fieldName => $fieldValue) {
                    // SRM 2007-03-06: Stricter check
                    if (!isset($this->$fieldName) || $this->$fieldName === null) {
                        $this->$fieldName = $fieldValue;
                    }
                    // Set many-many defaults with an array of ids
                    if (is_array($fieldValue) && $this->getSchema()->manyManyComponent(static::class, $fieldName)) {
                        /** @var ManyManyList $manyManyJoin */
                        $manyManyJoin = $this->$fieldName();
                        $manyManyJoin->setByIDList($fieldValue);
                    }
                }
            }
            if ($class == self::class) {
                break;
            }
        }

        $this->extend('populateDefaults');
        return $this;
    }

    /**
     * Determine validation of this object prior to write
     *
     * @return ValidationException Exception generated by this write, or null if valid
     */
    protected function validateWrite()
    {
        if ($this->ObsoleteClassName) {
            return new ValidationException(
                "Object is of class '{$this->ObsoleteClassName}' which doesn't exist - " .
                "you need to change the ClassName before you can write it"
            );
        }

        // Note: Validation can only be disabled at the global level, not per-model
        if (DataObject::config()->uninherited('validation_enabled')) {
            $result = $this->validate();
            if (!$result->isValid()) {
                return new ValidationException($result);
            }
        }
        return null;
    }

    /**
     * Prepare an object prior to write
     *
     * @throws ValidationException
     */
    protected function preWrite()
    {
        // Validate this object
        if ($writeException = $this->validateWrite()) {
            // Used by DODs to clean up after themselves, eg, Versioned
            $this->invokeWithExtensions('onAfterSkippedWrite');
            throw $writeException;
        }

        // Check onBeforeWrite
        $this->brokenOnWrite = true;
        $this->onBeforeWrite();
        if ($this->brokenOnWrite) {
            user_error(static::class . " has a broken onBeforeWrite() function."
                . " Make sure that you call parent::onBeforeWrite().", E_USER_ERROR);
        }
    }

    /**
     * Detects and updates all changes made to this object
     *
     * @param bool $forceChanges If set to true, force all fields to be treated as changed
     * @return bool True if any changes are detected
     */
    protected function updateChanges($forceChanges = false)
    {
        if ($forceChanges) {
            // Force changes, but only for loaded fields
            foreach ($this->record as $field => $value) {
                $this->changed[$field] = static::CHANGE_VALUE;
            }
            return true;
        }
        return $this->isChanged();
    }

    /**
     * Writes a subset of changes for a specific table to the given manipulation
     *
     * @param string $baseTable Base table
     * @param string $now Timestamp to use for the current time
     * @param bool $isNewRecord Whether this should be treated as a new record write
     * @param array $manipulation Manipulation to write to
     * @param string $class Class of table to manipulate
     */
    protected function prepareManipulationTable($baseTable, $now, $isNewRecord, &$manipulation, $class)
    {
        $schema = $this->getSchema();
        $table = $schema->tableName($class);
        $manipulation[$table] = array();

        $changed = $this->getChangedFields();

        // Extract records for this table
        foreach ($this->record as $fieldName => $fieldValue) {
            // we're not attempting to reset the BaseTable->ID
            // Ignore unchanged fields or attempts to reset the BaseTable->ID
            if (empty($changed[$fieldName]) || ($table === $baseTable && $fieldName === 'ID')) {
                continue;
            }

            // Ensure this field pertains to this table
            $specification = $schema->fieldSpec(
                $class,
                $fieldName,
                DataObjectSchema::DB_ONLY | DataObjectSchema::UNINHERITED
            );
            if (!$specification) {
                continue;
            }

            // if database column doesn't correlate to a DBField instance...
            $fieldObj = $this->dbObject($fieldName);
            if (!$fieldObj) {
                $fieldObj = DBField::create_field('Varchar', $fieldValue, $fieldName);
            }

            // Write to manipulation
            $fieldObj->writeToManipulation($manipulation[$table]);
        }

        // Ensure update of Created and LastEdited columns
        if ($baseTable === $table) {
            $manipulation[$table]['fields']['LastEdited'] = $now;
            if ($isNewRecord) {
                $manipulation[$table]['fields']['Created'] = empty($this->record['Created'])
                    ? $now
                    : $this->record['Created'];
                $manipulation[$table]['fields']['ClassName'] = static::class;
            }
        }

        // Inserts done one the base table are performed in another step, so the manipulation should instead
        // attempt an update, as though it were a normal update.
        $manipulation[$table]['command'] = $isNewRecord ? 'insert' : 'update';
        $manipulation[$table]['class'] = $class;
        if ($this->isInDB()) {
            $manipulation[$table]['id'] = $this->record['ID'];
        }
    }

    /**
     * Ensures that a blank base record exists with the basic fixed fields for this dataobject
     *
     * Does nothing if an ID is already assigned for this record
     *
     * @param string $baseTable Base table
     * @param string $now Timestamp to use for the current time
     */
    protected function writeBaseRecord($baseTable, $now)
    {
        // Generate new ID if not specified
        if ($this->isInDB()) {
            return;
        }

        // Perform an insert on the base table
        $manipulation = [];
        $this->prepareManipulationTable($baseTable, $now, true, $manipulation, $this->baseClass());
        DB::manipulate($manipulation);

        $this->changed['ID'] = self::CHANGE_VALUE;
        $this->record['ID'] = DB::get_generated_id($baseTable);
    }

    /**
     * Generate and write the database manipulation for all changed fields
     *
     * @param string $baseTable Base table
     * @param string $now Timestamp to use for the current time
     * @param bool $isNewRecord If this is a new record
     * @throws InvalidArgumentException
     */
    protected function writeManipulation($baseTable, $now, $isNewRecord)
    {
        // Generate database manipulations for each class
        $manipulation = array();
        foreach (ClassInfo::ancestry(static::class, true) as $class) {
            $this->prepareManipulationTable($baseTable, $now, $isNewRecord, $manipulation, $class);
        }

        // Allow extensions to extend this manipulation
        $this->extend('augmentWrite', $manipulation);

        // New records have their insert into the base data table done first, so that they can pass the
        // generated ID on to the rest of the manipulation
        if ($isNewRecord) {
            $manipulation[$baseTable]['command'] = 'update';
        }

        // Make sure none of our field assignment are arrays
        foreach ($manipulation as $tableManipulation) {
            if (!isset($tableManipulation['fields'])) {
                continue;
            }
            foreach ($tableManipulation['fields'] as $fieldName => $fieldValue) {
                if (is_array($fieldValue)) {
                    $dbObject = $this->dbObject($fieldName);
                    // If the field allows non-scalar values we'll let it do dynamic assignments
                    if ($dbObject && $dbObject->scalarValueOnly()) {
                        throw new InvalidArgumentException(
                            'DataObject::writeManipulation: parameterised field assignments are disallowed'
                        );
                    }
                }
            }
        }

        // Perform the manipulation
        DB::manipulate($manipulation);
    }

    /**
     * Writes all changes to this object to the database.
     *  - It will insert a record whenever ID isn't set, otherwise update.
     *  - All relevant tables will be updated.
     *  - $this->onBeforeWrite() gets called beforehand.
     *  - Extensions such as Versioned will ammend the database-write to ensure that a version is saved.
     *
     * @uses DataExtension->augmentWrite()
     *
     * @param boolean $showDebug Show debugging information
     * @param boolean $forceInsert Run INSERT command rather than UPDATE, even if record already exists
     * @param boolean $forceWrite Write to database even if there are no changes
     * @param boolean $writeComponents Call write() on all associated component instances which were previously
     *                                 retrieved through {@link getComponent()}, {@link getComponents()} or
     *                                 {@link getManyManyComponents()} (Default: false)
     * @return int The ID of the record
     * @throws ValidationException Exception that can be caught and handled by the calling function
     */
    public function write($showDebug = false, $forceInsert = false, $forceWrite = false, $writeComponents = false)
    {
        $now = DBDatetime::now()->Rfc2822();

        // Execute pre-write tasks
        $this->preWrite();

        // Check if we are doing an update or an insert
        $isNewRecord = !$this->isInDB() || $forceInsert;

        // Check changes exist, abort if there are none
        $hasChanges = $this->updateChanges($isNewRecord);
        if ($hasChanges || $forceWrite || $isNewRecord) {
            // Ensure Created and LastEdited are populated
            if (!isset($this->record['Created'])) {
                $this->record['Created'] = $now;
            }
            $this->record['LastEdited'] = $now;

            // New records have their insert into the base data table done first, so that they can pass the
            // generated primary key on to the rest of the manipulation
            $baseTable = $this->baseTable();
            $this->writeBaseRecord($baseTable, $now);

            // Write the DB manipulation for all changed fields
            $this->writeManipulation($baseTable, $now, $isNewRecord);

            // If there's any relations that couldn't be saved before, save them now (we have an ID here)
            $this->writeRelations();
            $this->onAfterWrite();

            // Reset isChanged data
            // DBComposites properly bound to the parent record will also have their isChanged value reset
            $this->changed = [];
            $this->changeForced = false;
            $this->original = $this->record;
        } else {
            if ($showDebug) {
                Debug::message("no changes for DataObject");
            }

            // Used by DODs to clean up after themselves, eg, Versioned
            $this->invokeWithExtensions('onAfterSkippedWrite');
        }

        // Write relations as necessary
        if ($writeComponents) {
            $this->writeComponents(true);
        }

        // Clears the cache for this object so get_one returns the correct object.
        $this->flushCache();

        return $this->record['ID'];
    }

    /**
     * Writes cached relation lists to the database, if possible
     */
    public function writeRelations()
    {
        if (!$this->isInDB()) {
            return;
        }

        // If there's any relations that couldn't be saved before, save them now (we have an ID here)
        if ($this->unsavedRelations) {
            foreach ($this->unsavedRelations as $name => $list) {
                $list->changeToList($this->$name());
            }
            $this->unsavedRelations = array();
        }
    }

    /**
     * Write the cached components to the database. Cached components could refer to two different instances of the
     * same record.
     *
     * @param bool $recursive Recursively write components
     * @return DataObject $this
     */
    public function writeComponents($recursive = false)
    {
        foreach ($this->components as $component) {
            $component->write(false, false, false, $recursive);
        }

        if ($join = $this->getJoin()) {
            $join->write(false, false, false, $recursive);
        }

        return $this;
    }

    /**
     * Delete this data object.
     * $this->onBeforeDelete() gets called.
     * Note that in Versioned objects, both Stage and Live will be deleted.
     * @uses DataExtension->augmentSQL()
     */
    public function delete()
    {
        $this->brokenOnDelete = true;
        $this->onBeforeDelete();
        if ($this->brokenOnDelete) {
            user_error(static::class . " has a broken onBeforeDelete() function."
                . " Make sure that you call parent::onBeforeDelete().", E_USER_ERROR);
        }

        // Deleting a record without an ID shouldn't do anything
        if (!$this->ID) {
            throw new LogicException("DataObject::delete() called on a DataObject without an ID");
        }

        // TODO: This is quite ugly.  To improve:
        //  - move the details of the delete code in the DataQuery system
        //  - update the code to just delete the base table, and rely on cascading deletes in the DB to do the rest
        //    obviously, that means getting requireTable() to configure cascading deletes ;-)
        $srcQuery = DataList::create(static::class)
            ->filter('ID', $this->ID)
            ->dataQuery()
            ->query();
        $queriedTables = $srcQuery->queriedTables();
        $this->extend('updateDeleteTables', $queriedTables, $srcQuery);
        foreach ($queriedTables as $table) {
            $delete = SQLDelete::create("\"$table\"", array('"ID"' => $this->ID));
            $this->extend('updateDeleteTable', $delete, $table, $queriedTables, $srcQuery);
            $delete->execute();
        }
        // Remove this item out of any caches
        $this->flushCache();

        $this->onAfterDelete();

        $this->OldID = $this->ID;
        $this->ID = 0;
    }

    /**
     * Delete the record with the given ID.
     *
     * @param string $className The class name of the record to be deleted
     * @param int $id ID of record to be deleted
     */
    public static function delete_by_id($className, $id)
    {
        $obj = DataObject::get_by_id($className, $id);
        if ($obj) {
            $obj->delete();
        } else {
            user_error("$className object #$id wasn't found when calling DataObject::delete_by_id", E_USER_WARNING);
        }
    }

    /**
     * Get the class ancestry, including the current class name.
     * The ancestry will be returned as an array of class names, where the 0th element
     * will be the class that inherits directly from DataObject, and the last element
     * will be the current class.
     *
     * @return array Class ancestry
     */
    public function getClassAncestry()
    {
        return ClassInfo::ancestry(static::class);
    }

    /**
     * Return a unary component object from a one to one relationship, as a DataObject.
     * If no component is available, an 'empty component' will be returned for
     * non-polymorphic relations, or for polymorphic relations with a class set.
     *
     * @param string $componentName Name of the component
     * @return DataObject The component object. It's exact type will be that of the component.
     * @throws Exception
     */
    public function getComponent($componentName)
    {
        if (isset($this->components[$componentName])) {
            return $this->components[$componentName];
        }

        $schema = static::getSchema();
        if ($class = $schema->hasOneComponent(static::class, $componentName)) {
            $joinField = $componentName . 'ID';
            $joinID = $this->getField($joinField);

            // Extract class name for polymorphic relations
            if ($class === self::class) {
                $class = $this->getField($componentName . 'Class');
                if (empty($class)) {
                    return null;
                }
            }

            if ($joinID) {
                // Ensure that the selected object originates from the same stage, subsite, etc
                $component = DataObject::get($class)
                    ->filter('ID', $joinID)
                    ->setDataQueryParam($this->getInheritableQueryParams())
                    ->first();
            }

            if (empty($component)) {
                $component = Injector::inst()->create($class);
            }
        } elseif ($class = $schema->belongsToComponent(static::class, $componentName)) {
            $joinField = $schema->getRemoteJoinField(static::class, $componentName, 'belongs_to', $polymorphic);
            $joinID = $this->ID;

            if ($joinID) {
                // Prepare filter for appropriate join type
                if ($polymorphic) {
                    $filter = array(
                        "{$joinField}ID" => $joinID,
                        "{$joinField}Class" => static::class,
                    );
                } else {
                    $filter = array(
                        $joinField => $joinID
                    );
                }

                // Ensure that the selected object originates from the same stage, subsite, etc
                $component = DataObject::get($class)
                    ->filter($filter)
                    ->setDataQueryParam($this->getInheritableQueryParams())
                    ->first();
            }

            if (empty($component)) {
                $component = Injector::inst()->create($class);
                if ($polymorphic) {
                    $component->{$joinField . 'ID'} = $this->ID;
                    $component->{$joinField . 'Class'} = static::class;
                } else {
                    $component->$joinField = $this->ID;
                }
            }
        } else {
            throw new InvalidArgumentException(
                "DataObject->getComponent(): Could not find component '$componentName'."
            );
        }

        $this->components[$componentName] = $component;
        return $component;
    }

    /**
     * Assign an item to the given component
     *
     * @param string $componentName
     * @param DataObject|null $item
     * @return $this
     */
    public function setComponent($componentName, $item)
    {
        // Validate component
        $schema = static::getSchema();
        if ($class = $schema->hasOneComponent(static::class, $componentName)) {
            // Force item to be written if not by this point
            // @todo This could be lazy-written in a beforeWrite hook, but force write here for simplicity
            // https://github.com/silverstripe/silverstripe-framework/issues/7818
            if ($item && !$item->isInDB()) {
                $item->write();
            }

            // Update local ID
            $joinField = $componentName . 'ID';
            $this->setField($joinField, $item ? $item->ID : null);
            // Update Class (Polymorphic has_one)
            // Extract class name for polymorphic relations
            if ($class === self::class) {
                $this->setField($componentName . 'Class', $item ? get_class($item) : null);
            }
        } elseif ($class = $schema->belongsToComponent(static::class, $componentName)) {
            if ($item) {
                // For belongs_to, add to has_one on other component
                $joinField = $schema->getRemoteJoinField(static::class, $componentName, 'belongs_to', $polymorphic);
                if (!$polymorphic) {
                    $joinField = substr($joinField, 0, -2);
                }
                $item->setComponent($joinField, $this);
            }
        } else {
            throw new InvalidArgumentException(
                "DataObject->setComponent(): Could not find component '$componentName'."
            );
        }

        $this->components[$componentName] = $item;
        return $this;
    }

    /**
     * Returns a one-to-many relation as a HasManyList
     *
     * @param string $componentName Name of the component
     * @param int|array $id Optional ID(s) for parent of this relation, if not the current record
     * @return HasManyList|UnsavedRelationList The components of the one-to-many relationship.
     */
    public function getComponents($componentName, $id = null)
    {
        if (!isset($id)) {
            $id = $this->ID;
        }
        $result = null;

        $schema = $this->getSchema();
        $componentClass = $schema->hasManyComponent(static::class, $componentName);
        if (!$componentClass) {
            throw new InvalidArgumentException(sprintf(
                "DataObject::getComponents(): Unknown 1-to-many component '%s' on class '%s'",
                $componentName,
                static::class
            ));
        }

        // If we haven't been written yet, we can't save these relations, so use a list that handles this case
        if (!$id) {
            if (!isset($this->unsavedRelations[$componentName])) {
                $this->unsavedRelations[$componentName] =
                    new UnsavedRelationList(static::class, $componentName, $componentClass);
            }
            return $this->unsavedRelations[$componentName];
        }

        // Determine type and nature of foreign relation
        $joinField = $schema->getRemoteJoinField(static::class, $componentName, 'has_many', $polymorphic);
        /** @var HasManyList $result */
        if ($polymorphic) {
            $result = PolymorphicHasManyList::create($componentClass, $joinField, static::class);
        } else {
            $result = HasManyList::create($componentClass, $joinField);
        }

        return $result
            ->setDataQueryParam($this->getInheritableQueryParams())
            ->forForeignID($id);
    }

    /**
     * Find the foreign class of a relation on this DataObject, regardless of the relation type.
     *
     * @param string $relationName Relation name.
     * @return string Class name, or null if not found.
     */
    public function getRelationClass($relationName)
    {
        // Parse many_many
        $manyManyComponent = $this->getSchema()->manyManyComponent(static::class, $relationName);
        if ($manyManyComponent) {
            return $manyManyComponent['childClass'];
        }

        // Go through all relationship configuration fields.
        $config = $this->config();
        $candidates = array_merge(
            ($relations = $config->get('has_one')) ? $relations : array(),
            ($relations = $config->get('has_many')) ? $relations : array(),
            ($relations = $config->get('belongs_to')) ? $relations : array()
        );

        if (isset($candidates[$relationName])) {
            $remoteClass = $candidates[$relationName];

            // If dot notation is present, extract just the first part that contains the class.
            if (($fieldPos = strpos($remoteClass, '.')) !== false) {
                return substr($remoteClass, 0, $fieldPos);
            }

            // Otherwise just return the class
            return $remoteClass;
        }

        return null;
    }

    /**
     * Given a relation name, determine the relation type
     *
     * @param string $component Name of component
     * @return string has_one, has_many, many_many, belongs_many_many or belongs_to
     */
    public function getRelationType($component)
    {
        $types = array('has_one', 'has_many', 'many_many', 'belongs_many_many', 'belongs_to');
        $config = $this->config();
        foreach ($types as $type) {
            $relations = $config->get($type);
            if ($relations && isset($relations[$component])) {
                return $type;
            }
        }
        return null;
    }

    /**
     * Given a relation declared on a remote class, generate a substitute component for the opposite
     * side of the relation.
     *
     * Notes on behaviour:
     *  - This can still be used on components that are defined on both sides, but do not need to be.
     *  - All has_ones on remote class will be treated as local has_many, even if they are belongs_to
     *  - Polymorphic relationships do not have two natural endpoints (only on one side)
     *   and thus attempting to infer them will return nothing.
     *  - Cannot be used on unsaved objects.
     *
     * @param string $remoteClass
     * @param string $remoteRelation
     * @return DataList|DataObject The component, either as a list or single object
     * @throws BadMethodCallException
     * @throws InvalidArgumentException
     */
    public function inferReciprocalComponent($remoteClass, $remoteRelation)
    {
        $remote = DataObject::singleton($remoteClass);
        $class = $remote->getRelationClass($remoteRelation);
        $schema = static::getSchema();

        // Validate arguments
        if (!$this->isInDB()) {
            throw new BadMethodCallException(__METHOD__ . " cannot be called on unsaved objects");
        }
        if (empty($class)) {
            throw new InvalidArgumentException(sprintf(
                "%s invoked with invalid relation %s.%s",
                __METHOD__,
                $remoteClass,
                $remoteRelation
            ));
        }
        // If relation is polymorphic, do not infer recriprocal relationship
        if ($class === self::class) {
            return null;
        }
        if (!is_a($this, $class, true)) {
            throw new InvalidArgumentException(sprintf(
                "Relation %s on %s does not refer to objects of type %s",
                $remoteRelation,
                $remoteClass,
                static::class
            ));
        }

        // Check the relation type to mock
        $relationType = $remote->getRelationType($remoteRelation);
        switch ($relationType) {
            case 'has_one':
                // Mock has_many
                $joinField = "{$remoteRelation}ID";
                $componentClass = $schema->classForField($remoteClass, $joinField);
                $result = HasManyList::create($componentClass, $joinField);
                return $result
                    ->setDataQueryParam($this->getInheritableQueryParams())
                    ->forForeignID($this->ID);
            case 'belongs_to':
            case 'has_many':
                // These relations must have a has_one on the other end, so find it
                $joinField = $schema->getRemoteJoinField(
                    $remoteClass,
                    $remoteRelation,
                    $relationType,
                    $polymorphic
                );
                // If relation is polymorphic, do not infer recriprocal relationship automatically
                if ($polymorphic) {
                    return null;
                }
                $joinID = $this->getField($joinField);
                if (empty($joinID)) {
                    return null;
                }
                // Get object by joined ID
                return DataObject::get($remoteClass)
                    ->filter('ID', $joinID)
                    ->setDataQueryParam($this->getInheritableQueryParams())
                    ->first();
            case 'many_many':
            case 'belongs_many_many':
                // Get components and extra fields from parent
                $manyMany = $remote->getSchema()->manyManyComponent($remoteClass, $remoteRelation);
                $extraFields = $schema->manyManyExtraFieldsForComponent($remoteClass, $remoteRelation) ?: array();

                // Reverse parent and component fields and create an inverse ManyManyList
                /** @var RelationList $result */
                $result = Injector::inst()->create(
                    $manyMany['relationClass'],
                    $manyMany['parentClass'], // Substitute parent class for dataClass
                    $manyMany['join'],
                    $manyMany['parentField'], // Reversed parent / child field
                    $manyMany['childField'], // Reversed parent / child field
                    $extraFields,
                    $manyMany['childClass'], // substitute child class for parentClass
                    $remoteClass // In case ManyManyThroughList needs to use PolymorphicHasManyList internally
                );
                $this->extend('updateManyManyComponents', $result);

                // If this is called on a singleton, then we return an 'orphaned relation' that can have the
                // foreignID set elsewhere.
                return $result
                    ->setDataQueryParam($this->getInheritableQueryParams())
                    ->forForeignID($this->ID);
            default:
                return null;
        }
    }

    /**
     * Returns a many-to-many component, as a ManyManyList.
     * @param string $componentName Name of the many-many component
     * @param int|array $id Optional ID for parent of this relation, if not the current record
     * @return ManyManyList|UnsavedRelationList The set of components
     */
    public function getManyManyComponents($componentName, $id = null)
    {
        if (!isset($id)) {
            $id = $this->ID;
        }
        $schema = static::getSchema();
        $manyManyComponent = $schema->manyManyComponent(static::class, $componentName);
        if (!$manyManyComponent) {
            throw new InvalidArgumentException(sprintf(
                "DataObject::getComponents(): Unknown many-to-many component '%s' on class '%s'",
                $componentName,
                static::class
            ));
        }

        // If we haven't been written yet, we can't save these relations, so use a list that handles this case
        if (!$id) {
            if (!isset($this->unsavedRelations[$componentName])) {
                $this->unsavedRelations[$componentName] =
                    new UnsavedRelationList(
                        $manyManyComponent['parentClass'],
                        $componentName,
                        $manyManyComponent['childClass']
                    );
            }
            return $this->unsavedRelations[$componentName];
        }

        $extraFields = $schema->manyManyExtraFieldsForComponent(static::class, $componentName) ?: array();
        /** @var RelationList $result */
        $result = Injector::inst()->create(
            $manyManyComponent['relationClass'],
            $manyManyComponent['childClass'],
            $manyManyComponent['join'],
            $manyManyComponent['childField'],
            $manyManyComponent['parentField'],
            $extraFields,
            $manyManyComponent['parentClass'],
            static::class // In case ManyManyThroughList needs to use PolymorphicHasManyList internally
        );

        // Store component data in query meta-data
        $result = $result->alterDataQuery(function ($query) use ($extraFields) {
            /** @var DataQuery $query */
            $query->setQueryParam('Component.ExtraFields', $extraFields);
        });

        // If we have a default sort set for our "join" then we should overwrite any default already set.
        $joinSort = Config::inst()->get($manyManyComponent['join'], 'default_sort');
        if (!empty($joinSort)) {
            $result = $result->sort($joinSort);
        }

        $this->extend('updateManyManyComponents', $result);

        // If this is called on a singleton, then we return an 'orphaned relation' that can have the
        // foreignID set elsewhere.
        return $result
            ->setDataQueryParam($this->getInheritableQueryParams())
            ->forForeignID($id);
    }

    /**
     * Return the class of a one-to-one component.  If $component is null, return all of the one-to-one components and
     * their classes. If the selected has_one is a polymorphic field then 'DataObject' will be returned for the type.
     *
     * @return string|array The class of the one-to-one component, or an array of all one-to-one components and
     *                          their classes.
     */
    public function hasOne()
    {
        return (array)$this->config()->get('has_one');
    }

    /**
     * Returns the class of a remote belongs_to relationship. If no component is specified a map of all components and
     * their class name will be returned.
     *
     * @param bool $classOnly If this is TRUE, than any has_many relationships in the form "ClassName.Field" will have
     *        the field data stripped off. It defaults to TRUE.
     * @return string|array
     */
    public function belongsTo($classOnly = true)
    {
        $belongsTo = (array)$this->config()->get('belongs_to');
        if ($belongsTo && $classOnly) {
            return preg_replace('/(.+)?\..+/', '$1', $belongsTo);
        } else {
            return $belongsTo ? $belongsTo : array();
        }
    }

    /**
     * Gets the class of a one-to-many relationship. If no $component is specified then an array of all the one-to-many
     * relationships and their classes will be returned.
     *
     * @param bool $classOnly If this is TRUE, than any has_many relationships in the form "ClassName.Field" will have
     *        the field data stripped off. It defaults to TRUE.
     * @return string|array|false
     */
    public function hasMany($classOnly = true)
    {
        $hasMany = (array)$this->config()->get('has_many');
        if ($hasMany && $classOnly) {
            return preg_replace('/(.+)?\..+/', '$1', $hasMany);
        } else {
            return $hasMany ? $hasMany : array();
        }
    }

    /**
     * Return the many-to-many extra fields specification.
     *
     * If you don't specify a component name, it returns all
     * extra fields for all components available.
     *
     * @return array|null
     */
    public function manyManyExtraFields()
    {
        return $this->config()->get('many_many_extraFields');
    }

    /**
     * Return information about a many-to-many component.
     * The return value is an array of (parentclass, childclass).  If $component is null, then all many-many
     * components are returned.
     *
     * @see DataObjectSchema::manyManyComponent()
     * @return array|null An array of (parentclass, childclass), or an array of all many-many components
     */
    public function manyMany()
    {
        $config = $this->config();
        $manyManys = (array)$config->get('many_many');
        $belongsManyManys = (array)$config->get('belongs_many_many');
        $items = array_merge($manyManys, $belongsManyManys);
        return $items;
    }

    /**
     * This returns an array (if it exists) describing the database extensions that are required, or false if none
     *
     * This is experimental, and is currently only a Postgres-specific enhancement.
     *
     * @param string $class
     * @return array|false
     */
    public function database_extensions($class)
    {
        $extensions = Config::inst()->get($class, 'database_extensions', Config::UNINHERITED);
        if ($extensions) {
            return $extensions;
        } else {
            return false;
        }
    }

    /**
     * Generates a SearchContext to be used for building and processing
     * a generic search form for properties on this object.
     *
     * @return SearchContext
     */
    public function getDefaultSearchContext()
    {
        return new SearchContext(
            static::class,
            $this->scaffoldSearchFields(),
            $this->defaultSearchFilters()
        );
    }

    /**
     * Determine which properties on the DataObject are
     * searchable, and map them to their default {@link FormField}
     * representations. Used for scaffolding a searchform for {@link ModelAdmin}.
     *
     * Some additional logic is included for switching field labels, based on
     * how generic or specific the field type is.
     *
     * Used by {@link SearchContext}.
     *
     * @param array $_params
     *   'fieldClasses': Associative array of field names as keys and FormField classes as values
     *   'restrictFields': Numeric array of a field name whitelist
     * @return FieldList
     */
    public function scaffoldSearchFields($_params = null)
    {
        $params = array_merge(
            array(
                'fieldClasses' => false,
                'restrictFields' => false
            ),
            (array)$_params
        );
        $fields = new FieldList();
        foreach ($this->searchableFields() as $fieldName => $spec) {
            if ($params['restrictFields'] && !in_array($fieldName, $params['restrictFields'])) {
                continue;
            }

            // If a custom fieldclass is provided as a string, use it
            $field = null;
            if ($params['fieldClasses'] && isset($params['fieldClasses'][$fieldName])) {
                $fieldClass = $params['fieldClasses'][$fieldName];
                $field = new $fieldClass($fieldName);
            // If we explicitly set a field, then construct that
            } elseif (isset($spec['field'])) {
                // If it's a string, use it as a class name and construct
                if (is_string($spec['field'])) {
                    $fieldClass = $spec['field'];
                    $field = new $fieldClass($fieldName);

                // If it's a FormField object, then just use that object directly.
                } elseif ($spec['field'] instanceof FormField) {
                    $field = $spec['field'];

                // Otherwise we have a bug
                } else {
                    user_error("Bad value for searchable_fields, 'field' value: "
                        . var_export($spec['field'], true), E_USER_WARNING);
                }

            // Otherwise, use the database field's scaffolder
            } elseif ($object = $this->relObject($fieldName)) {
                if (is_object($object) && $object->hasMethod('scaffoldSearchField')) {
                    $field = $object->scaffoldSearchField();
                } else {
                    throw new Exception(sprintf(
                        "SearchField '%s' on '%s' does not return a valid DBField instance.",
                        $fieldName,
                        get_class($this)
                    ));
                }
            }

            // Allow fields to opt out of search
            if (!$field) {
                continue;
            }

            if (strstr($fieldName, '.')) {
                $field->setName(str_replace('.', '__', $fieldName));
            }
            $field->setTitle($spec['title']);

            $fields->push($field);
        }
        return $fields;
    }

    /**
     * Scaffold a simple edit form for all properties on this dataobject,
     * based on default {@link FormField} mapping in {@link DBField::scaffoldFormField()}.
     * Field labels/titles will be auto generated from {@link DataObject::fieldLabels()}.
     *
     * @uses FormScaffolder
     *
     * @param array $_params Associative array passing through properties to {@link FormScaffolder}.
     * @return FieldList
     */
    public function scaffoldFormFields($_params = null)
    {
        $params = array_merge(
            array(
                'tabbed' => false,
                'includeRelations' => false,
                'restrictFields' => false,
                'fieldClasses' => false,
                'ajaxSafe' => false
            ),
            (array)$_params
        );

        $fs = FormScaffolder::create($this);
        $fs->tabbed = $params['tabbed'];
        $fs->includeRelations = $params['includeRelations'];
        $fs->restrictFields = $params['restrictFields'];
        $fs->fieldClasses = $params['fieldClasses'];
        $fs->ajaxSafe = $params['ajaxSafe'];

        return $fs->getFieldList();
    }

    /**
     * Allows user code to hook into DataObject::getCMSFields prior to updateCMSFields
     * being called on extensions
     *
     * @param callable $callback The callback to execute
     */
    protected function beforeUpdateCMSFields($callback)
    {
        $this->beforeExtending('updateCMSFields', $callback);
    }

    /**
     * Centerpiece of every data administration interface in Silverstripe,
     * which returns a {@link FieldList} suitable for a {@link Form} object.
     * If not overloaded, we're using {@link scaffoldFormFields()} to automatically
     * generate this set. To customize, overload this method in a subclass
     * or extended onto it by using {@link DataExtension->updateCMSFields()}.
     *
     * <code>
     * class MyCustomClass extends DataObject {
     *  static $db = array('CustomProperty'=>'Boolean');
     *
     *  function getCMSFields() {
     *    $fields = parent::getCMSFields();
     *    $fields->addFieldToTab('Root.Content',new CheckboxField('CustomProperty'));
     *    return $fields;
     *  }
     * }
     * </code>
     *
     * @see Good example of complex FormField building: SiteTree::getCMSFields()
     *
     * @return FieldList Returns a TabSet for usage within the CMS - don't use for frontend forms.
     */
    public function getCMSFields()
    {
        $tabbedFields = $this->scaffoldFormFields(array(
            // Don't allow has_many/many_many relationship editing before the record is first saved
            'includeRelations' => ($this->ID > 0),
            'tabbed' => true,
            'ajaxSafe' => true
        ));

        $this->extend('updateCMSFields', $tabbedFields);

        return $tabbedFields;
    }

    /**
     * need to be overload by solid dataobject, so that the customised actions of that dataobject,
     * including that dataobject's extensions customised actions could be added to the EditForm.
     *
     * @return FieldList an Empty FieldList(); need to be overload by solid subclass
     */
    public function getCMSActions()
    {
        $actions = new FieldList();
        $this->extend('updateCMSActions', $actions);
        return $actions;
    }


    /**
     * Used for simple frontend forms without relation editing
     * or {@link TabSet} behaviour. Uses {@link scaffoldFormFields()}
     * by default. To customize, either overload this method in your
     * subclass, or extend it by {@link DataExtension->updateFrontEndFields()}.
     *
     * @todo Decide on naming for "website|frontend|site|page" and stick with it in the API
     *
     * @param array $params See {@link scaffoldFormFields()}
     * @return FieldList Always returns a simple field collection without TabSet.
     */
    public function getFrontEndFields($params = null)
    {
        $untabbedFields = $this->scaffoldFormFields($params);
        $this->extend('updateFrontEndFields', $untabbedFields);

        return $untabbedFields;
    }

    public function getViewerTemplates($suffix = '')
    {
        return SSViewer::get_templates_by_class(static::class, $suffix, $this->baseClass());
    }

    /**
     * Gets the value of a field.
     * Called by {@link __get()} and any getFieldName() methods you might create.
     *
     * @param string $field The name of the field
     * @return mixed The field value
     */
    public function getField($field)
    {
        // If we already have a value in $this->record, then we should just return that
        if (isset($this->record[$field])) {
            return $this->record[$field];
        }

        // Do we have a field that needs to be lazy loaded?
        if (isset($this->record[$field . '_Lazy'])) {
            $tableClass = $this->record[$field . '_Lazy'];
            $this->loadLazyFields($tableClass);
        }
        $schema = static::getSchema();

        // Support unary relations as fields
        if ($schema->unaryComponent(static::class, $field)) {
            return $this->getComponent($field);
        }

        // In case of complex fields, return the DBField object
        if ($schema->compositeField(static::class, $field)) {
            $this->record[$field] = $this->dbObject($field);
        }

        return isset($this->record[$field]) ? $this->record[$field] : null;
    }

    /**
     * Loads all the stub fields that an initial lazy load didn't load fully.
     *
     * @param string $class Class to load the values from. Others are joined as required.
     * Not specifying a tableClass will load all lazy fields from all tables.
     * @return bool Flag if lazy loading succeeded
     */
    protected function loadLazyFields($class = null)
    {
        if (!$this->isInDB() || !is_numeric($this->ID)) {
            return false;
        }

        if (!$class) {
            $loaded = array();

            foreach ($this->record as $key => $value) {
                if (strlen($key) > 5 && substr($key, -5) == '_Lazy' && !array_key_exists($value, $loaded)) {
                    $this->loadLazyFields($value);
                    $loaded[$value] = $value;
                }
            }

            return false;
        }

        $dataQuery = new DataQuery($class);

        // Reset query parameter context to that of this DataObject
        if ($params = $this->getSourceQueryParams()) {
            foreach ($params as $key => $value) {
                $dataQuery->setQueryParam($key, $value);
            }
        }

        // Limit query to the current record, unless it has the Versioned extension,
        // in which case it requires special handling through augmentLoadLazyFields()
        $schema = static::getSchema();
        $baseIDColumn = $schema->sqlColumnForField($this, 'ID');
        $dataQuery->where([
            $baseIDColumn => $this->record['ID']
        ])->limit(1);

        $columns = array();

        // Add SQL for fields, both simple & multi-value
        // TODO: This is copy & pasted from buildSQL(), it could be moved into a method
        $databaseFields = $schema->databaseFields($class, false);
        foreach ($databaseFields as $k => $v) {
            if (!isset($this->record[$k]) || $this->record[$k] === null) {
                $columns[] = $k;
            }
        }

        if ($columns) {
            $query = $dataQuery->query();
            $this->extend('augmentLoadLazyFields', $query, $dataQuery, $this);
            $this->extend('augmentSQL', $query, $dataQuery);

            $dataQuery->setQueriedColumns($columns);
            $newData = $dataQuery->execute()->record();

            // Load the data into record
            if ($newData) {
                foreach ($newData as $k => $v) {
                    if (in_array($k, $columns)) {
                        $this->record[$k] = $v;
                        $this->original[$k] = $v;
                        unset($this->record[$k . '_Lazy']);
                    }
                }

            // No data means that the query returned nothing; assign 'null' to all the requested fields
            } else {
                foreach ($columns as $k) {
                    $this->record[$k] = null;
                    $this->original[$k] = null;
                    unset($this->record[$k . '_Lazy']);
                }
            }
        }
        return true;
    }

    /**
     * Return the fields that have changed since the last write.
     *
     * The change level affects what the functions defines as "changed":
     * - Level CHANGE_STRICT (integer 1) will return strict changes, even !== ones.
     * - Level CHANGE_VALUE (integer 2) is more lenient, it will only return real data changes,
     *   for example a change from 0 to null would not be included.
     *
     * Example return:
     * <code>
     * array(
     *   'Title' = array('before' => 'Home', 'after' => 'Home-Changed', 'level' => DataObject::CHANGE_VALUE)
     * )
     * </code>
     *
     * @param boolean|array $databaseFieldsOnly Filter to determine which fields to return. Set to true
     * to return all database fields, or an array for an explicit filter. false returns all fields.
     * @param int $changeLevel The strictness of what is defined as change. Defaults to strict
     * @return array
     */
    public function getChangedFields($databaseFieldsOnly = false, $changeLevel = self::CHANGE_STRICT)
    {
        $changedFields = array();

        // Update the changed array with references to changed obj-fields
        foreach ($this->record as $k => $v) {
            // Prevents DBComposite infinite looping on isChanged
            if (is_array($databaseFieldsOnly) && !in_array($k, $databaseFieldsOnly)) {
                continue;
            }
            if (is_object($v) && method_exists($v, 'isChanged') && $v->isChanged()) {
                $this->changed[$k] = self::CHANGE_VALUE;
            }
        }

        // If change was forced, then derive change data from $this->record
        if ($this->changeForced && $changeLevel <= self::CHANGE_STRICT) {
            $changed = array_combine(
                array_keys($this->record),
                array_fill(0, count($this->record), self::CHANGE_STRICT)
            );
            // @todo Find better way to allow versioned to write a new version after forceChange
            unset($changed['Version']);
        } else {
            $changed = $this->changed;
        }

        if (is_array($databaseFieldsOnly)) {
            $fields = array_intersect_key($changed, array_flip($databaseFieldsOnly));
        } elseif ($databaseFieldsOnly) {
            $fieldsSpecs = static::getSchema()->fieldSpecs(static::class);
            $fields = array_intersect_key($changed, $fieldsSpecs);
        } else {
            $fields = $changed;
        }

        // Filter the list to those of a certain change level
        if ($changeLevel > self::CHANGE_STRICT) {
            if ($fields) {
                foreach ($fields as $name => $level) {
                    if ($level < $changeLevel) {
                        unset($fields[$name]);
                    }
                }
            }
        }

        if ($fields) {
            foreach ($fields as $name => $level) {
                $changedFields[$name] = array(
                    'before' => array_key_exists($name, $this->original) ? $this->original[$name] : null,
                    'after' => array_key_exists($name, $this->record) ? $this->record[$name] : null,
                    'level' => $level
                );
            }
        }

        return $changedFields;
    }

    /**
     * Uses {@link getChangedFields()} to determine if fields have been changed
     * since loading them from the database.
     *
     * @param string $fieldName Name of the database field to check, will check for any if not given
     * @param int $changeLevel See {@link getChangedFields()}
     * @return boolean
     */
    public function isChanged($fieldName = null, $changeLevel = self::CHANGE_STRICT)
    {
        $fields = $fieldName ? array($fieldName) : true;
        $changed = $this->getChangedFields($fields, $changeLevel);
        if (!isset($fieldName)) {
            return !empty($changed);
        } else {
            return array_key_exists($fieldName, $changed);
        }
    }

    /**
     * Set the value of the field
     * Called by {@link __set()} and any setFieldName() methods you might create.
     *
     * @param string $fieldName Name of the field
     * @param mixed $val New field value
     * @return $this
     */
    public function setField($fieldName, $val)
    {
        $this->objCacheClear();
        //if it's a has_one component, destroy the cache
        if (substr($fieldName, -2) == 'ID') {
            unset($this->components[substr($fieldName, 0, -2)]);
        }

        // If we've just lazy-loaded the column, then we need to populate the $original array
        if (isset($this->record[$fieldName . '_Lazy'])) {
            $tableClass = $this->record[$fieldName . '_Lazy'];
            $this->loadLazyFields($tableClass);
        }

        // Support component assignent via field setter
        $schema = static::getSchema();
        if ($schema->unaryComponent(static::class, $fieldName)) {
            unset($this->components[$fieldName]);
            // Assign component directly
            if (is_null($val) || $val instanceof DataObject) {
                return $this->setComponent($fieldName, $val);
            }
            // Assign by ID instead of object
            if (is_numeric($val)) {
                $fieldName .= 'ID';
            }
        }

        // Situation 1: Passing an DBField
        if ($val instanceof DBField) {
            $val->setName($fieldName);
            $val->saveInto($this);

            // Situation 1a: Composite fields should remain bound in case they are
            // later referenced to update the parent dataobject
            if ($val instanceof DBComposite) {
                $val->bindTo($this);
                $this->record[$fieldName] = $val;
            }
        // Situation 2: Passing a literal or non-DBField object
        } else {
            // If this is a proper database field, we shouldn't be getting non-DBField objects
            if (is_object($val) && $schema->fieldSpec(static::class, $fieldName)) {
                throw new InvalidArgumentException('DataObject::setField: passed an object that is not a DBField');
            }

            if (!empty($val) && !is_scalar($val)) {
                $dbField = $this->dbObject($fieldName);
                if ($dbField && $dbField->scalarValueOnly()) {
                    throw new InvalidArgumentException(
                        sprintf(
                            'DataObject::setField: %s only accepts scalars',
                            $fieldName
                        )
                    );
                }
            }

            // if a field is not existing or has strictly changed
            if (!array_key_exists($fieldName, $this->original) || $this->original[$fieldName] !== $val) {
                // TODO Add check for php-level defaults which are not set in the db
                // TODO Add check for hidden input-fields (readonly) which are not set in the db
                // At the very least, the type has changed
                $this->changed[$fieldName] = self::CHANGE_STRICT;

                if ((!array_key_exists($fieldName, $this->original) && $val)
                    || (array_key_exists($fieldName, $this->original) && $this->original[$fieldName] != $val)
                ) {
                    // Value has changed as well, not just the type
                    $this->changed[$fieldName] = self::CHANGE_VALUE;
                }
            // Value has been restored to its original, remove any record of the change
            } elseif (isset($this->changed[$fieldName])) {
                unset($this->changed[$fieldName]);
            }

            // Value is saved regardless, since the change detection relates to the last write
            $this->record[$fieldName] = $val;
        }
        return $this;
    }

    /**
     * Set the value of the field, using a casting object.
     * This is useful when you aren't sure that a date is in SQL format, for example.
     * setCastedField() can also be used, by forms, to set related data.  For example, uploaded images
     * can be saved into the Image table.
     *
     * @param string $fieldName Name of the field
     * @param mixed $value New field value
     * @return $this
     */
    public function setCastedField($fieldName, $value)
    {
        if (!$fieldName) {
            user_error("DataObject::setCastedField: Called without a fieldName", E_USER_ERROR);
        }
        $fieldObj = $this->dbObject($fieldName);
        if ($fieldObj) {
            $fieldObj->setValue($value);
            $fieldObj->saveInto($this);
        } else {
            $this->$fieldName = $value;
        }
        return $this;
    }

    /**
     * {@inheritdoc}
     */
    public function castingHelper($field)
    {
        $fieldSpec = static::getSchema()->fieldSpec(static::class, $field);
        if ($fieldSpec) {
            return $fieldSpec;
        }

        // many_many_extraFields aren't presented by db(), so we check if the source query params
        // provide us with meta-data for a many_many relation we can inspect for extra fields.
        $queryParams = $this->getSourceQueryParams();
        if (!empty($queryParams['Component.ExtraFields'])) {
            $extraFields = $queryParams['Component.ExtraFields'];

            if (isset($extraFields[$field])) {
                return $extraFields[$field];
            }
        }

        return parent::castingHelper($field);
    }

    /**
     * Returns true if the given field exists in a database column on any of
     * the objects tables and optionally look up a dynamic getter with
     * get<fieldName>().
     *
     * @param string $field Name of the field
     * @return boolean True if the given field exists
     */
    public function hasField($field)
    {
        $schema = static::getSchema();
        return (
            array_key_exists($field, $this->record)
            || array_key_exists($field, $this->components)
            || $schema->fieldSpec(static::class, $field)
            || $schema->unaryComponent(static::class, $field)
            || $this->hasMethod("get{$field}")
        );
    }

    /**
     * Returns true if the given field exists as a database column
     *
     * @param string $field Name of the field
     *
     * @return boolean
     */
    public function hasDatabaseField($field)
    {
        $spec = static::getSchema()->fieldSpec(static::class, $field, DataObjectSchema::DB_ONLY);
        return !empty($spec);
    }

    /**
     * Returns true if the member is allowed to do the given action.
     * See {@link extendedCan()} for a more versatile tri-state permission control.
     *
     * @param string $perm The permission to be checked, such as 'View'.
     * @param Member $member The member whose permissions need checking.  Defaults to the currently logged
     * in user.
     * @param array $context Additional $context to pass to extendedCan()
     *
     * @return boolean True if the the member is allowed to do the given action
     */
    public function can($perm, $member = null, $context = array())
    {
        if (!$member) {
            $member = Security::getCurrentUser();
        }

        if ($member && Permission::checkMember($member, "ADMIN")) {
            return true;
        }

        if (is_string($perm) && method_exists($this, 'can' . ucfirst($perm))) {
            $method = 'can' . ucfirst($perm);
            return $this->$method($member);
        }

        $results = $this->extendedCan('can', $member);
        if (isset($results)) {
            return $results;
        }

        return ($member && Permission::checkMember($member, $perm));
    }

    /**
     * Process tri-state responses from permission-alterting extensions.  The extensions are
     * expected to return one of three values:
     *
     *  - false: Disallow this permission, regardless of what other extensions say
     *  - true: Allow this permission, as long as no other extensions return false
     *  - NULL: Don't affect the outcome
     *
     * This method itself returns a tri-state value, and is designed to be used like this:
     *
     * <code>
     * $extended = $this->extendedCan('canDoSomething', $member);
     * if($extended !== null) return $extended;
     * else return $normalValue;
     * </code>
     *
     * @param string $methodName Method on the same object, e.g. {@link canEdit()}
     * @param Member|int $member
     * @param array $context Optional context
     * @return boolean|null
     */
    public function extendedCan($methodName, $member, $context = array())
    {
        $results = $this->extend($methodName, $member, $context);
        if ($results && is_array($results)) {
            // Remove NULLs
            $results = array_filter($results, function ($v) {
                return !is_null($v);
            });
            // If there are any non-NULL responses, then return the lowest one of them.
            // If any explicitly deny the permission, then we don't get access
            if ($results) {
                return min($results);
            }
        }
        return null;
    }

    /**
     * @param Member $member
     * @return boolean
     */
    public function canView($member = null)
    {
        $extended = $this->extendedCan(__FUNCTION__, $member);
        if ($extended !== null) {
            return $extended;
        }
        return Permission::check('ADMIN', 'any', $member);
    }

    /**
     * @param Member $member
     * @return boolean
     */
    public function canEdit($member = null)
    {
        $extended = $this->extendedCan(__FUNCTION__, $member);
        if ($extended !== null) {
            return $extended;
        }
        return Permission::check('ADMIN', 'any', $member);
    }

    /**
     * @param Member $member
     * @return boolean
     */
    public function canDelete($member = null)
    {
        $extended = $this->extendedCan(__FUNCTION__, $member);
        if ($extended !== null) {
            return $extended;
        }
        return Permission::check('ADMIN', 'any', $member);
    }

    /**
     * @param Member $member
     * @param array $context Additional context-specific data which might
     * affect whether (or where) this object could be created.
     * @return boolean
     */
    public function canCreate($member = null, $context = array())
    {
        $extended = $this->extendedCan(__FUNCTION__, $member, $context);
        if ($extended !== null) {
            return $extended;
        }
        return Permission::check('ADMIN', 'any', $member);
    }

    /**
     * Debugging used by Debug::show()
     *
     * @return string HTML data representing this object
     */
    public function debug()
    {
        $class = static::class;
        $val = "<h3>Database record: {$class}</h3>\n<ul>\n";
        if ($this->record) {
            foreach ($this->record as $fieldName => $fieldVal) {
                $val .= "\t<li>$fieldName: " . Debug::text($fieldVal) . "</li>\n";
            }
        }
        $val .= "</ul>\n";
        return $val;
    }

    /**
     * Return the DBField object that represents the given field.
     * This works similarly to obj() with 2 key differences:
     *   - it still returns an object even when the field has no value.
     *   - it only matches fields and not methods
     *   - it matches foreign keys generated by has_one relationships, eg, "ParentID"
     *
     * @param string $fieldName Name of the field
     * @return DBField The field as a DBField object
     */
    public function dbObject($fieldName)
    {
        // Check for field in DB
        $schema = static::getSchema();
        $helper = $schema->fieldSpec(static::class, $fieldName, DataObjectSchema::INCLUDE_CLASS);
        if (!$helper) {
            return null;
        }

        if (!isset($this->record[$fieldName]) && isset($this->record[$fieldName . '_Lazy'])) {
            $tableClass = $this->record[$fieldName . '_Lazy'];
            $this->loadLazyFields($tableClass);
        }

        $value = isset($this->record[$fieldName])
            ? $this->record[$fieldName]
            : null;

        // If we have a DBField object in $this->record, then return that
        if ($value instanceof DBField) {
            return $value;
        }

        list($class, $spec) = explode('.', $helper);
        /** @var DBField $obj */
        $table = $schema->tableName($class);
        $obj = Injector::inst()->create($spec, $fieldName);
        $obj->setTable($table);
        $obj->setValue($value, $this, false);
        return $obj;
    }

    /**
     * Traverses to a DBField referenced by relationships between data objects.
     *
     * The path to the related field is specified with dot separated syntax
     * (eg: Parent.Child.Child.FieldName).
     *
     * If a relation is blank, this will return null instead.
     * If a relation name is invalid (e.g. non-relation on a parent) this
     * can throw a LogicException.
     *
     * @param string $fieldPath List of paths on this object. All items in this path
     * must be ViewableData implementors
     *
     * @return mixed DBField of the field on the object or a DataList instance.
     * @throws LogicException If accessing invalid relations
     */
    public function relObject($fieldPath)
    {
        $object = null;
        $component = $this;

        // Parse all relations
        foreach (explode('.', $fieldPath) as $relation) {
            if (!$component) {
                return null;
            }

            // Inspect relation type
            if (ClassInfo::hasMethod($component, $relation)) {
                $component = $component->$relation();
            } elseif ($component instanceof Relation || $component instanceof DataList) {
                // $relation could either be a field (aggregate), or another relation
                $singleton = DataObject::singleton($component->dataClass());
                $component = $singleton->dbObject($relation) ?: $component->relation($relation);
            } elseif ($component instanceof DataObject && ($dbObject = $component->dbObject($relation))) {
                $component = $dbObject;
            } elseif ($component instanceof ViewableData && $component->hasField($relation)) {
                $component = $component->obj($relation);
            } else {
                throw new LogicException(
                    "$relation is not a relation/field on " . get_class($component)
                );
            }
        }
        return $component;
    }

    /**
     * Traverses to a field referenced by relationships between data objects, returning the value
     * The path to the related field is specified with dot separated syntax (eg: Parent.Child.Child.FieldName)
     *
     * @param string $fieldName string
     * @return mixed Will return null on a missing value
     */
    public function relField($fieldName)
    {
        // Navigate to relative parent using relObject() if needed
        $component = $this;
        if (($pos = strrpos($fieldName, '.')) !== false) {
            $relation = substr($fieldName, 0, $pos);
            $fieldName = substr($fieldName, $pos + 1);
            $component = $this->relObject($relation);
        }

        // Bail if the component is null
        if (!$component) {
            return null;
        }
        if (ClassInfo::hasMethod($component, $fieldName)) {
            return $component->$fieldName();
        }
        return $component->$fieldName;
    }

    /**
     * Temporary hack to return an association name, based on class, to get around the mangle
     * of having to deal with reverse lookup of relationships to determine autogenerated foreign keys.
     *
     * @param string $className
     * @return string
     */
    public function getReverseAssociation($className)
    {
        if (is_array($this->manyMany())) {
            $many_many = array_flip($this->manyMany());
            if (array_key_exists($className, $many_many)) {
                return $many_many[$className];
            }
        }
        if (is_array($this->hasMany())) {
            $has_many = array_flip($this->hasMany());
            if (array_key_exists($className, $has_many)) {
                return $has_many[$className];
            }
        }
        if (is_array($this->hasOne())) {
            $has_one = array_flip($this->hasOne());
            if (array_key_exists($className, $has_one)) {
                return $has_one[$className];
            }
        }

        return false;
    }

    /**
     * Return all objects matching the filter
     * sub-classes are automatically selected and included
     *
     * @param string $callerClass The class of objects to be returned
     * @param string|array $filter A filter to be inserted into the WHERE clause.
     * Supports parameterised queries. See SQLSelect::addWhere() for syntax examples.
     * @param string|array $sort A sort expression to be inserted into the ORDER
     * BY clause.  If omitted, self::$default_sort will be used.
     * @param string $join Deprecated 3.0 Join clause. Use leftJoin($table, $joinClause) instead.
     * @param string|array $limit A limit expression to be inserted into the LIMIT clause.
     * @param string $containerClass The container class to return the results in.
     *
     * @todo $containerClass is Ignored, why?
     *
     * @return DataList The objects matching the filter, in the class specified by $containerClass
     */
    public static function get(
        $callerClass = null,
        $filter = "",
        $sort = "",
        $join = "",
        $limit = null,
        $containerClass = DataList::class
    ) {
        // Validate arguments
        if ($callerClass == null) {
            $callerClass = get_called_class();
            if ($callerClass === self::class) {
                throw new InvalidArgumentException('Call <classname>::get() instead of DataObject::get()');
            }
            if ($filter || $sort || $join || $limit || ($containerClass !== DataList::class)) {
                throw new InvalidArgumentException('If calling <classname>::get() then you shouldn\'t pass any other'
                    . ' arguments');
            }
        } elseif ($callerClass === self::class) {
            throw new InvalidArgumentException('DataObject::get() cannot query non-subclass DataObject directly');
        }
        if ($join) {
            throw new InvalidArgumentException(
                'The $join argument has been removed. Use leftJoin($table, $joinClause) instead.'
            );
        }

        // Build and decorate with args
        $result = DataList::create($callerClass);
        if ($filter) {
            $result = $result->where($filter);
        }
        if ($sort) {
            $result = $result->sort($sort);
        }
        if ($limit && strpos($limit, ',') !== false) {
            $limitArguments = explode(',', $limit);
            $result = $result->limit($limitArguments[1], $limitArguments[0]);
        } elseif ($limit) {
            $result = $result->limit($limit);
        }

        return $result;
    }


    /**
     * Return the first item matching the given query.
     * All calls to get_one() are cached.
     *
<<<<<<< HEAD
     * @param string|null  $callerClass The class of objects to be returned. Defaults to the class that calls the method
     *                                  e.g. MyObject::get_one() will return a MyObject
     * @param string|array $filter      A filter to be inserted into the WHERE clause.
     *                                  Supports parameterised queries. See SQLSelect::addWhere() for syntax examples.
     * @param boolean      $cache       Use caching
     * @param string       $orderBy     A sort expression to be inserted into the ORDER BY clause.
=======
     * The filter argument supports parameterised queries (see SQLSelect::addWhere() for syntax examples). Because
     * of that (and differently from e.g. DataList::filter()) you need to manually escape the field names:
     * <code>
     * $member = DataObject::get_one('Member', [ '"FirstName"' => 'John' ]);
     * </code>
     *
     * @param string $callerClass The class of objects to be returned
     * @param string|array $filter A filter to be inserted into the WHERE clause.
     * @param boolean $cache Use caching
     * @param string $orderby A sort expression to be inserted into the ORDER BY clause.
>>>>>>> 2c971eea
     *
     * @return DataObject|null The first item matching the query
     */
    public static function get_one($callerClass = null, $filter = "", $cache = true, $orderBy = "")
    {
        if ($callerClass === null) {
            $callerClass = static::class;
        }

        // Validate class
        if ($callerClass === self::class) {
            throw new InvalidArgumentException('DataObject::get_one() cannot query non-subclass DataObject directly');
        }
        $SNG = singleton($callerClass);

        $cacheComponents = array($filter, $orderBy, $SNG->extend('cacheKeyComponent'));
        $cacheKey = md5(serialize($cacheComponents));

        $item = null;
        if (!$cache || !isset(self::$_cache_get_one[$callerClass][$cacheKey])) {
            $dl = DataObject::get($callerClass)->where($filter)->sort($orderBy);
            $item = $dl->first();

            if ($cache) {
                self::$_cache_get_one[$callerClass][$cacheKey] = $item;
                if (!self::$_cache_get_one[$callerClass][$cacheKey]) {
                    self::$_cache_get_one[$callerClass][$cacheKey] = false;
                }
            }
        }

        if ($cache) {
            return self::$_cache_get_one[$callerClass][$cacheKey] ?: null;
        }

        return $item;
    }

    /**
     * Flush the cached results for all relations (has_one, has_many, many_many)
     * Also clears any cached aggregate data.
     *
     * @param boolean $persistent When true will also clear persistent data stored in the Cache system.
     *                            When false will just clear session-local cached data
     * @return DataObject $this
     */
    public function flushCache($persistent = true)
    {
        if (static::class == self::class) {
            self::$_cache_get_one = array();
            return $this;
        }

        $classes = ClassInfo::ancestry(static::class);
        foreach ($classes as $class) {
            if (isset(self::$_cache_get_one[$class])) {
                unset(self::$_cache_get_one[$class]);
            }
        }

        $this->extend('flushCache');

        $this->components = array();
        return $this;
    }

    /**
     * Flush the get_one global cache and destroy associated objects.
     */
    public static function flush_and_destroy_cache()
    {
        if (self::$_cache_get_one) {
            foreach (self::$_cache_get_one as $class => $items) {
                if (is_array($items)) {
                    foreach ($items as $item) {
                        if ($item) {
                            $item->destroy();
                        }
                    }
                }
            }
        }
        self::$_cache_get_one = array();
    }

    /**
     * Reset all global caches associated with DataObject.
     */
    public static function reset()
    {
        // @todo Decouple these
        DBEnum::flushCache();
        ClassInfo::reset_db_cache();
        static::getSchema()->reset();
        self::$_cache_get_one = array();
        self::$_cache_field_labels = array();
    }

    /**
     * Return the given element, searching by ID.
     *
     * This can be called either via `DataObject::get_by_id(MyClass::class, $id)`
     * or `MyClass::get_by_id($id)`
     *
     * @param string|int $classOrID The class of the object to be returned, or id if called on target class
     * @param int|bool $idOrCache The id of the element, or cache if called on target class
     * @param boolean $cache See {@link get_one()}
     *
     * @return static The element
     */
    public static function get_by_id($classOrID, $idOrCache = null, $cache = true)
    {
        // Shift arguments if passing id in first or second argument
        list ($class, $id, $cached) = is_numeric($classOrID)
            ? [get_called_class(), $classOrID, isset($idOrCache) ? $idOrCache : $cache]
            : [$classOrID, $idOrCache, $cache];

        // Validate class
        if ($class === self::class) {
            throw new InvalidArgumentException('DataObject::get_by_id() cannot query non-subclass DataObject directly');
        }

        // Pass to get_one
        $column = static::getSchema()->sqlColumnForField($class, 'ID');
        return DataObject::get_one($class, [$column => $id], $cached);
    }

    /**
     * Get the name of the base table for this object
     *
     * @return string
     */
    public function baseTable()
    {
        return static::getSchema()->baseDataTable($this);
    }

    /**
     * Get the base class for this object
     *
     * @return string
     */
    public function baseClass()
    {
        return static::getSchema()->baseDataClass($this);
    }

    /**
     * @var array Parameters used in the query that built this object.
     * This can be used by decorators (e.g. lazy loading) to
     * run additional queries using the same context.
     */
    protected $sourceQueryParams;

    /**
     * @see $sourceQueryParams
     * @return array
     */
    public function getSourceQueryParams()
    {
        return $this->sourceQueryParams;
    }

    /**
     * Get list of parameters that should be inherited to relations on this object
     *
     * @return array
     */
    public function getInheritableQueryParams()
    {
        $params = $this->getSourceQueryParams();
        $this->extend('updateInheritableQueryParams', $params);
        return $params;
    }

    /**
     * @see $sourceQueryParams
     * @param array
     */
    public function setSourceQueryParams($array)
    {
        $this->sourceQueryParams = $array;
    }

    /**
     * @see $sourceQueryParams
     * @param string $key
     * @param string $value
     */
    public function setSourceQueryParam($key, $value)
    {
        $this->sourceQueryParams[$key] = $value;
    }

    /**
     * @see $sourceQueryParams
     * @param string $key
     * @return string
     */
    public function getSourceQueryParam($key)
    {
        if (isset($this->sourceQueryParams[$key])) {
            return $this->sourceQueryParams[$key];
        }
        return null;
    }

    //-------------------------------------------------------------------------------------------//

    /**
     * Check the database schema and update it as necessary.
     *
     * @uses DataExtension->augmentDatabase()
     */
    public function requireTable()
    {
        // Only build the table if we've actually got fields
        $schema = static::getSchema();
        $table = $schema->tableName(static::class);
        $fields = $schema->databaseFields(static::class, false);
        $indexes = $schema->databaseIndexes(static::class, false);
        $extensions = self::database_extensions(static::class);
        $legacyTables = $schema->getLegacyTableNames(static::class);

        if (empty($table)) {
            throw new LogicException(
                "Class " . static::class . " not loaded by manifest, or no database table configured"
            );
        }

        if ($legacyTables) {
            $ignore = Config::inst()->get(static::class, 'ignored_legacy_tables') ?: [];
            $renameTables = array_diff(
                array_intersect($legacyTables, DB::table_list()),
                $ignore
            );
            if (count($renameTables) > 1) {
                $class = static::class;
                $legacyList = implode(', ', $renameTables);
                trigger_error(
                    "Class $class has multiple legacy tables: $legacyList",
                    E_USER_NOTICE
                );
            }
            if (count($renameTables) === 1) {
                $dbSchema = DB::get_schema();
                $dbSchema->renameTable($renameTables[0], $table);
            }
        }

        if ($fields) {
            $hasAutoIncPK = get_parent_class($this) === self::class;
            DB::require_table(
                $table,
                $fields,
                $indexes,
                $hasAutoIncPK,
                $this->config()->get('create_table_options'),
                $extensions
            );
        } else {
            DB::dont_require_table($table);
        }

        // Build any child tables for many_many items
        if ($manyMany = $this->uninherited('many_many')) {
            $extras = $this->uninherited('many_many_extraFields');
            foreach ($manyMany as $component => $spec) {
                // Get many_many spec
                $manyManyComponent = $schema->manyManyComponent(static::class, $component);
                $parentField = $manyManyComponent['parentField'];
                $childField = $manyManyComponent['childField'];
                $tableOrClass = $manyManyComponent['join'];

                // Skip if backed by actual class
                if (class_exists($tableOrClass)) {
                    continue;
                }

                // Build fields
                $manymanyFields = array(
                    $parentField => "Int",
                    $childField => "Int",
                );
                if (isset($extras[$component])) {
                    $manymanyFields = array_merge($manymanyFields, $extras[$component]);
                }

                // Build index list
                $manymanyIndexes = [
                    $parentField => [
                        'type' => 'index',
                        'name' => $parentField,
                        'columns' => [$parentField],
                    ],
                    $childField => [
                        'type' => 'index',
                        'name' => $childField,
                        'columns' => [$childField],
                    ],
                ];
                DB::require_table($tableOrClass, $manymanyFields, $manymanyIndexes, true, null, $extensions);
            }
        }

        // Let any extentions make their own database fields
        $this->extend('augmentDatabase', $dummy);
    }

    /**
     * Add default records to database. This function is called whenever the
     * database is built, after the database tables have all been created. Overload
     * this to add default records when the database is built, but make sure you
     * call parent::requireDefaultRecords().
     *
     * @uses DataExtension->requireDefaultRecords()
     */
    public function requireDefaultRecords()
    {
        $defaultRecords = $this->config()->uninherited('default_records');

        if (!empty($defaultRecords)) {
            $hasData = DataObject::get_one(static::class);
            if (!$hasData) {
                $className = static::class;
                foreach ($defaultRecords as $record) {
                    $obj = Injector::inst()->create($className, $record);
                    $obj->write();
                }
                DB::alteration_message("Added default records to $className table", "created");
            }
        }

        // Let any extentions make their own database default data
        $this->extend('requireDefaultRecords', $dummy);
    }

    /**
     * Get the default searchable fields for this object, as defined in the
     * $searchable_fields list. If searchable fields are not defined on the
     * data object, uses a default selection of summary fields.
     *
     * @return array
     */
    public function searchableFields()
    {
        // can have mixed format, need to make consistent in most verbose form
        $fields = $this->config()->get('searchable_fields');
        $labels = $this->fieldLabels();

        // fallback to summary fields (unless empty array is explicitly specified)
        if (!$fields && !is_array($fields)) {
            $summaryFields = array_keys($this->summaryFields());
            $fields = array();

            // remove the custom getters as the search should not include them
            $schema = static::getSchema();
            if ($summaryFields) {
                foreach ($summaryFields as $key => $name) {
                    $spec = $name;

                    // Extract field name in case this is a method called on a field (e.g. "Date.Nice")
                    if (($fieldPos = strpos($name, '.')) !== false) {
                        $name = substr($name, 0, $fieldPos);
                    }

                    if ($schema->fieldSpec($this, $name)) {
                        $fields[] = $name;
                    } elseif ($this->relObject($spec)) {
                        $fields[] = $spec;
                    }
                }
            }
        }

        // we need to make sure the format is unified before
        // augmenting fields, so extensions can apply consistent checks
        // but also after augmenting fields, because the extension
        // might use the shorthand notation as well

        // rewrite array, if it is using shorthand syntax
        $rewrite = array();
        foreach ($fields as $name => $specOrName) {
            $identifer = (is_int($name)) ? $specOrName : $name;

            if (is_int($name)) {
                // Format: array('MyFieldName')
                $rewrite[$identifer] = array();
            } elseif (is_array($specOrName) && ($relObject = $this->relObject($identifer))) {
                // Format: array('MyFieldName' => array(
                //   'filter => 'ExactMatchFilter',
                //   'field' => 'NumericField', // optional
                //   'title' => 'My Title', // optional
                // ))
                $rewrite[$identifer] = array_merge(
                    array('filter' => $relObject->config()->get('default_search_filter_class')),
                    (array)$specOrName
                );
            } else {
                // Format: array('MyFieldName' => 'ExactMatchFilter')
                $rewrite[$identifer] = array(
                    'filter' => $specOrName,
                );
            }
            if (!isset($rewrite[$identifer]['title'])) {
                $rewrite[$identifer]['title'] = (isset($labels[$identifer]))
                    ? $labels[$identifer] : FormField::name_to_label($identifer);
            }
            if (!isset($rewrite[$identifer]['filter'])) {
                /** @skipUpgrade */
                $rewrite[$identifer]['filter'] = 'PartialMatchFilter';
            }
        }

        $fields = $rewrite;

        // apply DataExtensions if present
        $this->extend('updateSearchableFields', $fields);

        return $fields;
    }

    /**
     * Get any user defined searchable fields labels that
     * exist. Allows overriding of default field names in the form
     * interface actually presented to the user.
     *
     * The reason for keeping this separate from searchable_fields,
     * which would be a logical place for this functionality, is to
     * avoid bloating and complicating the configuration array. Currently
     * much of this system is based on sensible defaults, and this property
     * would generally only be set in the case of more complex relationships
     * between data object being required in the search interface.
     *
     * Generates labels based on name of the field itself, if no static property
     * {@link self::field_labels} exists.
     *
     * @uses $field_labels
     * @uses FormField::name_to_label()
     *
     * @param boolean $includerelations a boolean value to indicate if the labels returned include relation fields
     *
     * @return array Array of all element labels
     */
    public function fieldLabels($includerelations = true)
    {
        $cacheKey = static::class . '_' . $includerelations;

        if (!isset(self::$_cache_field_labels[$cacheKey])) {
            $customLabels = $this->config()->get('field_labels');
            $autoLabels = array();

            // get all translated static properties as defined in i18nCollectStatics()
            $ancestry = ClassInfo::ancestry(static::class);
            $ancestry = array_reverse($ancestry);
            if ($ancestry) {
                foreach ($ancestry as $ancestorClass) {
                    if ($ancestorClass === ViewableData::class) {
                        break;
                    }
                    $types = [
                        'db' => (array)Config::inst()->get($ancestorClass, 'db', Config::UNINHERITED)
                    ];
                    if ($includerelations) {
                        $types['has_one'] = (array)Config::inst()->get($ancestorClass, 'has_one', Config::UNINHERITED);
                        $types['has_many'] = (array)Config::inst()->get(
                            $ancestorClass,
                            'has_many',
                            Config::UNINHERITED
                        );
                        $types['many_many'] = (array)Config::inst()->get(
                            $ancestorClass,
                            'many_many',
                            Config::UNINHERITED
                        );
                        $types['belongs_many_many'] = (array)Config::inst()->get(
                            $ancestorClass,
                            'belongs_many_many',
                            Config::UNINHERITED
                        );
                    }
                    foreach ($types as $type => $attrs) {
                        foreach ($attrs as $name => $spec) {
                            $autoLabels[$name] = _t(
                                "{$ancestorClass}.{$type}_{$name}",
                                FormField::name_to_label($name)
                            );
                        }
                    }
                }
            }

            $labels = array_merge((array)$autoLabels, (array)$customLabels);
            $this->extend('updateFieldLabels', $labels);
            self::$_cache_field_labels[$cacheKey] = $labels;
        }

        return self::$_cache_field_labels[$cacheKey];
    }

    /**
     * Get a human-readable label for a single field,
     * see {@link fieldLabels()} for more details.
     *
     * @uses fieldLabels()
     * @uses FormField::name_to_label()
     *
     * @param string $name Name of the field
     * @return string Label of the field
     */
    public function fieldLabel($name)
    {
        $labels = $this->fieldLabels();
        return (isset($labels[$name])) ? $labels[$name] : FormField::name_to_label($name);
    }

    /**
     * Get the default summary fields for this object.
     *
     * @todo use the translation apparatus to return a default field selection for the language
     *
     * @return array
     */
    public function summaryFields()
    {
        $rawFields = $this->config()->get('summary_fields');

        // Merge associative / numeric keys
        $fields = [];
        foreach ($rawFields as $key => $value) {
            if (is_int($key)) {
                $key = $value;
            }
            $fields[$key] = $value;
        }

        if (!$fields) {
            $fields = array();
            // try to scaffold a couple of usual suspects
            if ($this->hasField('Name')) {
                $fields['Name'] = 'Name';
            }
            if (static::getSchema()->fieldSpec($this, 'Title')) {
                $fields['Title'] = 'Title';
            }
            if ($this->hasField('Description')) {
                $fields['Description'] = 'Description';
            }
            if ($this->hasField('FirstName')) {
                $fields['FirstName'] = 'First Name';
            }
        }
        $this->extend("updateSummaryFields", $fields);

        // Final fail-over, just list ID field
        if (!$fields) {
            $fields['ID'] = 'ID';
        }

        // Localize fields (if possible)
        foreach ($this->fieldLabels(false) as $name => $label) {
            // only attempt to localize if the label definition is the same as the field name.
            // this will preserve any custom labels set in the summary_fields configuration
            if (isset($fields[$name]) && $name === $fields[$name]) {
                $fields[$name] = $label;
            }
        }

        return $fields;
    }

    /**
     * Defines a default list of filters for the search context.
     *
     * If a filter class mapping is defined on the data object,
     * it is constructed here. Otherwise, the default filter specified in
     * {@link DBField} is used.
     *
     * @todo error handling/type checking for valid FormField and SearchFilter subclasses?
     *
     * @return array
     */
    public function defaultSearchFilters()
    {
        $filters = array();

        foreach ($this->searchableFields() as $name => $spec) {
            if (empty($spec['filter'])) {
                /** @skipUpgrade */
                $filters[$name] = 'PartialMatchFilter';
            } elseif ($spec['filter'] instanceof SearchFilter) {
                $filters[$name] = $spec['filter'];
            } else {
                $filters[$name] = Injector::inst()->create($spec['filter'], $name);
            }
        }

        return $filters;
    }

    /**
     * @return boolean True if the object is in the database
     */
    public function isInDB()
    {
        return is_numeric($this->ID) && $this->ID > 0;
    }

    /*
     * @ignore
     */
    private static $subclass_access = true;

    /**
     * Temporarily disable subclass access in data object qeur
     */
    public static function disable_subclass_access()
    {
        self::$subclass_access = false;
    }

    public static function enable_subclass_access()
    {
        self::$subclass_access = true;
    }

    //-------------------------------------------------------------------------------------------//

    /**
     * Database field definitions.
     * This is a map from field names to field type. The field
     * type should be a class that extends .
     * @var array
     * @config
     */
    private static $db = [];

    /**
     * Use a casting object for a field. This is a map from
     * field name to class name of the casting object.
     *
     * @var array
     */
    private static $casting = array(
        "Title" => 'Text',
    );

    /**
     * Specify custom options for a CREATE TABLE call.
     * Can be used to specify a custom storage engine for specific database table.
     * All options have to be keyed for a specific database implementation,
     * identified by their class name (extending from {@link SS_Database}).
     *
     * <code>
     * array(
     *  'MySQLDatabase' => 'ENGINE=MyISAM'
     * )
     * </code>
     *
     * Caution: This API is experimental, and might not be
     * included in the next major release. Please use with care.
     *
     * @var array
     * @config
     */
    private static $create_table_options = array(
        MySQLSchemaManager::ID => 'ENGINE=InnoDB'
    );

    /**
     * If a field is in this array, then create a database index
     * on that field. This is a map from fieldname to index type.
     * See {@link SS_Database->requireIndex()} and custom subclasses for details on the array notation.
     *
     * @var array
     * @config
     */
    private static $indexes = null;

    /**
     * Inserts standard column-values when a DataObject
     * is instantiated. Does not insert default records {@see $default_records}.
     * This is a map from fieldname to default value.
     *
     *  - If you would like to change a default value in a sub-class, just specify it.
     *  - If you would like to disable the default value given by a parent class, set the default value to 0,'',
     *    or false in your subclass.  Setting it to null won't work.
     *
     * @var array
     * @config
     */
    private static $defaults = [];

    /**
     * Multidimensional array which inserts default data into the database
     * on a db/build-call as long as the database-table is empty. Please use this only
     * for simple constructs, not for SiteTree-Objects etc. which need special
     * behaviour such as publishing and ParentNodes.
     *
     * Example:
     * array(
     *  array('Title' => "DefaultPage1", 'PageTitle' => 'page1'),
     *  array('Title' => "DefaultPage2")
     * ).
     *
     * @var array
     * @config
     */
    private static $default_records = null;

    /**
     * One-to-zero relationship defintion. This is a map of component name to data type. In order to turn this into a
     * true one-to-one relationship you can add a {@link DataObject::$belongs_to} relationship on the child class.
     *
     * Note that you cannot have a has_one and belongs_to relationship with the same name.
     *
     * @var array
     * @config
     */
    private static $has_one = [];

    /**
     * A meta-relationship that allows you to define the reverse side of a {@link DataObject::$has_one}.
     *
     * This does not actually create any data structures, but allows you to query the other object in a one-to-one
     * relationship from the child object. If you have multiple belongs_to links to another object you can use the
     * syntax "ClassName.HasOneName" to specify which foreign has_one key on the other object to use.
     *
     * Note that you cannot have a has_one and belongs_to relationship with the same name.
     *
     * @var array
     * @config
     */
    private static $belongs_to = [];

    /**
     * This defines a one-to-many relationship. It is a map of component name to the remote data class.
     *
     * This relationship type does not actually create a data structure itself - you need to define a matching $has_one
     * relationship on the child class. Also, if the $has_one relationship on the child class has multiple links to this
     * class you can use the syntax "ClassName.HasOneRelationshipName" in the remote data class definition to show
     * which foreign key to use.
     *
     * @var array
     * @config
     */
    private static $has_many = [];

    /**
     * many-many relationship definitions.
     * This is a map from component name to data type.
     * @var array
     * @config
     */
    private static $many_many = [];

    /**
     * Extra fields to include on the connecting many-many table.
     * This is a map from field name to field type.
     *
     * Example code:
     * <code>
     * public static $many_many_extraFields = array(
     *  'Members' => array(
     *          'Role' => 'Varchar(100)'
     *      )
     * );
     * </code>
     *
     * @var array
     * @config
     */
    private static $many_many_extraFields = [];

    /**
     * The inverse side of a many-many relationship.
     * This is a map from component name to data type.
     * @var array
     * @config
     */
    private static $belongs_many_many = [];

    /**
     * The default sort expression. This will be inserted in the ORDER BY
     * clause of a SQL query if no other sort expression is provided.
     * @var string
     * @config
     */
    private static $default_sort = null;

    /**
     * Default list of fields that can be scaffolded by the ModelAdmin
     * search interface.
     *
     * Overriding the default filter, with a custom defined filter:
     * <code>
     *  static $searchable_fields = array(
     *     "Name" => "PartialMatchFilter"
     *  );
     * </code>
     *
     * Overriding the default form fields, with a custom defined field.
     * The 'filter' parameter will be generated from {@link DBField::$default_search_filter_class}.
     * The 'title' parameter will be generated from {@link DataObject->fieldLabels()}.
     * <code>
     *  static $searchable_fields = array(
     *    "Name" => array(
     *      "field" => "TextField"
     *    )
     *  );
     * </code>
     *
     * Overriding the default form field, filter and title:
     * <code>
     *  static $searchable_fields = array(
     *    "Organisation.ZipCode" => array(
     *      "field" => "TextField",
     *      "filter" => "PartialMatchFilter",
     *      "title" => 'Organisation ZIP'
     *    )
     *  );
     * </code>
     * @config
     * @var array
     */
    private static $searchable_fields = null;

    /**
     * User defined labels for searchable_fields, used to override
     * default display in the search form.
     * @config
     * @var array
     */
    private static $field_labels = [];

    /**
     * Provides a default list of fields to be used by a 'summary'
     * view of this object.
     * @config
     * @var array
     */
    private static $summary_fields = [];

    public function provideI18nEntities()
    {
        // Note: see http://guides.rubyonrails.org/i18n.html#pluralization for rules
        // Best guess for a/an rule. Better guesses require overriding in subclasses
        $pluralName = $this->plural_name();
        $singularName = $this->singular_name();
        $conjunction = preg_match('/^[aeiou]/i', $singularName) ? 'An ' : 'A ';
        return [
            static::class . '.SINGULARNAME' => $this->singular_name(),
            static::class . '.PLURALNAME' => $pluralName,
            static::class . '.PLURALS' => [
                'one' => $conjunction . $singularName,
                'other' => '{count} ' . $pluralName
            ]
        ];
    }

    /**
     * Returns true if the given method/parameter has a value
     * (Uses the DBField::hasValue if the parameter is a database field)
     *
     * @param string $field The field name
     * @param array $arguments
     * @param bool $cache
     * @return boolean
     */
    public function hasValue($field, $arguments = null, $cache = true)
    {
        // has_one fields should not use dbObject to check if a value is given
        $hasOne = static::getSchema()->hasOneComponent(static::class, $field);
        if (!$hasOne && ($obj = $this->dbObject($field))) {
            return $obj->exists();
        } else {
            return parent::hasValue($field, $arguments, $cache);
        }
    }

    /**
     * If selected through a many_many through relation, this is the instance of the joined record
     *
     * @return DataObject
     */
    public function getJoin()
    {
        return $this->joinRecord;
    }

    /**
     * Set joining object
     *
     * @param DataObject $object
     * @param string $alias Alias
     * @return $this
     */
    public function setJoin(DataObject $object, $alias = null)
    {
        $this->joinRecord = $object;
        if ($alias) {
            if (static::getSchema()->fieldSpec(static::class, $alias)) {
                throw new InvalidArgumentException(
                    "Joined record $alias cannot also be a db field"
                );
            }
            $this->record[$alias] = $object;
        }
        return $this;
    }

    /**
     * Find objects in the given relationships, merging them into the given list
     *
     * @param string $source Config property to extract relationships from
     * @param bool $recursive True if recursive
     * @param ArrayList $list If specified, items will be added to this list. If not, a new
     * instance of ArrayList will be constructed and returned
     * @return ArrayList The list of related objects
     */
    public function findRelatedObjects($source, $recursive = true, $list = null)
    {
        if (!$list) {
            $list = new ArrayList();
        }

        // Skip search for unsaved records
        if (!$this->isInDB()) {
            return $list;
        }

        $relationships = $this->config()->get($source) ?: [];
        foreach ($relationships as $relationship) {
            // Warn if invalid config
            if (!$this->hasMethod($relationship)) {
                trigger_error(sprintf(
                    "Invalid %s config value \"%s\" on object on class \"%s\"",
                    $source,
                    $relationship,
                    get_class($this)
                ), E_USER_WARNING);
                continue;
            }

            // Inspect value of this relationship
            $items = $this->{$relationship}();

            // Merge any new item
            $newItems = $this->mergeRelatedObjects($list, $items);

            // Recurse if necessary
            if ($recursive) {
                foreach ($newItems as $item) {
                    /** @var DataObject $item */
                    $item->findRelatedObjects($source, true, $list);
                }
            }
        }
        return $list;
    }

    /**
     * Helper method to merge owned/owning items into a list.
     * Items already present in the list will be skipped.
     *
     * @param ArrayList $list Items to merge into
     * @param mixed $items List of new items to merge
     * @return ArrayList List of all newly added items that did not already exist in $list
     */
    public function mergeRelatedObjects($list, $items)
    {
        $added = new ArrayList();
        if (!$items) {
            return $added;
        }
        if ($items instanceof DataObject) {
            $items = [$items];
        }

        /** @var DataObject $item */
        foreach ($items as $item) {
            $this->mergeRelatedObject($list, $added, $item);
        }
        return $added;
    }

    /**
     * Merge single object into a list, but ensures that existing objects are not
     * re-added.
     *
     * @param ArrayList $list Global list
     * @param ArrayList $added Additional list to insert into
     * @param DataObject $item Item to add
     */
    protected function mergeRelatedObject($list, $added, $item)
    {
        // Identify item
        $itemKey = get_class($item) . '/' . $item->ID;

        // Write if saved, versioned, and not already added
        if ($item->isInDB() && !isset($list[$itemKey])) {
            $list[$itemKey] = $item;
            $added[$itemKey] = $item;
        }

        // Add joined record (from many_many through) automatically
        $joined = $item->getJoin();
        if ($joined) {
            $this->mergeRelatedObject($list, $added, $joined);
        }
    }
}<|MERGE_RESOLUTION|>--- conflicted
+++ resolved
@@ -3146,25 +3146,18 @@
      * Return the first item matching the given query.
      * All calls to get_one() are cached.
      *
-<<<<<<< HEAD
+     * The filter argument supports parameterised queries (see SQLSelect::addWhere() for syntax examples). Because
+     * of that (and differently from e.g. DataList::filter()) you need to manually escape the field names:
+     * <code>
+     * $member = DataObject::get_one('Member', [ '"FirstName"' => 'John' ]);
+     * </code>
+     *
      * @param string|null  $callerClass The class of objects to be returned. Defaults to the class that calls the method
      *                                  e.g. MyObject::get_one() will return a MyObject
      * @param string|array $filter      A filter to be inserted into the WHERE clause.
      *                                  Supports parameterised queries. See SQLSelect::addWhere() for syntax examples.
      * @param boolean      $cache       Use caching
      * @param string       $orderBy     A sort expression to be inserted into the ORDER BY clause.
-=======
-     * The filter argument supports parameterised queries (see SQLSelect::addWhere() for syntax examples). Because
-     * of that (and differently from e.g. DataList::filter()) you need to manually escape the field names:
-     * <code>
-     * $member = DataObject::get_one('Member', [ '"FirstName"' => 'John' ]);
-     * </code>
-     *
-     * @param string $callerClass The class of objects to be returned
-     * @param string|array $filter A filter to be inserted into the WHERE clause.
-     * @param boolean $cache Use caching
-     * @param string $orderby A sort expression to be inserted into the ORDER BY clause.
->>>>>>> 2c971eea
      *
      * @return DataObject|null The first item matching the query
      */
