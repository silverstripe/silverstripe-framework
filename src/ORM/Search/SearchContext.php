--- conflicted
+++ resolved
@@ -141,7 +141,6 @@
      */
     public function getQuery($searchParams, $sort = false, $limit = false, $existingQuery = null)
     {
-<<<<<<< HEAD
         if ((count(func_get_args()) >= 3) && (!in_array(gettype($limit), ['array', 'NULL', 'string']))) {
             Deprecation::notice(
                 '5.1.0',
@@ -149,9 +148,6 @@
             );
             $limit = null;
         }
-=======
-        // @todo In CMS 6 change method param from `$limit = false` to `array|string|null $limit = null`
->>>>>>> 5854ce61
         $this->setSearchParams($searchParams);
         $query = $this->prepareQuery($sort, $limit, $existingQuery);
         return $this->search($query);
