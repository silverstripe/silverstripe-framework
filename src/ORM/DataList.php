<?php

namespace SilverStripe\ORM;

use SilverStripe\Core\Injector\Injector;
use SilverStripe\Dev\Debug;
use SilverStripe\ORM\Filters\SearchFilter;
use SilverStripe\ORM\Queries\SQLConditionGroup;
use SilverStripe\View\TemplateIterator;
use SilverStripe\View\ViewableData;
use ArrayIterator;
use Exception;
use InvalidArgumentException;
use LogicException;

/**
 * Implements a "lazy loading" DataObjectSet.
 * Uses {@link DataQuery} to do the actual query generation.
 *
 * DataLists are _immutable_ as far as the query they represent is concerned. When you call a method that
 * alters the query, a new DataList instance is returned, rather than modifying the existing instance
 *
 * When you add or remove an element to the list the query remains the same, but because you have modified
 * the underlying data the contents of the list changes. These are some of those methods:
 *
 *   - add
 *   - addMany
 *   - remove
 *   - removeMany
 *   - removeByID
 *   - removeByFilter
 *   - removeAll
 *
 * Subclasses of DataList may add other methods that have the same effect.
 */
class DataList extends ViewableData implements SS_List, Filterable, Sortable, Limitable
{

    /**
     * The DataObject class name that this data list is querying
     *
     * @var string
     */
    protected $dataClass;

    /**
     * The {@link DataQuery} object responsible for getting this DataList's records
     *
     * @var DataQuery
     */
    protected $dataQuery;

    /**
     * A cached Query to save repeated database calls. {@see DataList::getTemplateIteratorCount()}
     *
     * @var SilverStripe\ORM\Connect\Query
     */
    protected $finalisedQuery;

    /**
     * Create a new DataList.
     * No querying is done on construction, but the initial query schema is set up.
     *
     * @param string $dataClass - The DataObject class to query.
     */
    public function __construct($dataClass)
    {
        $this->dataClass = $dataClass;
        $this->dataQuery = new DataQuery($this->dataClass);

        parent::__construct();
    }

    /**
     * Get the dataClass name for this DataList, ie the DataObject ClassName
     *
     * @return string
     */
    public function dataClass()
    {
        return $this->dataClass;
    }

    /**
     * When cloning this object, clone the dataQuery object as well
     */
    public function __clone()
    {
        $this->dataQuery = clone $this->dataQuery;
        $this->finalisedQuery = null;
    }

    /**
     * Return a copy of the internal {@link DataQuery} object
     *
     * Because the returned value is a copy, modifying it won't affect this list's contents. If
     * you want to alter the data query directly, use the alterDataQuery method
     *
     * @return DataQuery
     */
    public function dataQuery()
    {
        return clone $this->dataQuery;
    }

    /**
     * @var bool - Indicates if we are in an alterDataQueryCall already, so alterDataQuery can be re-entrant
     */
    protected $inAlterDataQueryCall = false;

    /**
     * Return a new DataList instance with the underlying {@link DataQuery} object altered
     *
     * If you want to alter the underlying dataQuery for this list, this wrapper method
     * will ensure that you can do so without mutating the existing List object.
     *
     * It clones this list, calls the passed callback function with the dataQuery of the new
     * list as it's first parameter (and the list as it's second), then returns the list
     *
     * Note that this function is re-entrant - it's safe to call this inside a callback passed to
     * alterDataQuery
     *
     * @param callable $callback
     * @return static
     * @throws Exception
     */
    public function alterDataQuery($callback)
    {
        if ($this->inAlterDataQueryCall) {
            $list = $this;

            $res = call_user_func($callback, $list->dataQuery, $list);
            if ($res) {
                $list->dataQuery = $res;
            }

            return $list;
        } else {
            $list = clone $this;
            $list->inAlterDataQueryCall = true;

            try {
                $res = call_user_func($callback, $list->dataQuery, $list);
                if ($res) {
                    $list->dataQuery = $res;
                }
            } catch (Exception $e) {
                $list->inAlterDataQueryCall = false;
                throw $e;
            }

            $list->inAlterDataQueryCall = false;
            return $list;
        }
    }

    /**
     * Return a new DataList instance with the underlying {@link DataQuery} object changed
     *
     * @param DataQuery $dataQuery
     * @return static
     */
    public function setDataQuery(DataQuery $dataQuery)
    {
        $clone = clone $this;
        $clone->dataQuery = $dataQuery;
        return $clone;
    }

    /**
     * Returns a new DataList instance with the specified query parameter assigned
     *
     * @param string|array $keyOrArray Either the single key to set, or an array of key value pairs to set
     * @param mixed $val If $keyOrArray is not an array, this is the value to set
     * @return static
     */
    public function setDataQueryParam($keyOrArray, $val = null)
    {
        $clone = clone $this;

        if (is_array($keyOrArray)) {
            foreach ($keyOrArray as $key => $val) {
                $clone->dataQuery->setQueryParam($key, $val);
            }
        } else {
            $clone->dataQuery->setQueryParam($keyOrArray, $val);
        }

        return $clone;
    }

    /**
     * Returns the SQL query that will be used to get this DataList's records.  Good for debugging. :-)
     *
     * @param array $parameters Out variable for parameters required for this query
     * @return string The resulting SQL query (may be paramaterised)
     */
    public function sql(&$parameters = array())
    {
        return $this->dataQuery->query()->sql($parameters);
    }

    /**
     * Return a new DataList instance with a WHERE clause added to this list's query.
     *
     * Supports parameterised queries.
     * See SQLSelect::addWhere() for syntax examples, although DataList
     * won't expand multiple method arguments as SQLSelect does.
     *
     * @param string|array|SQLConditionGroup $filter Predicate(s) to set, as escaped SQL statements or
     * paramaterised queries
     * @return static
     */
    public function where($filter)
    {
        return $this->alterDataQuery(function (DataQuery $query) use ($filter) {
            $query->where($filter);
        });
    }

    /**
     * Return a new DataList instance with a WHERE clause added to this list's query.
     * All conditions provided in the filter will be joined with an OR
     *
     * Supports parameterised queries.
     * See SQLSelect::addWhere() for syntax examples, although DataList
     * won't expand multiple method arguments as SQLSelect does.
     *
     * @param string|array|SQLConditionGroup $filter Predicate(s) to set, as escaped SQL statements or
     * paramaterised queries
     * @return static
     */
    public function whereAny($filter)
    {
        return $this->alterDataQuery(function (DataQuery $query) use ($filter) {
            $query->whereAny($filter);
        });
    }



    /**
     * Returns true if this DataList can be sorted by the given field.
     *
     * @param string $fieldName
     * @return boolean
     */
    public function canSortBy($fieldName)
    {
        return $this->dataQuery()->query()->canSortBy($fieldName);
    }

    /**
     * Returns true if this DataList can be filtered by the given field.
     *
     * @param string $fieldName (May be a related field in dot notation like Member.FirstName)
     * @return boolean
     */
    public function canFilterBy($fieldName)
    {
        $model = singleton($this->dataClass);
        $relations = explode(".", $fieldName);
        // First validate the relationships
        $fieldName = array_pop($relations);
        foreach ($relations as $r) {
            $relationClass = $model->getRelationClass($r);
            if (!$relationClass) {
                return false;
            }
            $model = singleton($relationClass);
            if (!$model) {
                return false;
            }
        }
        // Then check field
        if ($model->hasDatabaseField($fieldName)) {
            return true;
        }
        return false;
    }

    /**
     * Return a new DataList instance with the records returned in this query
     * restricted by a limit clause.
     *
     * @param int $limit
     * @param int $offset
     * @return static
     */
    public function limit($limit, $offset = 0)
    {
        return $this->alterDataQuery(function (DataQuery $query) use ($limit, $offset) {
            $query->limit($limit, $offset);
        });
    }

    /**
     * Return a new DataList instance with distinct records or not
     *
     * @param bool $value
     * @return static
     */
    public function distinct($value)
    {
        return $this->alterDataQuery(function (DataQuery $query) use ($value) {
            $query->distinct($value);
        });
    }

    /**
     * Return a new DataList instance as a copy of this data list with the sort
     * order set.
     *
     * @see SS_List::sort()
     * @see SQLSelect::orderby
     * @example $list = $list->sort('Name'); // default ASC sorting
     * @example $list = $list->sort('Name DESC'); // DESC sorting
     * @example $list = $list->sort('Name', 'ASC');
     * @example $list = $list->sort(array('Name'=>'ASC', 'Age'=>'DESC'));
     *
     * @param String|array Escaped SQL statement. If passed as array, all keys and values are assumed to be escaped.
     * @return static
     */
    public function sort()
    {
        $count = func_num_args();

        if ($count == 0) {
            return $this;
        }

        if ($count > 2) {
            throw new InvalidArgumentException('This method takes zero, one or two arguments');
        }

        if ($count == 2) {
            $col = null;
            $dir = null;
            list($col, $dir) = func_get_args();

            // Validate direction
            if (!in_array(strtolower($dir), array('desc','asc'))) {
                user_error('Second argument to sort must be either ASC or DESC');
            }

            $sort = array($col => $dir);
        } else {
            $sort = func_get_arg(0);
        }

        return $this->alterDataQuery(function (DataQuery $query, DataList $list) use ($sort) {

            if (is_string($sort) && $sort) {
                if (stristr($sort, ' asc') || stristr($sort, ' desc')) {
                    $query->sort($sort);
                } else {
                    $list->applyRelation($sort, $column, true);
                    $query->sort($column, 'ASC');
                }
            } elseif (is_array($sort)) {
                // sort(array('Name'=>'desc'));
                $query->sort(null, null); // wipe the sort

                foreach ($sort as $column => $direction) {
                    // Convert column expressions to SQL fragment, while still allowing the passing of raw SQL
                    // fragments.
                    $list->applyRelation($column, $relationColumn, true);
                    $query->sort($relationColumn, $direction, false);
                }
            }
        });
    }

    /**
     * Return a copy of this list which only includes items with these charactaristics
     *
     * @see SS_List::filter()
     *
     * @example $list = $list->filter('Name', 'bob'); // only bob in the list
     * @example $list = $list->filter('Name', array('aziz', 'bob'); // aziz and bob in list
     * @example $list = $list->filter(array('Name'=>'bob', 'Age'=>21)); // bob with the age 21
     * @example $list = $list->filter(array('Name'=>'bob', 'Age'=>array(21, 43))); // bob with the Age 21 or 43
     * @example $list = $list->filter(array('Name'=>array('aziz','bob'), 'Age'=>array(21, 43)));
     *          // aziz with the age 21 or 43 and bob with the Age 21 or 43
     *
     * Note: When filtering on nullable columns, null checks will be automatically added.
     * E.g. ->filter('Field:not', 'value) will generate '... OR "Field" IS NULL', and
     * ->filter('Field:not', null) will generate '"Field" IS NOT NULL'
     *
     * @todo extract the sql from $customQuery into a SQLGenerator class
     *
     * @param string|array Escaped SQL statement. If passed as array, all keys and values will be escaped internally
     * @return $this
     */
    public function filter()
    {
        // Validate and process arguments
        $arguments = func_get_args();
        switch (sizeof($arguments)) {
            case 1:
                $filters = $arguments[0];

                break;
            case 2:
                $filters = array($arguments[0] => $arguments[1]);

                break;
            default:
                throw new InvalidArgumentException('Incorrect number of arguments passed to filter()');
        }

        return $this->addFilter($filters);
    }

    /**
     * Return a new instance of the list with an added filter
     *
     * @param array $filterArray
     * @return $this
     */
    public function addFilter($filterArray)
    {
        $list = $this;

        foreach ($filterArray as $expression => $value) {
            $filter = $this->createSearchFilter($expression, $value);
            $list = $list->alterDataQuery(array($filter, 'apply'));
        }

        return $list;
    }

    /**
     * Return a copy of this list which contains items matching any of these charactaristics.
     *
     * @example // only bob in the list
     *          $list = $list->filterAny('Name', 'bob');
     *          // SQL: WHERE "Name" = 'bob'
     * @example // azis or bob in the list
     *          $list = $list->filterAny('Name', array('aziz', 'bob');
     *          // SQL: WHERE ("Name" IN ('aziz','bob'))
     * @example // bob or anyone aged 21 in the list
     *          $list = $list->filterAny(array('Name'=>'bob, 'Age'=>21));
     *          // SQL: WHERE ("Name" = 'bob' OR "Age" = '21')
     * @example // bob or anyone aged 21 or 43 in the list
     *          $list = $list->filterAny(array('Name'=>'bob, 'Age'=>array(21, 43)));
     *          // SQL: WHERE ("Name" = 'bob' OR ("Age" IN ('21', '43'))
     * @example // all bobs, phils or anyone aged 21 or 43 in the list
     *          $list = $list->filterAny(array('Name'=>array('bob','phil'), 'Age'=>array(21, 43)));
     *          // SQL: WHERE (("Name" IN ('bob', 'phil')) OR ("Age" IN ('21', '43'))
     *
     * @todo extract the sql from this method into a SQLGenerator class
     *
     * @param string|array See {@link filter()}
     * @return static
     */
    public function filterAny()
    {
        $numberFuncArgs = count(func_get_args());
        $whereArguments = array();

        if ($numberFuncArgs == 1 && is_array(func_get_arg(0))) {
            $whereArguments = func_get_arg(0);
        } elseif ($numberFuncArgs == 2) {
            $whereArguments[func_get_arg(0)] = func_get_arg(1);
        } else {
            throw new InvalidArgumentException('Incorrect number of arguments passed to filterAny()');
        }

        return $this->alterDataQuery(function (DataQuery $query) use ($whereArguments) {
            $subquery = $query->disjunctiveGroup();

            foreach ($whereArguments as $field => $value) {
                $filter = $this->createSearchFilter($field, $value);
                $filter->apply($subquery);
            }
        });
    }

    /**
     * Note that, in the current implementation, the filtered list will be an ArrayList, but this may change in a
     * future implementation.
     * @see Filterable::filterByCallback()
     *
     * @example $list = $list->filterByCallback(function($item, $list) { return $item->Age == 9; })
     * @param callable $callback
     * @return ArrayList (this may change in future implementations)
     */
    public function filterByCallback($callback)
    {
        if (!is_callable($callback)) {
            throw new LogicException(sprintf(
                "SS_Filterable::filterByCallback() passed callback must be callable, '%s' given",
                gettype($callback)
            ));
        }
        /** @var ArrayList $output */
        $output = ArrayList::create();
        foreach ($this as $item) {
            if (call_user_func($callback, $item, $this)) {
                $output->push($item);
            }
        }
        return $output;
    }

    /**
     * Given a field or relation name, apply it safely to this datalist.
     *
     * Unlike getRelationName, this is immutable and will fallback to the quoted field
     * name if not a relation.
     *
     * @param string $field Name of field or relation to apply
     * @param string &$columnName Quoted column name
     * @param bool $linearOnly Set to true to restrict to linear relations only. Set this
     * if this relation will be used for sorting, and should not include duplicate rows.
     * @return $this DataList with this relation applied
     */
    public function applyRelation($field, &$columnName = null, $linearOnly = false)
    {
        // If field is invalid, return it without modification
        if (!$this->isValidRelationName($field)) {
            $columnName = $field;
            return $this;
        }

        // Simple fields without relations are mapped directly
        if (strpos($field, '.') === false) {
            $columnName = '"' . $field . '"';
            return $this;
        }

        return $this->alterDataQuery(
            function (DataQuery $query) use ($field, &$columnName, $linearOnly) {
                $relations = explode('.', $field);
                $fieldName = array_pop($relations);

                // Apply relation
                $relationModelName = $query->applyRelation($relations, $linearOnly);
                $relationPrefix = $query->applyRelationPrefix($relations);

                // Find the db field the relation belongs to
                $columnName = DataObject::getSchema()
                    ->sqlColumnForField($relationModelName, $fieldName, $relationPrefix);
            }
        );
    }

    /**
     * Check if the given field specification could be interpreted as an unquoted relation name
     *
     * @param string $field
     * @return bool
     */
    protected function isValidRelationName($field)
    {
        return preg_match('/^[A-Z0-9._]+$/i', $field);
    }

    /**
     * Given a filter expression and value construct a {@see SearchFilter} instance
     *
     * @param string $filter E.g. `Name:ExactMatch:not`, `Name:ExactMatch`, `Name:not`, `Name`
     * @param mixed $value Value of the filter
     * @return SearchFilter
     */
    protected function createSearchFilter($filter, $value)
    {
        // Field name is always the first component
        $fieldArgs = explode(':', $filter);
        $fieldName = array_shift($fieldArgs);

        // Inspect type of second argument to determine context
        $secondArg = array_shift($fieldArgs);
        $modifiers = $fieldArgs;
        if (!$secondArg) {
            // Use default filter if none specified. E.g. `->filter(['Name' => $myname])`
            $filterServiceName = 'DataListFilter.default';
        } else {
            // The presence of a second argument is by default ambiguous; We need to query
            // Whether this is a valid modifier on the default filter, or a filter itself.
            /** @var SearchFilter $defaultFilterInstance */
            $defaultFilterInstance = Injector::inst()->get('DataListFilter.default');
            if (in_array(strtolower($secondArg), $defaultFilterInstance->getSupportedModifiers())) {
                // Treat second (and any subsequent) argument as modifiers, using default filter
                $filterServiceName = 'DataListFilter.default';
                array_unshift($modifiers, $secondArg);
            } else {
                // Second argument isn't a valid modifier, so assume is filter identifier
                $filterServiceName = "DataListFilter.{$secondArg}";
            }
        }

        // Build instance
        return Injector::inst()->create($filterServiceName, $fieldName, $value, $modifiers);
    }

    /**
     * Return a copy of this list which does not contain any items that match all params
     *
     * @example $list = $list->exclude('Name', 'bob'); // exclude bob from list
     * @example $list = $list->exclude('Name', array('aziz', 'bob'); // exclude aziz and bob from list
     * @example $list = $list->exclude(array('Name'=>'bob, 'Age'=>21)); // exclude bob that has Age 21
     * @example $list = $list->exclude(array('Name'=>'bob, 'Age'=>array(21, 43))); // exclude bob with Age 21 or 43
     * @example $list = $list->exclude(array('Name'=>array('bob','phil'), 'Age'=>array(21, 43)));
     *          // bob age 21 or 43, phil age 21 or 43 would be excluded
     *
     * @todo extract the sql from this method into a SQLGenerator class
     *
     * @param string|array
     * @param string [optional]
     *
     * @return $this
     */
    public function exclude()
    {
        $numberFuncArgs = count(func_get_args());
        $whereArguments = array();

        if ($numberFuncArgs == 1 && is_array(func_get_arg(0))) {
            $whereArguments = func_get_arg(0);
        } elseif ($numberFuncArgs == 2) {
            $whereArguments[func_get_arg(0)] = func_get_arg(1);
        } else {
            throw new InvalidArgumentException('Incorrect number of arguments passed to exclude()');
        }

        return $this->alterDataQuery(function (DataQuery $query) use ($whereArguments) {
            $subquery = $query->disjunctiveGroup();

            foreach ($whereArguments as $field => $value) {
                $filter = $this->createSearchFilter($field, $value);
                $filter->exclude($subquery);
            }
        });
    }

    /**
     * Return a copy of this list which does not contain any items with any of these params
     *
     * @example $list = $list->excludeAny('Name', 'bob'); // exclude bob from list
     * @example $list = $list->excludeAny('Name', array('aziz', 'bob'); // exclude aziz and bob from list
     * @example $list = $list->excludeAny(array('Name'=>'bob, 'Age'=>21)); // exclude bob or Age 21
     * @example $list = $list->excludeAny(array('Name'=>'bob, 'Age'=>array(21, 43))); // exclude bob or Age 21 or 43
     * @example $list = $list->excludeAny(array('Name'=>array('bob','phil'), 'Age'=>array(21, 43)));
     *          // bob, phil, 21 or 43 would be excluded
     *
     * @param string|array
     * @param string [optional]
     *
     * @return $this
     */
    public function excludeAny()
    {
        $numberFuncArgs = count(func_get_args());
        $whereArguments = array();

        if ($numberFuncArgs == 1 && is_array(func_get_arg(0))) {
            $whereArguments = func_get_arg(0);
        } elseif ($numberFuncArgs == 2) {
            $whereArguments[func_get_arg(0)] = func_get_arg(1);
        } else {
            throw new InvalidArgumentException('Incorrect number of arguments passed to excludeAny()');
        }

        return $this->alterDataQuery(function (DataQuery $dataQuery) use ($whereArguments) {
            foreach ($whereArguments as $field => $value) {
                $filter = $this->createSearchFilter($field, $value);
                $filter->exclude($dataQuery);
            }
            return $dataQuery;
        });
    }

    /**
     * This method returns a copy of this list that does not contain any DataObjects that exists in $list
     *
     * The $list passed needs to contain the same dataclass as $this
     *
     * @param DataList $list
     * @return static
     * @throws InvalidArgumentException
     */
    public function subtract(DataList $list)
    {
        if ($this->dataClass() != $list->dataClass()) {
            throw new InvalidArgumentException('The list passed must have the same dataclass as this class');
        }

        return $this->alterDataQuery(function (DataQuery $query) use ($list) {
            $query->subtract($list->dataQuery());
        });
    }

    /**
     * Return a new DataList instance with an inner join clause added to this list's query.
     *
     * @param string $table Table name (unquoted and as escaped SQL)
     * @param string $onClause Escaped SQL statement, e.g. '"Table1"."ID" = "Table2"."ID"'
     * @param string $alias - if you want this table to be aliased under another name
     * @param int $order A numerical index to control the order that joins are added to the query; lower order values
     * will cause the query to appear first. The default is 20, and joins created automatically by the
     * ORM have a value of 10.
     * @param array $parameters Any additional parameters if the join is a parameterised subquery
     * @return static
     */
    public function innerJoin($table, $onClause, $alias = null, $order = 20, $parameters = array())
    {
        return $this->alterDataQuery(function (DataQuery $query) use ($table, $onClause, $alias, $order, $parameters) {
            $query->innerJoin($table, $onClause, $alias, $order, $parameters);
        });
    }

    /**
     * Return a new DataList instance with a left join clause added to this list's query.
     *
     * @param string $table Table name (unquoted and as escaped SQL)
     * @param string $onClause Escaped SQL statement, e.g. '"Table1"."ID" = "Table2"."ID"'
     * @param string $alias - if you want this table to be aliased under another name
     * @param int $order A numerical index to control the order that joins are added to the query; lower order values
     * will cause the query to appear first. The default is 20, and joins created automatically by the
     * ORM have a value of 10.
     * @param array $parameters Any additional parameters if the join is a parameterised subquery
     * @return static
     */
    public function leftJoin($table, $onClause, $alias = null, $order = 20, $parameters = array())
    {
        return $this->alterDataQuery(function (DataQuery $query) use ($table, $onClause, $alias, $order, $parameters) {
            $query->leftJoin($table, $onClause, $alias, $order, $parameters);
        });
    }

    /**
     * Return an array of the actual items that this DataList contains at this stage.
     * This is when the query is actually executed.
     *
     * @return array
     */
    public function toArray()
    {
        $query = $this->dataQuery->query();
        $rows = $query->execute();
        $results = array();

        foreach ($rows as $row) {
            $results[] = $this->createDataObject($row);
        }

        return $results;
    }

    /**
     * Return this list as an array and every object it as an sub array as well
     *
     * @return array
     */
    public function toNestedArray()
    {
        $result = array();

        foreach ($this as $item) {
            $result[] = $item->toMap();
        }

        return $result;
    }

    /**
     * Walks the list using the specified callback
     *
     * @param callable $callback
     * @return $this
     */
    public function each($callback)
    {
        foreach ($this as $row) {
            $callback($row);
        }

        return $this;
    }

    public function debug()
    {
        $val = "<h2>" . static::class . "</h2><ul>";
        foreach ($this->toNestedArray() as $item) {
            $val .= "<li style=\"list-style-type: disc; margin-left: 20px\">" . Debug::text($item) . "</li>";
        }
        $val .= "</ul>";
        return $val;
    }

    /**
     * Returns a map of this list
     *
     * @param string $keyField - the 'key' field of the result array
     * @param string $titleField - the value field of the result array
     * @return Map
     */
    public function map($keyField = 'ID', $titleField = 'Title')
    {
        return new Map($this, $keyField, $titleField);
    }

    /**
     * Create a DataObject from the given SQL row
     *
     * @param array $row
     * @return DataObject
     */
    public function createDataObject($row)
    {
        $class = $this->dataClass;

        if (empty($row['ClassName'])) {
            $row['ClassName'] = $class;
        }

        // Failover from RecordClassName to ClassName
        if (empty($row['RecordClassName'])) {
            $row['RecordClassName'] = $row['ClassName'];
        }

        // Instantiate the class mentioned in RecordClassName only if it exists, otherwise default to $this->dataClass
        if (class_exists($row['RecordClassName'])) {
            $class = $row['RecordClassName'];
        }

        $item = Injector::inst()->create($class, $row, false, $this->getQueryParams());

        return $item;
    }

    /**
     * Get query parameters for this list.
     * These values will be assigned as query parameters to newly created objects from this list.
     *
     * @return array
     */
    public function getQueryParams()
    {
        return $this->dataQuery()->getQueryParams();
    }

    /**
     * Returns an Iterator for this DataList.
     * This function allows you to use DataLists in foreach loops
     *
     * @return Generator
     */
    public function getIterator()
    {
        foreach ($this->getFinalisedQuery() as $row) {
            yield $this->createDataObject($row);
        }

        // Re-set the finaliseQuery so that it can be re-executed
        $this->finalisedQuery = null;
    }

    /**
     * Returns the Query result for this DataList. Repeated calls will return
     * a cached result, unless the DataQuery underlying this list has been
     * modified
     *
     * @return SilverStripe\ORM\Connect\Query
     * @internal This API may change in minor releases
     */
    protected function getFinalisedQuery()
    {
        if (!$this->finalisedQuery) {
            $this->finalisedQuery = $this->dataQuery->query()->execute();
        }

        return $this->finalisedQuery;
    }

    /**
     * Return the number of items in this DataList
     *
     * @return int
     */
    public function count()
    {
        if ($this->finalisedQuery) {
            return $this->finalisedQuery->numRecords();
        }

        return $this->dataQuery->count();
    }

    /**
     * Return the maximum value of the given field in this DataList
     *
     * @param string $fieldName
     * @return mixed
     */
    public function max($fieldName)
    {
        return $this->dataQuery->max($fieldName);
    }

    /**
     * Return the minimum value of the given field in this DataList
     *
     * @param string $fieldName
     * @return mixed
     */
    public function min($fieldName)
    {
        return $this->dataQuery->min($fieldName);
    }

    /**
     * Return the average value of the given field in this DataList
     *
     * @param string $fieldName
     * @return mixed
     */
    public function avg($fieldName)
    {
        return $this->dataQuery->avg($fieldName);
    }

    /**
     * Return the sum of the values of the given field in this DataList
     *
     * @param string $fieldName
     * @return mixed
     */
    public function sum($fieldName)
    {
        return $this->dataQuery->sum($fieldName);
    }


    /**
     * Returns the first item in this DataList
     *
     * @return DataObject
     */
    public function first()
    {
        foreach ($this->dataQuery->firstRow()->execute() as $row) {
            return $this->createDataObject($row);
        }
        return null;
    }

    /**
     * Returns the last item in this DataList
     *
     *  @return DataObject
     */
    public function last()
    {
        foreach ($this->dataQuery->lastRow()->execute() as $row) {
            return $this->createDataObject($row);
        }
        return null;
    }

    /**
     * Returns true if this DataList has items
     *
     * @return bool
     */
    public function exists()
    {
        return $this->count() > 0;
    }

    /**
     * Find the first DataObject of this DataList where the given key = value
     *
     * @param string $key
     * @param string $value
     * @return DataObject|null
     */
    public function find($key, $value)
    {
        return $this->filter($key, $value)->first();
    }

    /**
     * Restrict the columns to fetch into this DataList
     *
     * @param array $queriedColumns
     * @return static
     */
    public function setQueriedColumns($queriedColumns)
    {
        return $this->alterDataQuery(function (DataQuery $query) use ($queriedColumns) {
            $query->setQueriedColumns($queriedColumns);
        });
    }

    /**
     * Filter this list to only contain the given Primary IDs
     *
     * @param array $ids Array of integers
     * @throws InvalidArgumentException
     * @return $this
     */
    public function byIDs($ids)
    {
        $intIDs = array();
        foreach ($ids as $id) {
            if (!is_numeric($id)) {
                throw new InvalidArgumentException(
                    'Invalid value passed to byIDs() in param array. All params have to be numeric or of type Integer.'
                );
            }
            $intIDs[] = intval($id, 10);
        }

        return $this->filter('ID', $intIDs);
    }

    /**
     * Return the first DataObject with the given ID
     *
     * @param int $id
     * @return DataObject
     * @throws InvalidArgumentException
     */
    public function byID($id)
    {
        if (!is_numeric($id)) {
            throw new InvalidArgumentException(
                'Incorrect param type for $id passed to byID(). Numeric value is expected.'
            );
        }
        return $this->filter('ID', intval($id, 10))->first();
    }

    /**
     * Returns an array of a single field value for all items in the list.
     *
     * @param string $colName
     * @return array
     */
    public function column($colName = "ID")
    {
<<<<<<< HEAD
        if ($this->finalisedQuery) {
            return $this->finalisedQuery->column($colName);
        }

        return $this->dataQuery->column($colName);
=======
        return $this->dataQuery->distinct(false)->column($colName);
    }

    /**
     * Returns a unque array of a single field value for all items in the list.
     *
     * @param string $colName
     * @return array
     */
    public function columnUnique($colName = "ID")
    {
        return $this->dataQuery->distinct(true)->column($colName);
>>>>>>> 921b9811
    }

    // Member altering methods

    /**
     * Sets the ComponentSet to be the given ID list.
     * Records will be added and deleted as appropriate.
     *
     * @param array $idList List of IDs.
     */
    public function setByIDList($idList)
    {
        $has = array();

        // Index current data
        foreach ($this->column() as $id) {
            $has[$id] = true;
        }

        // Keep track of items to delete
        $itemsToDelete = $has;

        // add items in the list
        // $id is the database ID of the record
        if ($idList) {
            foreach ($idList as $id) {
                unset($itemsToDelete[$id]);
                if ($id && !isset($has[$id])) {
                    $this->add($id);
                }
            }
        }

        // Remove any items that haven't been mentioned
        $this->removeMany(array_keys($itemsToDelete));
    }

    /**
     * Returns an array with both the keys and values set to the IDs of the records in this list.
     * Does not respect sort order. Use ->column("ID") to get an ID list with the current sort.
     *
     * @return array
     */
    public function getIDList()
    {
        $ids = $this->column("ID");
        return $ids ? array_combine($ids, $ids) : array();
    }

    /**
     * Returns a HasManyList or ManyMany list representing the querying of a relation across all
     * objects in this data list.  For it to work, the relation must be defined on the data class
     * that you used to create this DataList.
     *
     * Example: Get members from all Groups:
     *
     *     DataList::Create(\SilverStripe\Security\Group::class)->relation("Members")
     *
     * @param string $relationName
     * @return HasManyList|ManyManyList
     */
    public function relation($relationName)
    {
        $ids = $this->column('ID');
        $singleton = DataObject::singleton($this->dataClass);
        /** @var HasManyList|ManyManyList $relation */
        $relation = $singleton->$relationName($ids);
        return $relation;
    }

    public function dbObject($fieldName)
    {
        return singleton($this->dataClass)->dbObject($fieldName);
    }

    /**
     * Add a number of items to the component set.
     *
     * @param array $items Items to add, as either DataObjects or IDs.
     * @return $this
     */
    public function addMany($items)
    {
        foreach ($items as $item) {
            $this->add($item);
        }
        return $this;
    }

    /**
     * Remove the items from this list with the given IDs
     *
     * @param array $idList
     * @return $this
     */
    public function removeMany($idList)
    {
        foreach ($idList as $id) {
            $this->removeByID($id);
        }
        return $this;
    }

    /**
     * Remove every element in this DataList matching the given $filter.
     *
     * @param string|array $filter - a sql type where filter
     * @return $this
     */
    public function removeByFilter($filter)
    {
        foreach ($this->where($filter) as $item) {
            $this->remove($item);
        }
        return $this;
    }

    /**
     * Remove every element in this DataList.
     *
     * @return $this
     */
    public function removeAll()
    {
        foreach ($this as $item) {
            $this->remove($item);
        }
        return $this;
    }

    /**
     * This method are overloaded by HasManyList and ManyMany list to perform more sophisticated
     * list manipulation
     *
     * @param mixed $item
     * @param array|null $extraFields Any extra fields, if supported by this list
     */
    public function add($item)
    {
        // Nothing needs to happen by default
        // TO DO: If a filter is given to this data list then
    }

    /**
     * Return a new item to add to this DataList.
     *
     * @todo This doesn't factor in filters.
     * @param array $initialFields
     * @return DataObject
     */
    public function newObject($initialFields = null)
    {
        $class = $this->dataClass;
        return Injector::inst()->create($class, $initialFields, false);
    }

    /**
     * Remove this item by deleting it
     *
     * @param DataObject $item
     * @todo Allow for amendment of this behaviour - for example, we can remove an item from
     * an "ActiveItems" DataList by chaning the status to inactive.
     */
    public function remove($item)
    {
        // By default, we remove an item from a DataList by deleting it.
        $this->removeByID($item->ID);
    }

    /**
     * Remove an item from this DataList by ID
     *
     * @param int $itemID The primary ID
     */
    public function removeByID($itemID)
    {
        $item = $this->byID($itemID);

        if ($item) {
            $item->delete();
        }
    }

    /**
     * Reverses a list of items.
     *
     * @return static
     */
    public function reverse()
    {
        return $this->alterDataQuery(function (DataQuery $query) {
            $query->reverseSort();
        });
    }

    /**
     * Returns whether an item with $key exists
     *
     * @param mixed $key
     * @return bool
     */
    public function offsetExists($key)
    {
        return ($this->limit(1, $key)->first() != null);
    }

    /**
     * Returns item stored in list with index $key
     *
     * @param mixed $key
     * @return DataObject
     */
    public function offsetGet($key)
    {
        return $this->limit(1, $key)->first();
    }

    /**
     * Set an item with the key in $key
     *
     * @param mixed $key
     * @param mixed $value
     */
    public function offsetSet($key, $value)
    {
        user_error("Can't alter items in a DataList using array-access", E_USER_ERROR);
    }

    /**
     * Unset an item with the key in $key
     *
     * @param mixed $key
     */
    public function offsetUnset($key)
    {
        user_error("Can't alter items in a DataList using array-access", E_USER_ERROR);
    }
}<|MERGE_RESOLUTION|>--- conflicted
+++ resolved
@@ -1042,26 +1042,25 @@
      */
     public function column($colName = "ID")
     {
-<<<<<<< HEAD
         if ($this->finalisedQuery) {
-            return $this->finalisedQuery->column($colName);
-        }
-
-        return $this->dataQuery->column($colName);
-=======
+            return $this->finalisedQuery->distinct(false)->column($colName);
+        }
+
         return $this->dataQuery->distinct(false)->column($colName);
     }
 
     /**
-     * Returns a unque array of a single field value for all items in the list.
+     * Returns a unique array of a single field value for all items in the list.
      *
      * @param string $colName
      * @return array
      */
     public function columnUnique($colName = "ID")
     {
+        if ($this->finalisedQuery) {
+            return $this->finalisedQuery->distinct(true)->column($colName);
+        }
         return $this->dataQuery->distinct(true)->column($colName);
->>>>>>> 921b9811
     }
 
     // Member altering methods
