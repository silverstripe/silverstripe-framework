--- conflicted
+++ resolved
@@ -421,13 +421,8 @@
         }
         $query->addWhere([
             "\"{$this->joinTable}\".\"{$this->localKey}\"" => $itemID
-<<<<<<< HEAD
         ));
         $queryResult = $query->execute()->record();
-=======
-        ]);
-        $queryResult = $query->execute()->current();
->>>>>>> ee24413c
         if ($queryResult) {
             foreach ($queryResult as $fieldName => $value) {
                 $result[$fieldName] = $value;
