--- conflicted
+++ resolved
@@ -169,20 +169,6 @@
         return static::$currentlyEnabled;
     }
 
-<<<<<<< HEAD
-=======
-    /**
-     * This method is no longer used
-     *
-     * @param bool $enabled
-     * @deprecated 4.12.0 Use enable() instead
-     */
-    public static function set_enabled($enabled)
-    {
-        static::notice('4.12.0', 'Use enable() instead');
-        // noop
-    }
-
     /**
      * If true, any E_USER_DEPRECATED errors should be treated as coming
      * directly from this class.
@@ -240,7 +226,6 @@
         return self::$shouldShowForCli;
     }
 
->>>>>>> c2785769
     public static function outputNotices(): void
     {
         if (!self::isEnabled()) {
@@ -355,32 +340,6 @@
             static::$insideNotice = false;
         }
     }
-<<<<<<< HEAD
-=======
-
-    /**
-     * This method is no longer used
-     *
-     * @return array Opaque array that should only be used to pass to {@see Deprecation::restore_settings()}
-     * @deprecated 4.12.0 Will be removed without equivalent functionality to replace it
-     */
-    public static function dump_settings()
-    {
-        static::notice('4.12.0', 'Will be removed without equivalent functionality to replace it');
-        // noop
-    }
-
-    /**
-     * This method is no longer used
-     *
-     * @param $settings array An array as returned by {@see Deprecation::dump_settings()}
-     * @deprecated 4.12.0 Will be removed without equivalent functionality to replace it
-     */
-    public static function restore_settings($settings)
-    {
-        static::notice('4.12.0', 'Will be removed without equivalent functionality to replace it');
-        // noop
-    }
 
     private static function varAsBoolean($val): bool
     {
@@ -408,5 +367,4 @@
 
         return (bool) $val;
     }
->>>>>>> c2785769
 }