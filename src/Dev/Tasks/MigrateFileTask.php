--- conflicted
+++ resolved
@@ -2,22 +2,20 @@
 
 namespace SilverStripe\Dev\Tasks;
 
+use Bramus\Monolog\Formatter\ColoredLineFormatter;
 use Monolog\Handler\FilterHandler;
 use Monolog\Handler\StreamHandler;
 use Monolog\Logger;
 use Psr\Log\LoggerInterface;
 use SilverStripe\AssetAdmin\Helper\ImageThumbnailHelper;
+use SilverStripe\Assets\Dev\Tasks\FileMigrationHelper;
 use SilverStripe\Assets\Dev\Tasks\LegacyThumbnailMigrationHelper;
-use SilverStripe\Assets\Dev\Tasks\FileMigrationHelper;
+use SilverStripe\Assets\Dev\Tasks\SecureAssetsMigrationHelper;
 use SilverStripe\Assets\Storage\AssetStore;
 use SilverStripe\Assets\Storage\FileHashingService;
-use SilverStripe\Control\Director;
 use SilverStripe\Core\Environment;
 use SilverStripe\Core\Injector\Injector;
-use SilverStripe\Logging\PreformattedEchoHandler;
 use SilverStripe\Dev\BuildTask;
-use SilverStripe\Assets\Dev\Tasks\SecureAssetsMigrationHelper;
-use \Bramus\Monolog\Formatter\ColoredLineFormatter;
 
 /**
  * Migrates all 3.x file dataobjects to use the new DBFile field.
@@ -72,13 +70,6 @@
                 $this->logger->error("No file migration helper detected");
             } else {
                 $this->extend('preFileMigrationSubtask', $subtask);
-<<<<<<< HEAD
-                $this->logger->info("### Migrating filesystem and database records ({$subtask})");
-                $this->logger->info(
-                    'If the task fails or times out, run it again and it will start where it left off.'
-                );
-=======
->>>>>>> 49c04bf9
 
                 $this->logger->notice("######################################################");
                 $this->logger->notice("Migrating filesystem and database records ({$subtask})");
