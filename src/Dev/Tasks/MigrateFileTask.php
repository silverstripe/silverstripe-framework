<?php

namespace SilverStripe\Dev\Tasks;

use Monolog\Handler\StreamHandler;
use Monolog\Logger;
use Psr\Log\LoggerInterface;
use SilverStripe\AssetAdmin\Helper\ImageThumbnailHelper;
use SilverStripe\Assets\Dev\Tasks\LegacyThumbnailMigrationHelper;
use SilverStripe\Assets\Dev\Tasks\FileMigrationHelper;
use SilverStripe\Assets\Storage\AssetStore;
use SilverStripe\Assets\Storage\FileHashingService;
use SilverStripe\Control\Director;
use SilverStripe\Core\Injector\Injector;
use SilverStripe\Logging\PreformattedEchoHandler;
use SilverStripe\Dev\BuildTask;
use SilverStripe\Assets\Dev\Tasks\SecureAssetsMigrationHelper;

/**
 * Migrates all 3.x file dataobjects to use the new DBFile field.
 */
class MigrateFileTask extends BuildTask
{
    private static $segment = 'MigrateFileTask';

    protected $title = 'Migrate File dataobjects from 3.x and successive iterations in 4.x';

    protected $defaultSubtasks = [
        'move-files',
        'move-thumbnails',
        'generate-cms-thumbnails',
        'fix-folder-permissions',
        'fix-secureassets',
    ];

    private static $dependencies = [
        'logger' => '%$' . LoggerInterface::class,
    ];

    /** @var Logger */
    private $logger;

    public function run($request)
    {
        $this->addLogHandlers();

        $args = $request->getVars();
        $this->validateArgs($args);

<<<<<<< HEAD
        Injector::inst()->get(FileHashingService::class)->enableCache();
=======
        $this->extend('preFileMigration');
>>>>>>> 9bfce8c1

        $subtasks = !empty($args['only']) ? explode(',', $args['only']) : $this->defaultSubtasks;

        $subtask = 'move-files';
        if (in_array($subtask, $subtasks)) {
            if (!class_exists(FileMigrationHelper::class)) {
                $this->logger->error("No file migration helper detected");
            } else {
                $this->extend('preFileMigrationSubtask', $subtask);
                $this->logger->info("### Migrating filesystem and database records ({$subtask})");
                $this->logger->info('If the task fails or times out, run it again and it will start where it left off.');

                $migrated = FileMigrationHelper::singleton()->run();
                if ($migrated) {
                    $this->logger->info("{$migrated} File DataObjects upgraded");
                } else {
                    $this->logger->info("No File DataObjects need upgrading");
                }
                $this->extend('postFileMigrationSubtask', $subtask);
            }
        }

        $subtask = 'move-thumbnails';
        if (in_array($subtask, $subtasks)) {
            if (!class_exists(LegacyThumbnailMigrationHelper::class)) {
                $this->logger->error("LegacyThumbnailMigrationHelper not found");
            } else {
                $this->extend('preFileMigrationSubtask', $subtask);
                $this->logger->info("### Migrating existing thumbnails ({$subtask})");

                $moved = LegacyThumbnailMigrationHelper::singleton()
                    ->setLogger($this->logger)
                    ->run($this->getStore());

                if ($moved) {
                    $this->logger->info(sprintf("%d thumbnails moved", count($moved)));
                } else {
                    $this->logger->info("No thumbnails moved");
                }

                $this->extend('postFileMigrationSubtask', $subtask);
            }
        }

        $subtask = 'generate-cms-thumbnails';
        if (in_array($subtask, $subtasks)) {
            if (!class_exists(ImageThumbnailHelper::class)) {
                $this->logger->error("ImageThumbnailHelper not found");
            } else {
                $this->extend('preFileMigrationSubtask', $subtask);
                $this->logger->info("### Generating new CMS UI thumbnails ({$subtask})");
                ImageThumbnailHelper::singleton()->run();
                $this->extend('postFileMigrationSubtask', $subtask);
            }


        }

        $subtask = 'fix-folder-permissions';
        if (in_array($subtask, $subtasks)) {
            if (!class_exists(FixFolderPermissionsHelper::class)) {
                $this->logger->error("FixFolderPermissionsHelper not found");
            } else {
                $this->extend('preFileMigrationSubtask', $subtask);

                $this->logger->info("### Fixing folder permissions ({$subtask})");
                $updated = FixFolderPermissionsHelper::singleton()->run();

                if ($updated > 0) {
                    $this->logger->info("Repaired {$updated} folders with broken CanViewType settings");
                } else {
                    $this->logger->info("No folders required fixes");
                }

                $this->extend('postFileMigrationSubtask', $subtask);
            }
        }

        $subtask = 'fix-secureassets';
        if (in_array($subtask, $subtasks)) {
            if (!class_exists(SecureAssetsMigrationHelper::class)) {
                $this->logger->error("SecureAssetsMigrationHelper not found");
            } else {
                $this->extend('preFileMigrationSubtask', $subtask);

                $this->logger->info("### Fixing secure-assets ({$subtask})");
                $moved = SecureAssetsMigrationHelper::singleton()
                    ->setLogger($this->logger)
                    ->run($this->getStore());

                $this->extend('postFileMigrationSubtask', $subtask);
            }
        }

        $this->extend('postFileMigration');
    }

    public function getDescription()
    {
        return <<<TXT
Imports all files referenced by File dataobjects into the new Asset Persistence Layer introduced in 4.0.
Moves existing thumbnails, and generates new thumbnail sizes for the CMS UI.
Fixes file permissions.
If the task fails or times out, run it again and it will start where it left off.
You need to flush your cache after running this task via CLI.
See https://docs.silverstripe.org/en/4/developer_guides/files/file_migration/.
TXT;
    }

    /**
     * @param LoggerInterface $logger
     */
    public function setLogger(LoggerInterface $logger)
    {
        $this->logger = $logger;

        return $this;
    }

    /**
     * @return AssetStore
     */
    protected function getStore()
    {
        return singleton(AssetStore::class);
    }

    /**
     * @param array $args
     * @throws \InvalidArgumentException
     */
    protected function validateArgs($args)
    {
        if (!empty($args['only'])) {
            if (array_diff(explode(',', $args['only']), $this->defaultSubtasks)) {
                throw new \InvalidArgumentException('Invalid subtasks detected: ' . $args['only']);
            }
        }
    }

    /**
     * TODO Refactor this whole mess into Symfony Console on a TaskRunner level,
     * with a thin wrapper to show coloured console output via a browser:
     * https://github.com/silverstripe/silverstripe-framework/issues/5542
     * @throws \Exception
     */
    protected function addLogHandlers()
    {
        if ($logger = Injector::inst()->get(LoggerInterface::class)) {
            if (Director::is_cli()) {
                $logger->pushHandler(new StreamHandler('php://stdout'));
                $logger->pushHandler(new StreamHandler('php://stderr', Logger::WARNING));
            } else {
                $logger->pushHandler(new PreformattedEchoHandler());
            }
        }
    }
}<|MERGE_RESOLUTION|>--- conflicted
+++ resolved
@@ -47,11 +47,9 @@
         $args = $request->getVars();
         $this->validateArgs($args);
 
-<<<<<<< HEAD
         Injector::inst()->get(FileHashingService::class)->enableCache();
-=======
+
         $this->extend('preFileMigration');
->>>>>>> 9bfce8c1
 
         $subtasks = !empty($args['only']) ? explode(',', $args['only']) : $this->defaultSubtasks;
 
