--- conflicted
+++ resolved
@@ -95,11 +95,7 @@
                 }
             }
             if ($match) {
-<<<<<<< HEAD
-                foreach ($frame['args'] as $j => $arg) {
-=======
                 foreach ($bt[$i]['args'] ?? [] as $j => $arg) {
->>>>>>> fc029b96
                     $bt[$i]['args'][$j] = '<filtered>';
                 }
             }
