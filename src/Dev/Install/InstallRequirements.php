--- conflicted
+++ resolved
@@ -183,15 +183,11 @@
         $isIIS = $this->isIIS();
         $webserver = $this->findWebserver();
 
-<<<<<<< HEAD
-        $this->requirePHPVersion('7.1.0', '7.1.0', [
-=======
         // Get project dirs to inspect
         $projectDir = $this->getProjectDir();
         $projectSrcDir = $this->getProjectSrcDir();
 
-        $this->requirePHPVersion('5.5.0', '5.5.0', array(
->>>>>>> e0993043
+        $this->requirePHPVersion('7.1.0', '7.1.0', [
             "PHP Configuration",
             "PHP5 installed",
             null,
@@ -220,15 +216,7 @@
 
         $this->requireWriteable(
             $this->getPublicDir() . 'index.php',
-<<<<<<< HEAD
             ["File permissions", "Is the index.php file writeable?", null],
-=======
-            [
-                "File permissions",
-                "Is the index.php file writeable?",
-                null,
-            ],
->>>>>>> e0993043
             true
         );
 
@@ -248,21 +236,13 @@
             ));
             $this->requireWriteable(
                 $this->getPublicDir() . '.htaccess',
-<<<<<<< HEAD
                 ["File permissions", "Is the .htaccess file writeable?", null],
-=======
-                array("File permissions", "Is the .htaccess file writeable?", null),
->>>>>>> e0993043
                 true
             );
         } elseif ($isIIS) {
             $this->requireWriteable(
                 $this->getPublicDir() . 'web.config',
-<<<<<<< HEAD
                 ["File permissions", "Is the web.config file writeable?", null],
-=======
-                array("File permissions", "Is the web.config file writeable?", null),
->>>>>>> e0993043
                 true
             );
         }
@@ -302,11 +282,7 @@
         // Ensure root assets dir is writable
         $this->requireWriteable(
             ASSETS_PATH,
-<<<<<<< HEAD
             ["File permissions", "Is the assets/ directory writeable?", null],
-=======
-            array("File permissions", "Is the assets/ directory writeable?", null),
->>>>>>> e0993043
             true
         );
 
