--- conflicted
+++ resolved
@@ -105,20 +105,13 @@
         }
 
         // Cleanup _config.php
-<<<<<<< HEAD
-        if (file_exists('mysite/_config.php')) {
+        $basePath = $this->getBaseDir();
+        $appConfigPath = $basePath . "{$projectDir}/_config.php";
+        if (file_exists($appConfigPath)) {
             // Truncate the contents of _config instead of deleting it - we can't re-create it because Windows handles
             // permissions slightly differently to UNIX based filesystems - it takes the permissions from the parent
             // directory instead of retaining them
-            $fh = fopen('mysite/_config.php', 'wb');
-=======
-        $basePath = $this->getBaseDir();
-        $appConfigPath = $basePath . "{$projectDir}/_config.php";
-        if (file_exists($appConfigPath)) {
-            // Truncate the contents of _config instead of deleting it - we can't re-create it because Windows handles permissions slightly
-            // differently to UNIX based filesystems - it takes the permissions from the parent directory instead of retaining them
             $fh = fopen($appConfigPath, 'wb');
->>>>>>> e0993043
             fclose($fh);
         }
 
