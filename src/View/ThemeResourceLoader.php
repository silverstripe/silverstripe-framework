--- conflicted
+++ resolved
@@ -236,20 +236,14 @@
             foreach ($themePaths as $themePath) {
                 // Join path
                 $pathParts = [ $this->base, $themePath, 'templates', $head, $type, $tail ];
-<<<<<<< HEAD
-                $path = Path::join($pathParts) . '.ss';
-                if (file_exists($path)) {
-                    $this->getCache()->set($cacheKey, $path);
-                    return $path;
-=======
                 try {
                     $path = Path::join($pathParts) . '.ss';
                     if (file_exists($path)) {
+                        $this->getCache()->set($cacheKey, $path);
                         return $path;
                     }
                 } catch (InvalidArgumentException $e) {
                     // No-op
->>>>>>> 41a766d1
                 }
             }
         }
