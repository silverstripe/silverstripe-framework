--- conflicted
+++ resolved
@@ -134,15 +134,8 @@
         $output = $renderer->renderHeader();
         $output .= $renderer->renderInfo("Website Error", $this->getTitle(), $this->getBody());
 
-<<<<<<< HEAD
-        $adminEmail = Email::config()->get('admin_email');
-        if ($adminEmail) {
-            $mailto = Email::obfuscate($adminEmail);
-            $output .= $renderer->renderParagraph('Contact an administrator: ' . $mailto . '');
-=======
         if (!is_null($contactInfo = $this->addContactAdministratorInfo())) {
             $output .= $renderer->renderParagraph($contactInfo);
->>>>>>> 71f81051
         }
 
         $output .= $renderer->renderFooter();
