<?php

require_once FRAMEWORK_PATH . '/src/SilverStripe/Framework/Injector/Factory.php';

require_once __DIR__ . '/InjectionCreator.php';
require_once __DIR__ . '/SilverStripeInjectionCreator.php';
require_once __DIR__ . '/ServiceConfigurationLocator.php';
require_once __DIR__ . '/SilverStripeServiceConfigurationLocator.php';

use SilverStripe\Framework\Injector\Factory;

/**
 * A simple injection manager that manages creating objects and injecting
 * dependencies between them. It borrows quite a lot from ideas taken from
 * Spring's configuration, but is adapted to the stateless PHP way of doing
 * things.
 *
 * In its simplest form, the dependency injector can be used as a mechanism to
 * instantiate objects. Simply call
 *
 * Injector::inst()->get('ClassName')
 *
 * and a new instance of ClassName will be created and returned to you.
 *
 * Classes can have specific configuration defined for them to
 * indicate dependencies that should be injected. This takes the form of
 * a static variable $dependencies defined in the class (or configuration),
 * which indicates the name of a property that should be set.
 *
 * eg
 *
 * <code>
 * class MyController extends Controller {
 *
 *		public $permissions;
 *		public $defaultText;
 *
 *		static $dependencies = array(
 *			'defaultText'		=> 'Override in configuration',
 *			'permissions'		=> '%$PermissionService',
 *		);
 * }
 * </code>
 *
 * will result in an object of type MyController having the defaultText property
 * set to 'Override in configuration', and an object identified
 * as PermissionService set into the property called 'permissions'. The %$
 * syntax tells the injector to look the provided name up as an item to be created
 * by the Injector itself.
 *
 * A key concept of the injector is whether to manage the object as
 *
 * * A pseudo-singleton, in that only one item will be created for a particular
 *   identifier (but the same class could be used for multiple identifiers)
 * * A prototype, where the same configuration is used, but a new object is
 *   created each time
 * * unmanaged, in which case a new object is created and injected, but no
 *   information about its state is managed.
 *
 * Additional configuration of items managed by the injector can be done by
 * providing configuration for the types, either by manually loading in an
 * array describing the configuration, or by specifying the configuration
 * for a type via SilverStripe's configuration mechanism.
 *
 * Specify a configuration array of the format
 *
 * array(
 *		array(
 *			'id'			=> 'BeanId',					// the name to be used if diff from the filename
 *			'priority'		=> 1,							// priority. If another bean is defined with the same ID,
 *															// but has a lower priority, it is NOT overridden
 *			'class'			=> 'ClassName',					// the name of the PHP class
 *			'src'			=> '/path/to/file'				// the location of the class
 *			'type'			=> 'singleton|prototype'		// if you want prototype object generation, set it as the
 *			                                                // type
 *															// By default, singleton is assumed
 *
 *			'factory' => 'FactoryService'					// A factory service to use to create instances.
 *			'construct'		=> array(						// properties to set at construction
 *				'scalar',
 *				'%$BeanId',
 *			)
 *			'properties'	=> array(
 *				'name' => 'value'							// scalar value
 *				'name' => '%$BeanId',						// a reference to another bean
 *				'name' => array(
 *					'scalar',
 *					'%$BeanId'
 *				)
 *			)
 *		)
 *		// alternatively
 *		'MyBean'		=> array(
 *			'class'			=> 'ClassName',
 *		)
 *		// or simply
 *		'OtherBean'		=> 'SomeClass',
 * )
 *
 * In addition to specifying the bindings directly in the configuration,
 * you can simply create a publicly accessible property on the target
 * class which will automatically be injected if the autoScanProperties
 * option is set to true. This means a class defined as
 *
 * <code>
 * class MyController extends Controller {
 *
 *		private $permissionService;
 *
 *		public setPermissionService($p) {
 *			$this->permissionService = $p;
 *		}
 * }
 * </code>
 *
 * will have setPermissionService called if
 *
 * * Injector::inst()->setAutoScanProperties(true) is called and
 * * A service named 'PermissionService' has been configured
 *
 * @author marcus@silverstripe.com.au
 * @package framework
 * @subpackage injector
 * @license BSD License http://silverstripe.org/bsd-license/
 */
class Injector {

	/**
	 * Local store of all services
	 *
	 * @var array
	 */
	private $serviceCache;

	/**
	 * Cache of items that need to be mapped for each service that gets injected
	 *
	 * @var array
	 */
	private $injectMap;

	/**
	 * A store of all the service configurations that have been defined.
	 *
	 * @var array
	 */
	private $specs;

	/**
	 * A map of all the properties that should be automagically set on all
	 * objects instantiated by the injector
	 */
	private $autoProperties;

	/**
	 * A singleton if you want to use it that way
	 *
	 * @var Injector
	 */
	private static $instance;

	/**
	 * Indicates whether or not to automatically scan properties in injected objects to auto inject
	 * stuff, similar to the way grails does things.
	 *
	 * @var boolean
	 */
	private $autoScanProperties = false;

	/**
	 * The default factory used to create new instances.
	 *
	 * The {@link InjectionCreator} is used by default, which simply directly
	 * creates objects. This can be changed to use a different default creation
	 * method if desired.
	 *
	 * Each individual component can also specify a custom factory to use by
	 * using the `factory` parameter.
	 *
	 * @var Factory
	 */
	protected $objectCreator;

	/**
	 * Locator for determining Config properties for services
	 *
	 * @var ServiceConfigurationLocator
	 */
	protected $configLocator;

	/**
	 * Create a new injector.
	 *
	 * @param array $config
	 *				Service configuration
	 */
	public function __construct($config = null) {
		$this->injectMap = array();
		$this->serviceCache = array(
			'Injector'		=> $this,
		);
		$this->specs = array(
			'Injector'		=> array('class' => 'Injector')
		);

		$this->autoProperties = array();


		$creatorClass = isset($config['creator']) ? $config['creator'] : 'InjectionCreator';
		$locatorClass = isset($config['locator']) ? $config['locator'] : 'ServiceConfigurationLocator';

		$this->objectCreator = new $creatorClass;
		$this->configLocator = new $locatorClass;

		if ($config) {
			$this->load($config);
		}
	}

	/**
	 * The injector instance this one was copied from when Injector::nest() was called.
	 *
	 * @var Injector
	 */
	protected $nestedFrom = null;

	/**
	 * If a user wants to use the injector as a static reference
	 *
	 * @param array $config
	 * @return Injector
	 */
	public static function inst($config=null) {
		if (!self::$instance) {
			self::$instance = new Injector($config);
		}
		return self::$instance;
	}

	/**
	 * Sets the default global injector instance.
	 *
	 * @param Injector $instance
	 * @return Injector Reference to new active Injector instance
	 */
	public static function set_inst(Injector $instance) {
		return self::$instance = $instance;
	}

	/**
	 * Make the newly active {@link Injector} be a copy of the current active
	 * {@link Injector} instance.
	 *
	 * You can then make changes to the injector with methods such as
	 * {@link Injector::inst()->registerService()} which will be discarded
	 * upon a subsequent call to {@link Injector::unnest()}
	 *
	 * @return Injector Reference to new active Injector instance
	 */
	public static function nest() {
		$current = self::$instance;

		$new = clone $current;
		$new->nestedFrom = $current;
		return self::set_inst($new);
	}

	/**
	 * Change the active Injector back to the Injector instance the current active
	 * Injector object was copied from.
	 *
	 * @return Injector Reference to restored active Injector instance
	 */
	public static function unnest() {
		if (self::inst()->nestedFrom) {
			self::set_inst(self::inst()->nestedFrom);
		}
		else {
			user_error(
				"Unable to unnest root Injector, please make sure you don't have mis-matched nest/unnest",
				E_USER_WARNING
			);
		}
		return self::inst();
	}

	/**
	 * Indicate whether we auto scan injected objects for properties to set.
	 *
	 * @param boolean $val
	 */
	public function setAutoScanProperties($val) {
		$this->autoScanProperties = $val;
	}

	/**
	 * Sets the default factory to use for creating new objects.
	 *
	 * @param Factory $obj
	 */
	public function setObjectCreator(Factory $obj) {
		$this->objectCreator = $obj;
	}

	/**
	 * @return Factory
	 */
	public function getObjectCreator() {
		return $this->objectCreator;
	}

	/**
	 * Set the configuration locator
	 * @param ServiceConfigurationLocator $configLocator
	 */
	public function setConfigLocator($configLocator) {
		$this->configLocator = $configLocator;
	}

	/**
	 * Retrieve the configuration locator
	 * @return ServiceConfigurationLocator
	 */
	public function getConfigLocator() {
		return $this->configLocator;
	}

	/**
	 * Add in a specific mapping that should be catered for on a type.
	 * This allows configuration of what should occur when an object
	 * of a particular type is injected, and what items should be injected
	 * for those properties / methods.
	 *
<<<<<<< HEAD
	 * @param string $class The class to set a mapping for
	 * @param string $property The property to set the mapping for
	 * @param string $toInject The registered type that will be injected
	 * @param string $injectVia Whether to inject by setting a property or calling a setter
=======
	 * @param type $class
	 *					The class to set a mapping for
	 * @param type $property
	 *					The property to set the mapping for
	 * @param type $injectType
	 *					The registered type that will be injected
	 * @param string $injectVia
	 *					Whether to inject by setting a property or calling a setter
>>>>>>> 712d796c
	 */
	public function setInjectMapping($class, $property, $toInject, $injectVia = 'property') {
		$mapping = isset($this->injectMap[$class]) ? $this->injectMap[$class] : array();

		$mapping[$property] = array('name' => $toInject, 'type' => $injectVia);

		$this->injectMap[$class] = $mapping;
	}

	/**
	 * Add an object that should be automatically set on managed objects
	 *
	 * This allows you to specify, for example, that EVERY managed object
	 * will be automatically inject with a log object by the following
	 *
	 * $injector->addAutoProperty('log', new Logger());
	 *
	 * @param string $property
	 *				the name of the property
	 * @param object $object
	 *				the object to be set
	 */
	public function addAutoProperty($property, $object) {
		$this->autoProperties[$property] = $object;
		return $this;
	}

	/**
	 * Load services using the passed in configuration for those services
	 *
	 * @param array $config
	 */
	public function load($config = array()) {
		$services = array();

		foreach ($config as $specId => $spec) {
			if (is_string($spec)) {
				$spec = array('class' => $spec);
			}

			$file = isset($spec['src']) ? $spec['src'] : null;
			$name = null;

			if (file_exists($file)) {
				$filename = basename($file);
				$name = substr($filename, 0, strrpos($filename, '.'));
			}

			// class is whatever's explicitly set,
			$class = isset($spec['class']) ? $spec['class'] : $name;

			// or the specid if nothing else available.
			if (!$class && is_string($specId)) {
				$class = $specId;
			}

			// make sure the class is set...
			$spec['class'] = $class;

			$id = is_string($specId) ? $specId : (isset($spec['id']) ? $spec['id'] : $class);

			$priority = isset($spec['priority']) ? $spec['priority'] : 1;

			// see if we already have this defined. If so, check priority weighting
			if (isset($this->specs[$id]) && isset($this->specs[$id]['priority'])) {
				if ($this->specs[$id]['priority'] > $priority) {
					return;
				}
			}

			// okay, actually include it now we know we're going to use it
			if (file_exists($file)) {
				require_once $file;
			}

			// make sure to set the id for later when instantiating
			// to ensure we get cached
			$spec['id'] = $id;

//			We've removed this check because new functionality means that the 'class' field doesn't need to refer
//			specifically to a class anymore - it could be a compound statement, ala SilverStripe's old Object::create
//			functionality
//
//			if (!class_exists($class)) {
//				throw new Exception("Failed to load '$class' from $file");
//			}

			// store the specs for now - we lazy load on demand later on.
			$this->specs[$id] = $spec;

			// EXCEPT when there's already an existing instance at this id.
			// if so, we need to instantiate and replace immediately
			if (isset($this->serviceCache[$id])) {
				$this->updateSpecConstructor($spec);
				$this->instantiate($spec, $id);
			}
		}

		return $this;
	}

	/**
	 * Update the configuration of an already defined service
	 *
	 * Use this if you don't want to register a complete new config, just append
	 * to an existing configuration. Helpful to avoid overwriting someone else's changes
	 *
	 * updateSpec('RequestProcessor', 'filters', '%$MyFilter')
	 *
	 * @param string $id
	 *				The name of the service to update the definition for
	 * @param string $property
	 *				The name of the property to update.
	 * @param mixed $value
	 *				The value to set
	 * @param boolean $append
	 *				Whether to append (the default) when the property is an array
	 */
	public function updateSpec($id, $property, $value, $append = true) {
		if (isset($this->specs[$id]['properties'][$property])) {
			// by ref so we're updating the actual value
			$current = &$this->specs[$id]['properties'][$property];
			if (is_array($current) && $append) {
				$current[] = $value;
			} else {
				$this->specs[$id]['properties'][$property] = $value;
			}

			// and reload the object; existing bindings don't get
			// updated though! (for now...)
			if (isset($this->serviceCache[$id])) {
				$this->instantiate(array('class'=>$id), $id);
			}
		}
	}

	/**
	 * Update a class specification to convert constructor configuration information if needed
	 *
	 * We do this as a separate process to avoid unneeded calls to convertServiceProperty
	 *
	 * @param array $spec
	 *			The class specification to update
	 */
	protected function updateSpecConstructor(&$spec) {
		if (isset($spec['constructor'])) {
			$spec['constructor'] = $this->convertServiceProperty($spec['constructor']);
		}
	}

	/**
	 * Recursively convert a value into its proper representation with service references
	 * resolved to actual objects
	 *
	 * @param string $value
	 */
	public function convertServiceProperty($value) {
		if (is_array($value)) {
			$newVal = array();
			foreach ($value as $k => $v) {
				$newVal[$k] = $this->convertServiceProperty($v);
			}
			return $newVal;
		}

		if (is_string($value) && strpos($value, '%$') === 0) {
			$id = substr($value, 2);
			return $this->get($id);
		}
		return $value;
	}

	/**
	 * Instantiate a managed object
	 *
	 * Given a specification of the form
	 *
	 * array(
	 *		'class' => 'ClassName',
	 *		'properties' => array('property' => 'scalar', 'other' => '%$BeanRef')
	 *		'id' => 'ServiceId',
	 *		'type' => 'singleton|prototype'
	 * )
	 *
	 * will create a new object, store it in the service registry, and
	 * set any relevant properties
	 *
	 * Optionally, you can pass a class name directly for creation
	 *
	 * To access this from the outside, you should call ->get('Name') to ensure
	 * the appropriate checks are made on the specific type.
	 *
	 *
	 * @param array $spec
	 *				The specification of the class to instantiate
	 * @param string $id
	 *				The name of the object being created. If not supplied, then the id will be inferred from the
	 *				object being created
	 * @param string $type
	 *				Whether to create as a singleton or prototype object. Allows code to be explicit as to how it
	 *				wants the object to be returned
	 */
	protected function instantiate($spec, $id=null, $type = null) {
		if (is_string($spec)) {
			$spec = array('class' => $spec);
		}
		$class = $spec['class'];

		// create the object, using any constructor bindings
		$constructorParams = array();
		if (isset($spec['constructor']) && is_array($spec['constructor'])) {
			$constructorParams = $spec['constructor'];
		}

		$factory = isset($spec['factory']) ? $this->get($spec['factory']) : $this->getObjectCreator();
		$object = $factory->create($class, $constructorParams);

		// figure out if we have a specific id set or not. In some cases, we might be instantiating objects
		// that we don't manage directly; we don't want to store these in the service cache below
		if (!$id) {
			$id = isset($spec['id']) ? $spec['id'] : null;
		}

		// now set the service in place if needbe. This is NOT done for prototype beans, as they're
		// created anew each time
		if (!$type) {
			$type = isset($spec['type']) ? $spec['type'] : null;
		}

		if ($id && (!$type || $type != 'prototype')) {
			// this ABSOLUTELY must be set before the object is injected.
			// This prevents circular reference errors down the line
			$this->serviceCache[$id] = $object;
		}

		// now inject safely
		$this->inject($object, $id);

		return $object;
	}

	/**
	 * Inject $object with available objects from the service cache
	 *
	 * @todo Track all the existing objects that have had a service bound
	 * into them, so we can update that binding at a later point if needbe (ie
	 * if the managed service changes)
	 *
	 * @param object $object
	 *				The object to inject
	 * @param string $asType
	 *				The ID this item was loaded as. This is so that the property configuration
	 *				for a type is referenced correctly in case $object is no longer the same
	 *				type as the loaded config specification had it as.
	 */
	public function inject($object, $asType=null) {
		$objtype = $asType ? $asType : get_class($object);
		$mapping = isset($this->injectMap[$objtype]) ? $this->injectMap[$objtype] : null;

		// first off, set any properties defined in the service specification for this
		// object type
		if (isset($this->specs[$objtype]) && isset($this->specs[$objtype]['properties'])) {
			foreach ($this->specs[$objtype]['properties'] as $key => $value) {
				$val = $this->convertServiceProperty($value);
				$this->setObjectProperty($object, $key, $val);
			}
		}

		// now, use any cached information about what properties this object type has
		// and set based on name resolution
		if (!$mapping) {
			if ($this->autoScanProperties) {
				// we use an object to prevent array copies if/when passed around
				$mapping = new ArrayObject();

				// This performs public variable based injection
				$robj = new ReflectionObject($object);
				$properties = $robj->getProperties();

				foreach ($properties as $propertyObject) {
					/* @var $propertyObject ReflectionProperty */
					if ($propertyObject->isPublic() && !$propertyObject->getValue($object)) {
						$origName = $propertyObject->getName();
						$name = ucfirst($origName);
						if ($this->hasService($name)) {
							// Pull the name out of the registry
							$value = $this->get($name);
							$propertyObject->setValue($object, $value);
							$mapping[$origName] = array('name' => $name, 'type' => 'property');
						}
					}
				}

				// and this performs setter based injection
				$methods = $robj->getMethods(ReflectionMethod::IS_PUBLIC);

				foreach ($methods as $methodObj) {
					/* @var $methodObj ReflectionMethod */
					$methName = $methodObj->getName();
					if (strpos($methName, 'set') === 0) {
						$pname = substr($methName, 3);
						if ($this->hasService($pname)) {
							// Pull the name out of the registry
							$value = $this->get($pname);
							$methodObj->invoke($object, $value);
							$mapping[$methName] = array('name' => $pname, 'type' => 'method');
						}
					}
				}

				// we store the information about what needs to be injected for objects of this
				// type here
				$this->injectMap[get_class($object)] = $mapping;
			}
		} else {
			foreach ($mapping as $prop => $spec) {
				if ($spec['type'] == 'property') {
					$value = $this->get($spec['name']);
					$object->$prop = $value;
				} else {
					$method = $prop;
					$value = $this->get($spec['name']);
					$object->$method($value);
				}
			}
		}

		$injections = Config::inst()->get(get_class($object), 'dependencies');
		// If the type defines some injections, set them here
		if ($injections && count($injections)) {
			foreach ($injections as $property => $value) {
				// we're checking empty in case it already has a property at this name
				// this doesn't catch privately set things, but they will only be set by a setter method,
				// which should be responsible for preventing further setting if it doesn't want it.
				if (empty($object->$property)) {
					$value = $this->convertServiceProperty($value);
					$this->setObjectProperty($object, $property, $value);
				}
			}
		}

		foreach ($this->autoProperties as $property => $value) {
			if (!isset($object->$property)) {
				$value = $this->convertServiceProperty($value);
				$this->setObjectProperty($object, $property, $value);
			}
		}

		// Call the 'injected' method if it exists
		if (method_exists($object, 'injected')) {
			$object->injected();
		}
	}

	/**
	 * Helper to set a property's value
	 *
	 * @param object $object
	 *					Set an object's property to a specific value
	 * @param string $name
	 *					The name of the property to set
	 * @param mixed $value
	 *					The value to set
	 */
	protected function setObjectProperty($object, $name, $value) {
		if (method_exists($object, 'set'.$name)) {
			$object->{'set'.$name}($value);
		} else {
			$object->$name = $value;
		}
	}

	/**
	 * Does the given service exist, and if so, what's the stored name for it?
	 *
	 * We do a special check here for services that are using compound names. For example,
	 * we might want to say that a property should be injected with Log.File or Log.Memory,
	 * but have only registered a 'Log' service, we'll instead return that.
	 *
	 * Will recursively call hasService for each depth of dotting
	 *
	 * @return string
	 *				The name of the service (as it might be different from the one passed in)
	 */
	public function hasService($name) {
		// common case, get it overwith first
		if (isset($this->specs[$name])) {
			return $name;
		}

		// okay, check whether we've got a compound name - don't worry about 0 index, cause that's an
		// invalid name
		if (!strpos($name, '.')) {
			return null;
		}

		return $this->hasService(substr($name, 0, strrpos($name, '.')));
	}

	/**
	 * Register a service object with an optional name to register it as the
	 * service for
	 *
	 * @param stdClass $service
	 *					The object to register
	 * @param string $replace
	 *					The name of the object to replace (if different to the
	 *					class name of the object to register)
	 *
	 */
	public function registerService($service, $replace = null) {
		$registerAt = get_class($service);
		if ($replace != null) {
			$registerAt = $replace;
		}

		$this->specs[$registerAt] = array('class' => get_class($service));
		$this->serviceCache[$registerAt] = $service;
		$this->inject($service);
	}

	/**
	 * Register a service with an explicit name
	 *
<<<<<<< HEAD
	 * @deprecated since 4.0
=======
	 * @deprecated since 3.1.1
>>>>>>> 712d796c
	 */
	public function registerNamedService($name, $service) {
		Deprecation::notice('4.0', 'registerNamedService is deprecated, use registerService instead');
		return $this->registerService($service, $name);
	}

	/**
	 * Removes a named object from the cached list of objects managed
	 * by the inject
	 *
<<<<<<< HEAD
	 * @param string $name The name to unregister
=======
	 * @param type $name
	 *				The name to unregister
>>>>>>> 712d796c
	 */
	public function unregisterNamedObject($name) {
		unset($this->serviceCache[$name]);
	}

	/**
	 * Clear out all objects that are managed by the injetor.
	 */
	public function unregisterAllObjects() {
		$this->serviceCache = array('Injector' => $this);
	}

	/**
	 * Get a named managed object
	 *
	 * Will first check to see if the item has been registered as a configured service/bean
	 * and return that if so.
	 *
	 * Next, will check to see if there's any registered configuration for the given type
	 * and will then try and load that
	 *
	 * Failing all of that, will just return a new instance of the
	 * specificied object.
	 *
	 * @param string $name
	 *				the name of the service to retrieve. If not a registered
	 *				service, then a class of the given name is instantiated
	 * @param boolean $asSingleton
	 *				Whether to register the created object as a singleton
	 *				if no other configuration is found
	 * @param array $constructorArgs
	 *				Optional set of arguments to pass as constructor arguments
	 *				if this object is to be created from scratch
	 *				(ie asSingleton = false)
<<<<<<< HEAD
	 * @return mixed the instance of the specified object
=======
	 *
>>>>>>> 712d796c
	 */
	public function get($name, $asSingleton = true, $constructorArgs = null) {
		// reassign the name as it might actually be a compound name
		if ($serviceName = $this->hasService($name)) {
			// check to see what the type of bean is. If it's a prototype,
			// we don't want to return the singleton version of it.
			$spec = $this->specs[$serviceName];
			$type = isset($spec['type']) ? $spec['type'] : null;

			// if we're explicitly a prototype OR we're not wanting a singleton
			if (($type && $type == 'prototype') || !$asSingleton) {
				if ($spec && $constructorArgs) {
					$spec['constructor'] = $constructorArgs;
				} else {
					// convert any _configured_ constructor args.
					// we don't call this for get() calls where someone passes in
					// constructor args, otherwise we end up calling convertServiceParams
					// way too often
					$this->updateSpecConstructor($spec);
				}
				return $this->instantiate($spec, $serviceName, !$type ? 'prototype' : $type);
			} else {
				if (!isset($this->serviceCache[$serviceName])) {
					$this->updateSpecConstructor($spec);
					$this->instantiate($spec, $serviceName);
				}
				return $this->serviceCache[$serviceName];
			}
		}

		$config = $this->configLocator->locateConfigFor($name);
		if ($config) {
			$this->load(array($name => $config));
			if (isset($this->specs[$name])) {
				$spec = $this->specs[$name];
				$this->updateSpecConstructor($spec);
				if ($constructorArgs) {
					$spec['constructor'] = $constructorArgs;
				}
				return $this->instantiate($spec, $name);
			}
		}

		// If we've got this far, we're dealing with a case of a user wanting
		// to create an object based on its name. So, we need to fake its config
		// if the user wants it managed as a singleton service style object
		$spec = array('class' => $name, 'constructor' => $constructorArgs);
		if ($asSingleton) {
			// need to load the spec in; it'll be given the singleton type by default
			$this->load(array($name => $spec));
			return $this->instantiate($spec, $name);
		}

		return $this->instantiate($spec);
	}

	/**
	 * Magic method to return an item directly
	 *
	 * @param string $name
	 *				The named object to retrieve
	 * @return mixed
	 */
	public function __get($name) {
		return $this->get($name);
	}

	/**
	 * Similar to get() but always returns a new object of the given type
	 *
	 * Additional parameters are passed through as
	 *
<<<<<<< HEAD
	 * @param string $name
	 * @return mixed A new instance of the specified object
=======
	 * @param type $name
>>>>>>> 712d796c
	 */
	public function create($name) {
		$constructorArgs = func_get_args();
		array_shift($constructorArgs);
		return $this->get($name, false, count($constructorArgs) ? $constructorArgs : null);
	}

	/**
	 * Creates an object with the supplied argument array
	 *
	 * @param string $name
	 *				Name of the class to create an object of
	 * @param array $args
	 *				Arguments to pass to the constructor
	 * @return mixed
	 */
	public function createWithArgs($name, $constructorArgs) {
		return $this->get($name, false, $constructorArgs);
	}
}<|MERGE_RESOLUTION|>--- conflicted
+++ resolved
@@ -180,11 +180,11 @@
 	 * @var Factory
 	 */
 	protected $objectCreator;
-
+	
 	/**
 	 * Locator for determining Config properties for services
-	 *
-	 * @var ServiceConfigurationLocator
+	 * 
+	 * @var ServiceConfigurationLocator 
 	 */
 	protected $configLocator;
 
@@ -331,21 +331,10 @@
 	 * of a particular type is injected, and what items should be injected
 	 * for those properties / methods.
 	 *
-<<<<<<< HEAD
 	 * @param string $class The class to set a mapping for
 	 * @param string $property The property to set the mapping for
 	 * @param string $toInject The registered type that will be injected
 	 * @param string $injectVia Whether to inject by setting a property or calling a setter
-=======
-	 * @param type $class
-	 *					The class to set a mapping for
-	 * @param type $property
-	 *					The property to set the mapping for
-	 * @param type $injectType
-	 *					The registered type that will be injected
-	 * @param string $injectVia
-	 *					Whether to inject by setting a property or calling a setter
->>>>>>> 712d796c
 	 */
 	public function setInjectMapping($class, $property, $toInject, $injectVia = 'property') {
 		$mapping = isset($this->injectMap[$class]) ? $this->injectMap[$class] : array();
@@ -770,11 +759,7 @@
 	/**
 	 * Register a service with an explicit name
 	 *
-<<<<<<< HEAD
 	 * @deprecated since 4.0
-=======
-	 * @deprecated since 3.1.1
->>>>>>> 712d796c
 	 */
 	public function registerNamedService($name, $service) {
 		Deprecation::notice('4.0', 'registerNamedService is deprecated, use registerService instead');
@@ -785,12 +770,7 @@
 	 * Removes a named object from the cached list of objects managed
 	 * by the inject
 	 *
-<<<<<<< HEAD
 	 * @param string $name The name to unregister
-=======
-	 * @param type $name
-	 *				The name to unregister
->>>>>>> 712d796c
 	 */
 	public function unregisterNamedObject($name) {
 		unset($this->serviceCache[$name]);
@@ -825,11 +805,7 @@
 	 *				Optional set of arguments to pass as constructor arguments
 	 *				if this object is to be created from scratch
 	 *				(ie asSingleton = false)
-<<<<<<< HEAD
 	 * @return mixed the instance of the specified object
-=======
-	 *
->>>>>>> 712d796c
 	 */
 	public function get($name, $asSingleton = true, $constructorArgs = null) {
 		// reassign the name as it might actually be a compound name
@@ -902,12 +878,8 @@
 	 *
 	 * Additional parameters are passed through as
 	 *
-<<<<<<< HEAD
 	 * @param string $name
 	 * @return mixed A new instance of the specified object
-=======
-	 * @param type $name
->>>>>>> 712d796c
 	 */
 	public function create($name) {
 		$constructorArgs = func_get_args();
