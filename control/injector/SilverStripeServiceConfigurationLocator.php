--- conflicted
+++ resolved
@@ -11,22 +11,18 @@
 
 	/**
 	 * List of Injector configurations cached from Config in class => config format.
-	 * If any config is false, this denotes that this class and all its parents
+	 * If any config is false, this denotes that this class and all its parents 
 	 * have no configuration specified.
-	 *
+	 * 
 	 * @var array
 	 */
 	protected $configs = array();
 
 	public function locateConfigFor($name) {
-<<<<<<< HEAD
-=======
-
->>>>>>> 912b133b
 		// Check direct or cached result
 		$config = $this->configFor($name);
 		if($config !== null) return $config;
-
+		
 		// do parent lookup if it's a class
 		if (class_exists($name)) {
 			$parents = array_reverse(array_values(ClassInfo::ancestry($name)));
@@ -42,27 +38,27 @@
 				}
 			}
 		}
-
+		
 		// there is no parent config, so we'll record that as false so we don't do the expensive
 		// lookup through parents again
 		$this->configs[$name] = false;
 	}
-
+	
 	/**
 	 * Retrieves the config for a named service without performing a hierarchy walk
-	 *
+	 * 
 	 * @param string $name Name of service
-	 * @return mixed Returns either the configuration data, if there is any. A missing config is denoted
+	 * @return mixed Returns either the configuration data, if there is any. A missing config is denoted 
 	 * by a value of either null (there is no direct config assigned and a hierarchy walk is necessary)
-	 * or false (there is no config for this class, nor within the hierarchy for this class).
+	 * or false (there is no config for this class, nor within the hierarchy for this class). 
 	 */
 	protected function configFor($name) {
-
+		
 		// Return cached result
 		if (isset($this->configs[$name])) {
 			return $this->configs[$name]; // Potentially false
 		}
-
+		
 		$config = Config::inst()->get('Injector', $name);
 		if ($config) {
 			$this->configs[$name] = $config;
