<?php

/**
 * A class with HTTP-related helpers.
 * Like Debug, this is more a bundle of methods than a class ;-)
 *
 * @package framework
 * @subpackage misc
 */
class HTTP {

	/**
	 * @var int $cache_age
	 */
	protected static $cache_age = 0;

	/**
	 * @var timestamp $modification_date
	 */
	protected static $modification_date = null;

	/**
	 * @var string $etag
	 */
	protected static $etag = null;

	/**
     * @config
     */
    private static $cache_ajax_requests = true;

	/**
	 * Turns a local system filename into a URL by comparing it to the script
	 * filename.
	 *
	 * @param string
	 */
	public static function filename2url($filename) {
		$slashPos = -1;

		while(($slashPos = strpos($filename, "/", $slashPos+1)) !== false) {
			if(substr($filename, 0, $slashPos) == substr($_SERVER['SCRIPT_FILENAME'],0,$slashPos)) {
				$commonLength = $slashPos;
			} else {
				break;
			}
		}

		$urlBase = substr(
			$_SERVER['PHP_SELF'],
			0,
			-(strlen($_SERVER['SCRIPT_FILENAME']) - $commonLength)
		);

		$url = $urlBase . substr($filename, $commonLength);
		$protocol = (isset($_SERVER['HTTPS']) && $_SERVER['HTTPS'] != 'off') ? "https" : "http";

		// Count the number of extra folders the script is in.
		// $prefix = str_repeat("../", substr_count(substr($_SERVER[SCRIPT_FILENAME],$commonBaseLength)));

		return "$protocol://". $_SERVER['HTTP_HOST'] . $url;
	}

	/**
	 * Turn all relative URLs in the content to absolute URLs
	 */
	public static function absoluteURLs($html) {
		$html = str_replace('$CurrentPageURL', $_SERVER['REQUEST_URI'], $html);
		return HTTP::urlRewriter($html, function($url) {
			//no need to rewrite, if uri has a protocol (determined here by existence of reserved URI character ":")
			if(preg_match('/^\w+:/', $url)){
				return $url;
			}
			return Director::absoluteURL($url, true);
		});
	}

	/**
	 * Rewrite all the URLs in the given content, evaluating the given string as PHP code.
	 *
	 * Put $URL where you want the URL to appear, however, you can't embed $URL in strings
	 * Some example code:
	 * <ul>
	 * <li><code>'"../../" . $URL'</code></li>
	 * <li><code>'myRewriter($URL)'</code></li>
	 * <li><code>'(substr($URL,0,1)=="/") ? "../" . substr($URL,1) : $URL'</code></li>
	 * </ul>
	 *
	 * As of 3.2 $code should be a callable which takes a single parameter and returns
	 * the rewritten URL. e.g.
	 *
	 * <code>
	 * function($url) {
	 *		return Director::absoluteURL($url, true);
	 * }
	 * </code>
	 *
	 * @param string $content The HTML to search for links to rewrite
	 * @param string|callable $code Either a string that can evaluate to an expression
	 * to rewrite links (depreciated), or a callable that takes a single
	 * parameter and returns the rewritten URL
	 * @return The content with all links rewritten as per the logic specified in $code
	 */
	public static function urlRewriter($content, $code) {
		if(!is_callable($code)) {
			Deprecation::notice('4.0', 'HTTP::urlRewriter expects a callable as the second parameter');
		}

		// Replace attributes
		$attribs = array("src","background","a" => "href","link" => "href", "base" => "href");
		foreach($attribs as $tag => $attrib) {
			if(!is_numeric($tag)) $tagPrefix = "$tag ";
			else $tagPrefix = "";

			$regExps[] = "/(<{$tagPrefix}[^>]*$attrib *= *\")([^\"]*)(\")/i";
			$regExps[] = "/(<{$tagPrefix}[^>]*$attrib *= *')([^']*)(')/i";
			$regExps[] = "/(<{$tagPrefix}[^>]*$attrib *= *)([^\"' ]*)( )/i";
		}
		// Replace css styles
		// @todo - http://www.css3.info/preview/multiple-backgrounds/
		$styles = array('background-image', 'background', 'list-style-image', 'list-style', 'content');
		foreach($styles as $style) {
			$regExps[] = "/($style:[^;]*url *\(\")([^\"]+)(\"\))/i";
			$regExps[] = "/($style:[^;]*url *\(')([^']+)('\))/i";
			$regExps[] = "/($style:[^;]*url *\()([^\"\)')]+)(\))/i";
		}

		// Callback for regexp replacement
		$callback = function($matches) use($code) {
			if(is_callable($code)) {
				$rewritten = $code($matches[2]);
			} else {
				// Expose the $URL variable to be used by the $code expression
				$URL = $matches[2];
				$rewritten = eval("return ($code);");
			}
			return $matches[1] . $rewritten . $matches[3];
		};

		// Execute each expression
		foreach($regExps as $regExp) {
			$content = preg_replace_callback($regExp, $callback, $content);
		}

		return $content;
	}

	/**
	 * Will try to include a GET parameter for an existing URL,
	 * preserving existing parameters and fragments.
	 * If no URL is given, falls back to $_SERVER['REQUEST_URI'].
	 * Uses parse_url() to dissect the URL, and http_build_query() to reconstruct it
	 * with the additional parameter. Converts any '&' (ampersand)
	 * URL parameter separators to the more XHTML compliant '&amp;'.
	 *
	 * CAUTION: If the URL is determined to be relative,
	 * it is prepended with Director::absoluteBaseURL().
	 * This method will always return an absolute URL because
	 * Director::makeRelative() can lead to inconsistent results.
	 *
	 * @param String $varname
	 * @param String $varvalue
	 * @param String $currentURL Relative or absolute URL (Optional).
	 * @param String $separator Separator for http_build_query(). (Optional).
	 * @return String Absolute URL
	 */
	public static function setGetVar($varname, $varvalue, $currentURL = null, $separator = '&amp;') {
		$uri = $currentURL ? $currentURL : Director::makeRelative($_SERVER['REQUEST_URI']);

		$isRelative = false;
		// We need absolute URLs for parse_url()
		if(Director::is_relative_url($uri)) {
			$uri = Director::absoluteBaseURL() . $uri;
			$isRelative = true;
		}

		// try to parse uri
		$parts = parse_url($uri);
		if(!$parts) {
			throw new InvalidArgumentException("Can't parse URL: " . $uri);
		}

		// Parse params and add new variable
		$params = array();
		if(isset($parts['query'])) parse_str($parts['query'], $params);
		$params[$varname] = $varvalue;

		// Generate URI segments and formatting
		$scheme = (isset($parts['scheme'])) ? $parts['scheme'] : 'http';
		$user = (isset($parts['user']) && $parts['user'] != '')  ? $parts['user'] : '';

		if($user != '') {
			// format in either user:pass@host.com or user@host.com
			$user .= (isset($parts['pass']) && $parts['pass'] != '') ? ':' . $parts['pass'] . '@' : '@';
		}

		$host = (isset($parts['host'])) ? $parts['host'] : '';
		$port = (isset($parts['port']) && $parts['port'] != '') ? ':'.$parts['port'] : '';
		$path = (isset($parts['path']) && $parts['path'] != '') ? $parts['path'] : '';

		// handle URL params which are existing / new
		$params = ($params) ?  '?' . http_build_query($params, null, $separator) : '';

		// keep fragments (anchors) intact.
		$fragment = (isset($parts['fragment']) && $parts['fragment'] != '') ?  '#'.$parts['fragment'] : '';

		// Recompile URI segments
		$newUri =  $scheme . '://' . $user . $host . $port . $path . $params . $fragment;

		if($isRelative) return Director::makeRelative($newUri);

		return $newUri;
	}

	public static function RAW_setGetVar($varname, $varvalue, $currentURL = null) {
		$url = self::setGetVar($varname, $varvalue, $currentURL);
		return Convert::xml2raw($url);
	}

	/**
	 * Search for all tags with a specific attribute, then return the value of that attribute in a flat array.
	 *
	 * @param string $content
	 * @param array $attributes an array of tags to attributes, for example "[a] => 'href', [div] => 'id'"
	 * @return array
	 */
	public static function findByTagAndAttribute($content, $attributes) {
		$regexes = array();

		foreach($attributes as $tag => $attribute) {
			$regexes[] = "/<{$tag} [^>]*$attribute *= *([\"'])(.*?)\\1[^>]*>/i";
			$regexes[] = "/<{$tag} [^>]*$attribute *= *([^ \"'>]+)/i";
		}

		$result = array();

		if($regexes) foreach($regexes as $regex) {
			if(preg_match_all($regex, $content, $matches)) {
				$result = array_merge_recursive($result, (isset($matches[2]) ? $matches[2] : $matches[1]));
			}
		}

		return count($result) ? $result : null;
	}

	public static function getLinksIn($content) {
		return self::findByTagAndAttribute($content, array("a" => "href"));
	}

	public static function getImagesIn($content) {
		return self::findByTagAndAttribute($content, array("img" => "src"));
	}

	/**
	 * Get the MIME type based on a file's extension.
	 *
	 * If the finfo class exists in PHP, and the file actually exists, then use that
	 * extension, otherwise fallback to a list of commonly known MIME types.
	 *
	 * @uses finfo
	 * @param string $filename Relative path to filename from project root, e.g. "mysite/tests/file.csv"
	 * @return string MIME type
	 */
	public static function get_mime_type($filename) {
		// If the finfo module is compiled into PHP, use it.
		$path = BASE_PATH . DIRECTORY_SEPARATOR . $filename;
		if(class_exists('finfo') && file_exists($path)) {
			$finfo = new finfo(FILEINFO_MIME_TYPE);
			return $finfo->file($path);
		}

		// Fallback to use the list from the HTTP.yml configuration and rely on the file extension
		// to get the file mime-type
		$ext = File::get_file_extension($filename);
		// Get the mime-types
		$mimeTypes = Config::inst()->get('HTTP', 'MimeTypes');

		// The mime type doesn't exist
		if(!isset($mimeTypes[$ext])) {
			return 'application/unknown';
		}

		return $mimeTypes[$ext];
	}

	/**
	 * Set the maximum age of this page in web caches, in seconds
	 */
	public static function set_cache_age($age) {
		self::$cache_age = $age;
	}

	public static function register_modification_date($dateString) {
		$timestamp = strtotime($dateString);
		if($timestamp > self::$modification_date)
			self::$modification_date = $timestamp;
	}

	public static function register_modification_timestamp($timestamp) {
		if($timestamp > self::$modification_date)
			self::$modification_date = $timestamp;
	}

	public static function register_etag($etag) {
		self::$etag = $etag;
	}

	/**
	 * Add the appropriate caching headers to the response, including If-Modified-Since / 304 handling.
	 * Note that setting HTTP::$cache_age will overrule any cache headers set by PHP's
	 * session_cache_limiter functionality. It is your responsibility to ensure only cacheable data
	 * is in fact cached, and HTTP::$cache_age isn't set when the HTTP body contains session-specific content.
	 *
	 * @param SS_HTTPResponse $body The SS_HTTPResponse object to augment.  Omitted the argument or passing a string is
	 *                            deprecated; in these cases, the headers are output directly.
	 */
	public static function add_cache_headers($body = null) {
		$cacheAge = self::$cache_age;

		// Validate argument
		if($body && !($body instanceof SS_HTTPResponse)) {
			user_error("HTTP::add_cache_headers() must be passed an SS_HTTPResponse object", E_USER_WARNING);
			$body = null;
		}

		// Development sites have frequently changing templates; this can get stuffed up by the code
		// below.
		if(Director::isDev()) $cacheAge = 0;

		// The headers have been sent and we don't have an SS_HTTPResponse object to attach things to; no point in
		// us trying.
		if(headers_sent() && !$body) return;

		// Populate $responseHeaders with all the headers that we want to build
		$responseHeaders = array();

		$config = Config::inst();
		$cacheControlHeaders = Config::inst()->get('HTTP', 'cache_control');


		// currently using a config setting to cancel this, seems to be so that the CMS caches ajax requests
		if(function_exists('apache_request_headers') && $config->get(get_called_class(), 'cache_ajax_requests')) {
			$requestHeaders = array_change_key_case(apache_request_headers(), CASE_LOWER);

			if(isset($requestHeaders['x-requested-with']) && $requestHeaders['x-requested-with']=='XMLHttpRequest') {
				$cacheAge = 0;
			}
		}

		if($cacheAge > 0) {
<<<<<<< HEAD
			$cacheControlHeaders['max-age'] = self::$cache_age;
=======
			$responseHeaders["Cache-Control"] = "max-age={$cacheAge}, must-revalidate, no-transform";

			// Set empty pragma to avoid PHP's session_cache_limiter adding conflicting caching information,
			// defaulting to "nocache" on most PHP configurations (see http://php.net/session_cache_limiter).
			// Since it's a deprecated HTTP 1.0 option, all modern HTTP clients and proxies should
			// prefer the caching information indicated through the "Cache-Control" header.
>>>>>>> 00385792
			$responseHeaders["Pragma"] = "";

			// To do: User-Agent should only be added in situations where you *are* actually
			// varying according to user-agent.
			$responseHeaders['Vary'] = 'Cookie, X-Forwarded-Protocol, User-Agent, Accept';
		}
		else {
			if($body) {
				// Grab header for checking. Unfortunately HTTPRequest uses a mistyped variant.
				$contentDisposition = $body->getHeader('Content-disposition');
				if (!$contentDisposition) $contentDisposition = $body->getHeader('Content-Disposition');
			}

			if(
				$body &&
				Director::is_https() &&
				isset($_SERVER['HTTP_USER_AGENT']) &&
				strstr($_SERVER['HTTP_USER_AGENT'], 'MSIE')==true &&
				strstr($contentDisposition, 'attachment;')==true
			) {
				// IE6-IE8 have problems saving files when https and no-cache are used
				// (http://support.microsoft.com/kb/323308)
				// Note: this is also fixable by ticking "Do not save encrypted pages to disk" in advanced options.
<<<<<<< HEAD
				$cacheControlHeaders['max-age'] = 3;
=======
				$responseHeaders["Cache-Control"] = "max-age=3, must-revalidate, no-transform";
				
				// Set empty pragma to avoid PHP's session_cache_limiter adding conflicting caching information,
				// defaulting to "nocache" on most PHP configurations (see http://php.net/session_cache_limiter).
				// Since it's a deprecated HTTP 1.0 option, all modern HTTP clients and proxies should
				// prefer the caching information indicated through the "Cache-Control" header.
>>>>>>> 00385792
				$responseHeaders["Pragma"] = "";
			} else {
				$cacheControlHeaders['no-cache'] = "true";
			}
		}

		foreach($cacheControlHeaders as $header => $value) {
			if(is_null($value)) {
				unset($cacheControlHeaders[$header]);
			} elseif((is_bool($value) && $value) || $value === "true") {
				$cacheControlHeaders[$header] = $header;
			} else {
				$cacheControlHeaders[$header] = $header."=".$value;
			}
		}

		$responseHeaders['Cache-Control'] = implode(', ', $cacheControlHeaders);
		unset($cacheControlHeaders, $header, $value);

		if(self::$modification_date && $cacheAge > 0) {
			$responseHeaders["Last-Modified"] = self::gmt_date(self::$modification_date);

			// Chrome ignores Varies when redirecting back (http://code.google.com/p/chromium/issues/detail?id=79758)
			// which means that if you log out, you get redirected back to a page which Chrome then checks against
			// last-modified (which passes, getting a 304)
			// when it shouldn't be trying to use that page at all because it's the "logged in" version.
			// By also using and etag that includes both the modification date and all the varies
			// values which we also check against we can catch this and not return a 304
			$etagParts = array(self::$modification_date, serialize($_COOKIE));
			$etagParts[] = Director::is_https() ? 'https' : 'http';
			if (isset($_SERVER['HTTP_USER_AGENT'])) $etagParts[] = $_SERVER['HTTP_USER_AGENT'];
			if (isset($_SERVER['HTTP_ACCEPT'])) $etagParts[] = $_SERVER['HTTP_ACCEPT'];

			$etag = sha1(implode(':', $etagParts));
			$responseHeaders["ETag"] = $etag;

			// 304 response detection
			if(isset($_SERVER['HTTP_IF_MODIFIED_SINCE'])) {
				$ifModifiedSince = strtotime(stripslashes($_SERVER['HTTP_IF_MODIFIED_SINCE']));

				// As above, only 304 if the last request had all the same varies values
				// (or the etag isn't passed as part of the request - but with chrome it always is)
				$matchesEtag = !isset($_SERVER['HTTP_IF_NONE_MATCH']) || $_SERVER['HTTP_IF_NONE_MATCH'] == $etag;

				if($ifModifiedSince >= self::$modification_date && $matchesEtag) {
					if($body) {
						$body->setStatusCode(304);
						$body->setBody('');
					} else {
						header('HTTP/1.0 304 Not Modified');
						die();
					}
				}
			}

			$expires = time() + $cacheAge;
			$responseHeaders["Expires"] = self::gmt_date($expires);
		}

		if(self::$etag) {
			$responseHeaders['ETag'] = self::$etag;
		}

		// Now that we've generated them, either output them or attach them to the SS_HTTPResponse as appropriate
		foreach($responseHeaders as $k => $v) {
			if($body) $body->addHeader($k, $v);
			else if(!headers_sent()) header("$k: $v");
		}
	}


	/**
	 * Return an {@link http://www.faqs.org/rfcs/rfc2822 RFC 2822} date in the
	 * GMT timezone (a timestamp is always in GMT: the number of seconds
	 * since January 1 1970 00:00:00 GMT)
	 */
	public static function gmt_date($timestamp) {
		return gmdate('D, d M Y H:i:s', $timestamp) . ' GMT';
	}

	/*
	 * Return static variable cache_age in second
	 */
	public static function get_cache_age() {
		return self::$cache_age;
	}

}

<|MERGE_RESOLUTION|>--- conflicted
+++ resolved
@@ -348,16 +348,12 @@
 		}
 
 		if($cacheAge > 0) {
-<<<<<<< HEAD
 			$cacheControlHeaders['max-age'] = self::$cache_age;
-=======
-			$responseHeaders["Cache-Control"] = "max-age={$cacheAge}, must-revalidate, no-transform";
 
 			// Set empty pragma to avoid PHP's session_cache_limiter adding conflicting caching information,
 			// defaulting to "nocache" on most PHP configurations (see http://php.net/session_cache_limiter).
 			// Since it's a deprecated HTTP 1.0 option, all modern HTTP clients and proxies should
 			// prefer the caching information indicated through the "Cache-Control" header.
->>>>>>> 00385792
 			$responseHeaders["Pragma"] = "";
 
 			// To do: User-Agent should only be added in situations where you *are* actually
@@ -381,16 +377,12 @@
 				// IE6-IE8 have problems saving files when https and no-cache are used
 				// (http://support.microsoft.com/kb/323308)
 				// Note: this is also fixable by ticking "Do not save encrypted pages to disk" in advanced options.
-<<<<<<< HEAD
 				$cacheControlHeaders['max-age'] = 3;
-=======
-				$responseHeaders["Cache-Control"] = "max-age=3, must-revalidate, no-transform";
 				
 				// Set empty pragma to avoid PHP's session_cache_limiter adding conflicting caching information,
 				// defaulting to "nocache" on most PHP configurations (see http://php.net/session_cache_limiter).
 				// Since it's a deprecated HTTP 1.0 option, all modern HTTP clients and proxies should
 				// prefer the caching information indicated through the "Cache-Control" header.
->>>>>>> 00385792
 				$responseHeaders["Pragma"] = "";
 			} else {
 				$cacheControlHeaders['no-cache'] = "true";
