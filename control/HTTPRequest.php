--- conflicted
+++ resolved
@@ -679,8 +679,6 @@
 		}
 	}
 
-<<<<<<< HEAD
-=======
 	/**
 	 * Extract an IP address from a header value that has been obtained. Accepts single IP or comma separated string of
 	 * IPs
@@ -703,7 +701,6 @@
 		return $headerValue;
 	}
 
->>>>>>> 1f820b0b
 	/**
 	 * Returns all mimetypes from the HTTP "Accept" header
 	 * as an array.
