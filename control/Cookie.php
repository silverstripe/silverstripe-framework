--- conflicted
+++ resolved
@@ -96,11 +96,7 @@
 	 * @param boolean $secure See http://php.net/set_session
 	 * @param boolean $httpOnly See http://php.net/set_session
 	 */
-<<<<<<< HEAD
 	protected function inst_set($name, $value, $expiry = 90, $path = null, $domain = null, $secure = false, $httpOnly = false) {
-=======
-	public static function set($name, $value, $expiry = 90, $path = null, $domain = null, $secure = false, $httpOnly = false) {
->>>>>>> e44a3558
 		if(!headers_sent($file, $line)) {
 			$expiry = $expiry > 0 ? time()+(86400*$expiry) : $expiry;
 			$path = ($path) ? $path : Director::baseURL();
@@ -123,20 +119,11 @@
 	/**
 	 * @param string
 	 */
-<<<<<<< HEAD
 	protected function inst_force_expiry($name, $path = null, $domain = null) {
-=======
-	public static function get($name) {
-		return isset($_COOKIE[$name]) ? $_COOKIE[$name] : null;		
-	}	
-	
-	public static function forceExpiry($name, $path = null, $domain = null) {
->>>>>>> e44a3558
 		if(!headers_sent($file, $line)) {
 			self::set($name, null, -20, $path, $domain);
 		}
 	}
-<<<<<<< HEAD
 
 	/**
 	 * @param bool
@@ -149,14 +136,6 @@
 	 * @return bool
 	 */
 	protected function inst_report_errors() {
-=======
-	
-	public static function set_report_errors($reportErrors) {
-		self::$report_errors = $reportErrors;
-	}
-	
-	public static function report_errors() {
->>>>>>> e44a3558
 		return self::$report_errors;
 	}
 }