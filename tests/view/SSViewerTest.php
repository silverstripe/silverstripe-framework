<?php

class SSViewerTest extends SapphireTest {
	function setUp() {
		parent::setUp();
		SSViewer::set_source_file_comments(false);
	}
	
	/**
	 * Tests for {@link SSViewer::current_theme()} for different behaviour
	 * of user defined themes via {@link SiteConfig} and default theme
	 * when no user themes are defined.
	 */
	function testCurrentTheme() {
		//TODO: SiteConfig moved to CMS 
		SSViewer::set_theme('mytheme');
		$this->assertEquals('mytheme', SSViewer::current_theme(), 'Current theme is the default - user has not defined one');
	}
	
	/**
	 * Test that a template without a <head> tag still renders.
	 */
	function testTemplateWithoutHeadRenders() {
		$data = new ArrayData(array(
			'Var' => 'var value'
		));
		
		$result = $data->renderWith("SSViewerTestPartialTemplate");
		$this->assertEquals('Test partial template: var value', trim(preg_replace("/<!--.*-->/U",'',$result)));
	}
	
	
	/**
	 * Small helper to render templates from strings
	 */
	function render($templateString, $data = null) {
		$t = SSViewer::fromString($templateString);
		if(!$data) $data = new SSViewerTestFixture();
		return $t->process($data);
	}
	
	function testRequirements() {
		$requirements = $this->getMock("Requirements_Backend", array("javascript", "css"));
		$jsFile = 'sapphire/tests/forms/a.js';
		$cssFile = 'sapphire/tests/forms/a.js';
		
		$requirements->expects($this->once())->method('javascript')->with($jsFile);
		$requirements->expects($this->once())->method('css')->with($cssFile);
		
		Requirements::set_backend($requirements);
		
		$template = $this->render("<% require javascript($jsFile) %>
		<% require css($cssFile) %>");

		$this->assertFalse((bool)trim($template), "Should be no content in this return.");
	}
	
	function testComments() {
		$output = $this->render(<<<SS
This is my template<%-- this is a comment --%>This is some content<%-- this is another comment --%>This is the final content
SS
);
		
		$this->assertEquals("This is my templateThis is some contentThis is the final content", preg_replace("/\n?<!--.*-->\n?/U",'',$output));
	}
	
	function testBasicText() {
		$this->assertEquals('"', $this->render('"'), 'Double-quotes are left alone');
		$this->assertEquals("'", $this->render("'"), 'Single-quotes are left alone');
		$this->assertEquals('A', $this->render('\\A'), 'Escaped characters are unescaped');
		$this->assertEquals('\\A', $this->render('\\\\A'), 'Escaped back-slashed are correctly unescaped');
	}
	
	function testBasicInjection() {
		$this->assertEquals('[out:Test]', $this->render('$Test'), 'Basic stand-alone injection');
		$this->assertEquals('[out:Test]', $this->render('{$Test}'), 'Basic stand-alone wrapped injection');
		$this->assertEquals('A[out:Test]!', $this->render('A$Test!'), 'Basic surrounded injection');
		$this->assertEquals('A[out:Test]B', $this->render('A{$Test}B'), 'Basic surrounded wrapped injection');
		
		$this->assertEquals('A$B', $this->render('A\\$B'), 'No injection as $ escaped');
		$this->assertEquals('A$ B', $this->render('A$ B'), 'No injection as $ not followed by word character');
		$this->assertEquals('A{$ B', $this->render('A{$ B'), 'No injection as {$ not followed by word character');
		
		$this->assertEquals('{$Test}', $this->render('{\\$Test}'), 'Escapes can be used to avoid injection');
		$this->assertEquals('{\\[out:Test]}', $this->render('{\\\\$Test}'), 'Escapes before injections are correctly unescaped');
	}
	
	function testObjectDotArguments() {
		$this->assertEquals(
			'[out:TestObject.methodWithOneArgument(one)]
				[out:TestObject.methodWithTwoArguments(one,two)]
				[out:TestMethod(Arg1,Arg2).Bar.Val]
				[out:TestMethod(Arg1,Arg2).Bar]
				[out:TestMethod(Arg1,Arg2)]
				[out:TestMethod(Arg1).Bar.Val]
				[out:TestMethod(Arg1).Bar]
				[out:TestMethod(Arg1)]',
			$this->render('$TestObject.methodWithOneArgument(one)
				$TestObject.methodWithTwoArguments(one,two)
				$TestMethod(Arg1, Arg2).Bar.Val
				$TestMethod(Arg1, Arg2).Bar
				$TestMethod(Arg1, Arg2)
				$TestMethod(Arg1).Bar.Val
				$TestMethod(Arg1).Bar
				$TestMethod(Arg1)')
		);
	}

	function testEscapedArguments() {
		$this->assertEquals(
			'[out:Foo(Arg1,Arg2).Bar.Val].Suffix
				[out:Foo(Arg1,Arg2).Val]_Suffix
				[out:Foo(Arg1,Arg2)]/Suffix
				[out:Foo(Arg1).Bar.Val]textSuffix
				[out:Foo(Arg1).Bar].Suffix
				[out:Foo(Arg1)].Suffix
				[out:Foo.Bar.Val].Suffix
				[out:Foo.Bar].Suffix
				[out:Foo].Suffix',
			$this->render('{$Foo(Arg1, Arg2).Bar.Val}.Suffix
				{$Foo(Arg1, Arg2).Val}_Suffix
				{$Foo(Arg1, Arg2)}/Suffix
				{$Foo(Arg1).Bar.Val}textSuffix
				{$Foo(Arg1).Bar}.Suffix
				{$Foo(Arg1)}.Suffix
				{$Foo.Bar.Val}.Suffix
				{$Foo.Bar}.Suffix
				{$Foo}.Suffix')
		);
	}
	
	function testControlWhitespace() {
		$this->assertEquals(
			'before[out:SingleItem.Test]after
				beforeTestafter',
			$this->render('before<% control SingleItem %>$Test<% end_control %>after
				before<% control SingleItem %>Test<% end_control %>after')
		);

		// The control tags are removed from the output, but no whitespace
		// This is a quirk that could be changed, but included in the test to make the current
		// behaviour explicit
		$this->assertEquals(
			'before

[out:SingleItem.ItemOnItsOwnLine]

after',
			$this->render('before
<% control SingleItem %>
$ItemOnItsOwnLine
<% end_control %>
after')
		);

		// The whitespace within the control tags is preserve in a loop
		// This is a quirk that could be changed, but included in the test to make the current
		// behaviour explicit
		$this->assertEquals(
			'before

[out:Loop3.ItemOnItsOwnLine]

[out:Loop3.ItemOnItsOwnLine]

[out:Loop3.ItemOnItsOwnLine]

after',
			$this->render('before
<% control Loop3 %>
$ItemOnItsOwnLine
<% end_control %>
after')
		);
	}

	function testControls() {
		// Single item controls
		$this->assertEquals(
			'a[out:Foo.Bar.Item]b
				[out:Foo.Bar(Arg1).Item]
				[out:Foo(Arg1).Item]
				[out:Foo(Arg1,Arg2).Item]
				[out:Foo(Arg1,Arg2,Arg3).Item]',
			$this->render('<% control Foo.Bar %>a{$Item}b<% end_control %>
				<% control Foo.Bar(Arg1) %>$Item<% end_control %>
				<% control Foo(Arg1) %>$Item<% end_control %>
				<% control Foo(Arg1, Arg2) %>$Item<% end_control %>
				<% control Foo(Arg1, Arg2, Arg3) %>$Item<% end_control %>')
		);

		// Loop controls
		$this->assertEquals('a[out:Foo.Loop2.Item]ba[out:Foo.Loop2.Item]b',
			$this->render('<% control Foo.Loop2 %>a{$Item}b<% end_control %>'));

		$this->assertEquals('[out:Foo.Loop2(Arg1).Item][out:Foo.Loop2(Arg1).Item]',
			$this->render('<% control Foo.Loop2(Arg1) %>$Item<% end_control %>'));

		$this->assertEquals('[out:Loop2(Arg1).Item][out:Loop2(Arg1).Item]',
			$this->render('<% control Loop2(Arg1) %>$Item<% end_control %>'));

		$this->assertEquals('[out:Loop2(Arg1,Arg2).Item][out:Loop2(Arg1,Arg2).Item]',
			$this->render('<% control Loop2(Arg1, Arg2) %>$Item<% end_control %>'));

		$this->assertEquals('[out:Loop2(Arg1,Arg2,Arg3).Item][out:Loop2(Arg1,Arg2,Arg3).Item]',
			$this->render('<% control Loop2(Arg1, Arg2, Arg3) %>$Item<% end_control %>'));

	}

	function testIfBlocks() {
		// Basic test
		$this->assertEquals('AC',
			$this->render('A<% if NotSet %>B$NotSet<% end_if %>C'));

		// Nested test
		$this->assertEquals('AB1C',
			$this->render('A<% if IsSet %>B$NotSet<% if IsSet %>1<% else %>2<% end_if %><% end_if %>C'));

		// else_if
		$this->assertEquals('ACD',
			$this->render('A<% if NotSet %>B<% else_if IsSet %>C<% end_if %>D'));
		$this->assertEquals('AD',
			$this->render('A<% if NotSet %>B<% else_if AlsoNotset %>C<% end_if %>D'));
		$this->assertEquals('ADE',
			$this->render('A<% if NotSet %>B<% else_if AlsoNotset %>C<% else_if IsSet %>D<% end_if %>E'));

		$this->assertEquals('ADE',
			$this->render('A<% if NotSet %>B<% else_if AlsoNotset %>C<% else_if IsSet %>D<% end_if %>E'));

		// Dot syntax
		$this->assertEquals('ACD',
			$this->render('A<% if Foo.NotSet %>B<% else_if Foo.IsSet %>C<% end_if %>D'));
		$this->assertEquals('ACD',
			$this->render('A<% if Foo.Bar.NotSet %>B<% else_if Foo.Bar.IsSet %>C<% end_if %>D'));

		// Params
		$this->assertEquals('ACD',
			$this->render('A<% if NotSet(Param) %>B<% else %>C<% end_if %>D'));
		$this->assertEquals('ABD',
			$this->render('A<% if IsSet(Param) %>B<% else %>C<% end_if %>D'));

		// Negation
		$this->assertEquals('AC',
			$this->render('A<% if not IsSet %>B<% end_if %>C'));
		$this->assertEquals('ABC',
			$this->render('A<% if not NotSet %>B<% end_if %>C'));
		
		// Or
		$this->assertEquals('ABD',
			$this->render('A<% if IsSet || NotSet %>B<% else_if A %>C<% end_if %>D'));
		$this->assertEquals('ACD',
			$this->render('A<% if NotSet || AlsoNotSet %>B<% else_if IsSet %>C<% end_if %>D'));
		$this->assertEquals('AD',
			$this->render('A<% if NotSet || AlsoNotSet %>B<% else_if NotSet3 %>C<% end_if %>D'));
		$this->assertEquals('ACD',
			$this->render('A<% if NotSet || AlsoNotSet %>B<% else_if IsSet || NotSet %>C<% end_if %>D'));
		$this->assertEquals('AD',
			$this->render('A<% if NotSet || AlsoNotSet %>B<% else_if NotSet2 || NotSet3 %>C<% end_if %>D'));
		
		// Negated Or
		$this->assertEquals('ACD',
			$this->render('A<% if not IsSet || AlsoNotSet %>B<% else_if A %>C<% end_if %>D'));
		$this->assertEquals('ABD',
			$this->render('A<% if not NotSet || AlsoNotSet %>B<% else_if A %>C<% end_if %>D'));
		$this->assertEquals('ABD',
			$this->render('A<% if NotSet || not AlsoNotSet %>B<% else_if A %>C<% end_if %>D'));

		// And
		$this->assertEquals('ABD',
			$this->render('A<% if IsSet && AlsoSet %>B<% else_if A %>C<% end_if %>D'));
		$this->assertEquals('ACD',
			$this->render('A<% if IsSet && NotSet %>B<% else_if IsSet %>C<% end_if %>D'));
		$this->assertEquals('AD',
			$this->render('A<% if NotSet && NotSet2 %>B<% else_if NotSet3 %>C<% end_if %>D'));
		$this->assertEquals('ACD',
			$this->render('A<% if IsSet && NotSet %>B<% else_if IsSet && AlsoSet %>C<% end_if %>D'));
		$this->assertEquals('AD',
			$this->render('A<% if NotSet && NotSet2 %>B<% else_if IsSet && NotSet3 %>C<% end_if %>D'));

		// Equality
		$this->assertEquals('ABC',
			$this->render('A<% if RawVal == RawVal %>B<% end_if %>C'));
		$this->assertEquals('ACD',
			$this->render('A<% if Right == Wrong %>B<% else_if RawVal == RawVal %>C<% end_if %>D'));
		$this->assertEquals('ABC',
			$this->render('A<% if Right != Wrong %>B<% end_if %>C'));
		$this->assertEquals('AD',
			$this->render('A<% if Right == Wrong %>B<% else_if RawVal != RawVal %>C<% end_if %>D'));

		// Else
		$this->assertEquals('ADE',
			$this->render('A<% if Right == Wrong %>B<% else_if RawVal != RawVal %>C<% else %>D<% end_if %>E'));
		
		// Empty if with else
		$this->assertEquals('ABC',
			$this->render('A<% if NotSet %><% else %>B<% end_if %>C'));
	}

	function testBaseTagGeneration() {
		// XHTML wil have a closed base tag
		$tmpl1 = '<?xml version="1.0" encoding="UTF-8"?>
			<!DOCTYPE html PUBLIC "-//W3C//DTD XHTML 1.0 Transitional//EN" "http://www.w3.org/TR/xhtml1/DTD/xhtml1-transitional.dtd">
			<html>
				<head><% base_tag %></head>
				<body><p>test</p><body>
			</html>';
		$this->assertRegExp('/<head><base href=".*" \/><\/head>/', $this->render($tmpl1));
			
		// HTML4 and 5 will only have it for IE
		$tmpl2 = '<!DOCTYPE html>
			<html>
				<head><% base_tag %></head>
				<body><p>test</p><body>
			</html>';
		$this->assertRegExp('/<head><base href=".*"><!--\[if lte IE 6\]><\/base><!\[endif\]--><\/head>/', $this->render($tmpl2));
			
			
		$tmpl3 = '<!DOCTYPE HTML PUBLIC "-//W3C//DTD HTML 4.01//EN" "http://www.w3.org/TR/html4/strict.dtd">
			<html>
				<head><% base_tag %></head>
				<body><p>test</p><body>
			</html>';
		$this->assertRegExp('/<head><base href=".*"><!--\[if lte IE 6\]><\/base><!\[endif\]--><\/head>/', $this->render($tmpl3));

		// Check that the content negotiator converts to the equally legal formats
		$negotiator = new ContentNegotiator();
		
		$response = new SS_HTTPResponse($this->render($tmpl1));
		$negotiator->html($response);
		$this->assertRegExp('/<head><base href=".*"><!--\[if lte IE 6\]><\/base><!\[endif\]--><\/head>/', $response->getBody());

		$response = new SS_HTTPResponse($this->render($tmpl1));
		$negotiator->xhtml($response);
		$this->assertRegExp('/<head><base href=".*" \/><\/head>/', $response->getBody());
	}

	
	function testRecursiveInclude() {
		$view = new SSViewer(array('SSViewerTestRecursiveInclude'));
		
		$data = new ArrayData(array(
			'Title' => 'A',
			'Children' => new ArrayList(array(
				new ArrayData(array(
					'Title' => 'A1',
					'Children' => new ArrayList(array(
						new ArrayData(array( 'Title' => 'A1 i', )),
						new ArrayData(array( 'Title' => 'A1 ii', )),
					)),
				)),
				new ArrayData(array( 'Title' => 'A2', )),
				new ArrayData(array( 'Title' => 'A3', )),
			)),
		));
		
		$result = $view->process($data);
		// We don't care about whitespace
		$rationalisedResult = trim(preg_replace('/\s+/', ' ', $result));
		
		$this->assertEquals('A A1 A1 i A1 ii A2 A3', $rationalisedResult);
	}
	
	function assertEqualIgnoringWhitespace($a, $b) {
		$this->assertEquals(preg_replace('/\s+/', '', $a), preg_replace('/\s+/', '', $b));
	}
	
	/**
	 * Test $Up works when the scope $Up refers to was entered with a "with" block
	 */
	function testUpInWith() {

		// Data to run the loop tests on - three levels deep
		$data = new ArrayData(array(
			'Name' => 'Top',
			'Foo' => new ArrayData(array(
				'Name' => 'Foo',
				'Bar' => new ArrayData(array(
					'Name' => 'Bar',
					'Baz' => new ArrayData(array(
						'Name' => 'Baz'
					)),
					'Qux' => new ArrayData(array(
						'Name' => 'Qux'
					))
				))
			))
		));
		
		// Basic functionality
		$this->assertEquals('BarFoo',
			$this->render('<% with Foo %><% with Bar %>{$Name}{$Up.Name}<% end_with %><% end_with %>', $data));
		
		// Two level with block, up refers to internally referenced Bar
		$this->assertEquals('BarFoo',
			$this->render('<% with Foo.Bar %>{$Name}{$Up.Name}<% end_with %>', $data));

		// Stepping up & back down the scope tree
		$this->assertEquals('BazBarQux',
			$this->render('<% with Foo.Bar.Baz %>{$Name}{$Up.Name}{$Up.Qux.Name}<% end_with %>', $data));
		
		// Using $Up in a with block
		$this->assertEquals('BazBarQux',
			$this->render('<% with Foo.Bar.Baz %>{$Name}<% with $Up %>{$Name}{$Qux.Name}<% end_with %><% end_with %>', $data));

		// Stepping up & back down the scope tree with with blocks
		$this->assertEquals('BazBarQuxBarBaz',
			$this->render('<% with Foo.Bar.Baz %>{$Name}<% with $Up %>{$Name}<% with Qux %>{$Name}<% end_with %>{$Name}<% end_with %>{$Name}<% end_with %>', $data));

		// Using $Up.Up, where first $Up points to a previous scope entered using $Up, thereby skipping up to Foo 
		$this->assertEquals('Foo',
			$this->render('<% with Foo.Bar.Baz %><% with Up %><% with Qux %>{$Up.Up.Name}<% end_with %><% end_with %><% end_with %>', $data));
		
		// Using $Up.Up, where first $Up points to an Up used in a local scope lookup, should still skip to Foo 
		$this->assertEquals('Foo',
			$this->render('<% with Foo.Bar.Baz.Up.Qux %>{$Up.Up.Name}<% end_with %>', $data));
	}
	
	/**
	 * Test $Up works when the scope $Up refers to was entered with a "loop" block
	 */
	function testUpInLoop(){
		
		// Data to run the loop tests on - one sequence of three items, each with a subitem
		$data = new ArrayData(array(
			'Name' => 'Top',
			'Foo' => new ArrayList(array(
				new ArrayData(array(
					'Name' => '1',
					'Sub' => new ArrayData(array(
						'Name' => 'Bar'
					))
				)),
				new ArrayData(array(
					'Name' => '2',
					'Sub' => new ArrayData(array(
						'Name' => 'Baz'
					))
				)),
				new ArrayData(array(
					'Name' => '3',
					'Sub' => new ArrayData(array(
						'Name' => 'Qux'
					))
				))
			))
		));

		// Make sure inside a loop, $Up refers to the current item of the loop
		$this->assertEqualIgnoringWhitespace(
			'111 222 333',
			$this->render(
				'<% loop $Foo %>$Name<% with $Sub %>$Up.Name<% end_with %>$Name<% end_loop %>',
				$data
			)
		);

		// Make sure inside a loop, looping over $Up uses a separate iterator,
		// and doesn't interfere with the original iterator
		$this->assertEqualIgnoringWhitespace(
			'1Bar123Bar1 2Baz123Baz2 3Qux123Qux3',
			$this->render(
				'<% loop $Foo %>
					$Name
					<% with $Sub %>
						$Name
						<% loop $Up %>$Name<% end_loop %>
						$Name
					<% end_with %>
					$Name 
				<% end_loop %>', 
				$data
			)
		);
		
		// Make sure inside a loop, looping over $Up uses a separate iterator,
		// and doesn't interfere with the original iterator or local lookups
		$this->assertEqualIgnoringWhitespace(
			'1 Bar1 123 1Bar 1   2 Baz2 123 2Baz 2   3 Qux3 123 3Qux 3',
			$this->render(
				'<% loop $Foo %>
					$Name
					<% with $Sub %>
						{$Name}{$Up.Name}
						<% loop $Up %>$Name<% end_loop %>
						{$Up.Name}{$Name}
					<% end_with %>
					$Name
				<% end_loop %>',
				$data
			)
		);
	}

	/**
	 * @covers SSViewer::get_themes()
	 */
	function testThemeRetrieval() {
		$ds = DIRECTORY_SEPARATOR;
		$testThemeBaseDir = TEMP_FOLDER . $ds . 'test-themes';

		if(file_exists($testThemeBaseDir)) Filesystem::removeFolder($testThemeBaseDir);

		mkdir($testThemeBaseDir);
		mkdir($testThemeBaseDir . $ds . 'blackcandy');
		mkdir($testThemeBaseDir . $ds . 'blackcandy_blog');
		mkdir($testThemeBaseDir . $ds . 'darkshades');
		mkdir($testThemeBaseDir . $ds . 'darkshades_blog');

		$this->assertEquals(array(
			'blackcandy' => 'blackcandy',
			'darkshades' => 'darkshades'
		), SSViewer::get_themes($testThemeBaseDir), 'Our test theme directory contains 2 themes');

		$this->assertEquals(array(
			'blackcandy' => 'blackcandy',
			'blackcandy_blog' => 'blackcandy_blog',
			'darkshades' => 'darkshades',
			'darkshades_blog' => 'darkshades_blog'
		), SSViewer::get_themes($testThemeBaseDir, true), 'Our test theme directory contains 2 themes and 2 sub-themes');

		// Remove all the test themes we created
		Filesystem::removeFolder($testThemeBaseDir);
	}
	
	function testRewriteHashlinks() {
		$oldRewriteHashLinks = SSViewer::getOption('rewriteHashlinks');
		SSViewer::setOption('rewriteHashlinks', true);
		
		// Emulate SSViewer::process()
		$base = Convert::raw2att($_SERVER['REQUEST_URI']);
		
		$tmplFile = TEMP_FOLDER . '/SSViewerTest_testRewriteHashlinks_' . sha1(rand()) . '.ss';
		
		// Note: SSViewer_FromString doesn't rewrite hash links.
		file_put_contents($tmplFile, '<!DOCTYPE html>
			<html>
				<head><% base_tag %></head>
				<body>
				<a class="inline" href="#anchor">InlineLink</a>
				$InsertedLink
				<body>
			</html>');
		$tmpl = new SSViewer($tmplFile);
		$obj = new ViewableData();
		$obj->InsertedLink = '<a class="inserted" href="#anchor">InsertedLink</a>';
		$result = $tmpl->process($obj);
		$this->assertContains(
			'<a class="inserted" href="' . $base . '#anchor">InsertedLink</a>',
			$result
		);
		$this->assertContains(
			'<a class="inline" href="' . $base . '#anchor">InlineLink</a>',
			$result
		);
		
		unlink($tmplFile);
		
		SSViewer::setOption('rewriteHashlinks', $oldRewriteHashLinks);
	}
	
	function testRewriteHashlinksInPhpMode() {
		$oldRewriteHashLinks = SSViewer::getOption('rewriteHashlinks');
		SSViewer::setOption('rewriteHashlinks', 'php');
		
		$tmplFile = TEMP_FOLDER . '/SSViewerTest_testRewriteHashlinksInPhpMode_' . sha1(rand()) . '.ss';
		
		// Note: SSViewer_FromString doesn't rewrite hash links.
		file_put_contents($tmplFile, '<!DOCTYPE html>
			<html>
				<head><% base_tag %></head>
				<body>
				<a class="inline" href="#anchor">InlineLink</a>
				$InsertedLink
				<body>
			</html>');
		$tmpl = new SSViewer($tmplFile);
		$obj = new ViewableData();
		$obj->InsertedLink = '<a class="inserted" href="#anchor">InsertedLink</a>';
		$result = $tmpl->process($obj);
		$this->assertContains(
			'<a class="inserted" href="<?php echo strip_tags(',
			$result
		);
		// TODO Fix inline links in PHP mode
		// $this->assertContains(
		// 	'<a class="inline" href="<?php echo str_replace(',
		// 	$result
		// );
		
		unlink($tmplFile);
		
		SSViewer::setOption('rewriteHashlinks', $oldRewriteHashLinks);
	}
<<<<<<< HEAD
=======
	
	function testRenderWithSourceFileComments() {
		SSViewer::set_source_file_comments(true);
		
		$view = new SSViewer(array('SSViewerTestCommentsFullSource'));
		$data = new ArrayData(array());
		
		$result = $view->process($data);
		$expected = '<!doctype html>
<html><!-- template ' . BASE_PATH . '/sapphire/tests/templates/SSViewerTestCommentsFullSource.ss -->
	<head></head>
	<body></body>
<!-- end template ' . BASE_PATH . '/sapphire/tests/templates/SSViewerTestCommentsFullSource.ss --></html>
';
		$this->assertEquals($result, $expected);
		
		$view = new SSViewer(array('SSViewerTestCommentsPartialSource'));
		$data = new ArrayData(array());
		
		$result = $view->process($data);
		$expected = '<!-- template ' . BASE_PATH . '/sapphire/tests/templates/SSViewerTestCommentsPartialSource.ss --><div class=\'typography\'></div><!-- end template ' . BASE_PATH . '/sapphire/tests/templates/SSViewerTestCommentsPartialSource.ss -->';
		$this->assertEquals($result, $expected);
		
		$view = new SSViewer(array('SSViewerTestCommentsWithInclude'));
		$data = new ArrayData(array());
		
		$result = $view->process($data);
		$expected = '<!-- template ' . BASE_PATH . '/sapphire/tests/templates/SSViewerTestCommentsWithInclude.ss --><div class=\'typography\'><!-- include \'SSViewerTestCommentsInclude\' --><!-- template ' . BASE_PATH . '/sapphire/tests/templates/SSViewerTestCommentsInclude.ss -->Included<!-- end template ' . BASE_PATH . '/sapphire/tests/templates/SSViewerTestCommentsInclude.ss --><!-- end include \'SSViewerTestCommentsInclude\' --></div><!-- end template ' . BASE_PATH . '/sapphire/tests/templates/SSViewerTestCommentsWithInclude.ss -->';
		$this->assertEquals($result, $expected);
		
		SSViewer::set_source_file_comments(false);
	}
>>>>>>> 39399235

}

/**
 * A test fixture that will echo back the template item
 */
class SSViewerTestFixture extends ViewableData {
	protected $name;

	function __construct($name = null) {
		$this->name = $name;
		parent::__construct();
	}
	

	private function argedName($fieldName, $arguments) {
		$childName = $this->name ? "$this->name.$fieldName" : $fieldName;
		if($arguments) return $childName . '(' . implode(',', $arguments) . ')';
		else return $childName;
	}
	function obj($fieldName, $arguments=null, $forceReturnedObject=true, $cache=false, $cacheName=null) {
		$childName = $this->argedName($fieldName, $arguments);

		// Special field name Loop### to create a list
		if(preg_match('/^Loop([0-9]+)$/', $fieldName, $matches)) {
			$output = new ArrayList();
			for($i=0;$i<$matches[1];$i++) $output->push(new SSViewerTestFixture($childName));
			return $output;

		} else if(preg_match('/NotSet/i', $fieldName)) {
			return new ViewableData();

		} else {
			return new SSViewerTestFixture($childName);
		}
	}
	

	function XML_val($fieldName, $arguments = null) {
		if(preg_match('/NotSet/i', $fieldName)) {
			return '';
		} else if(preg_match('/Raw/i', $fieldName)) {
			return $fieldName;
		} else {
			return '[out:' . $this->argedName($fieldName, $arguments) . ']';
		}
	}

	function hasValue($fieldName, $arguments = null) {
		return (bool)$this->XML_val($fieldName, $arguments);
	}
}

class SSViewerTest_ViewableData extends ViewableData implements TestOnly {
	function methodWithOneArgument($arg1) {
		return "arg1:{$arg1}";
	}
	
	function methodWithTwoArguments($arg1, $arg2) {
		return "arg1:{$arg1},arg2:{$arg2}";
	}
}


class SSViewerTest_Controller extends Controller {
	
}<|MERGE_RESOLUTION|>--- conflicted
+++ resolved
@@ -591,8 +591,6 @@
 		
 		SSViewer::setOption('rewriteHashlinks', $oldRewriteHashLinks);
 	}
-<<<<<<< HEAD
-=======
 	
 	function testRenderWithSourceFileComments() {
 		SSViewer::set_source_file_comments(true);
@@ -625,7 +623,6 @@
 		
 		SSViewer::set_source_file_comments(false);
 	}
->>>>>>> 39399235
 
 }
 
