--- conflicted
+++ resolved
@@ -6,12 +6,8 @@
 	Behat\Behat\Context\TranslatedContextInterface,
 	Behat\Behat\Context\BehatContext,
 	Behat\Behat\Context\Step,
-<<<<<<< HEAD
 	Behat\Behat\Exception\PendingException,
 	Behat\Mink\Exception\ElementNotFoundException;
-=======
-	Behat\Behat\Exception\PendingException;
->>>>>>> 8fdea7a2
 use Behat\Gherkin\Node\PyStringNode,
 	Behat\Gherkin\Node\TableNode;
 
@@ -256,7 +252,6 @@
 	}
 
 	/**
-<<<<<<< HEAD
 	 * @Given /^I set the CMS mode to "([^"]*)"$/
 	 */
 	public function iSetTheCmsToMode($mode)
@@ -303,8 +298,6 @@
 	}
 
 	/**
-=======
->>>>>>> 8fdea7a2
 	 * @Given /^the preview does not contain "([^"]*)"$/
 	 */
 	public function thePreviewDoesNotContain($content)
@@ -319,20 +312,14 @@
 	/**
 	 * Workaround for chosen.js dropdowns which hide the original dropdown field.
 	 * 
-<<<<<<< HEAD
 	 * @When /^(?:|I )fill in the "(?P<field>(?:[^"]|\\")*)" dropdown with "(?P<value>(?:[^"]|\\")*)"$/
 	 * @When /^(?:|I )fill in "(?P<value>(?:[^"]|\\")*)" for the "(?P<field>(?:[^"]|\\")*)" dropdown$/
-=======
-	 * @When /^(?:|I )fill in "(?P<field>(?:[^"]|\\")*)" dropdown with "(?P<value>(?:[^"]|\\")*)"$/
-	 * @When /^(?:|I )fill in "(?P<value>(?:[^"]|\\")*)" for "(?P<field>(?:[^"]|\\")*)" dropdown$/
->>>>>>> 8fdea7a2
 	 */
 	public function theIFillInTheDropdownWith($field, $value)
 	{
 		$field = $this->fixStepArgument($field);
 		$value = $this->fixStepArgument($value);
 
-<<<<<<< HEAD
 		// Given the fuzzy matching, we might get more than one matching field.
 		$formFields = array();
 
@@ -352,9 +339,9 @@
 		}
 
 		assertGreaterThan(0, count($formFields), sprintf(
-			'Chosen.js dropdown named "%s" not found',
-			$field
-		));
+				'Chosen.js dropdown named "%s" not found',
+				$field
+			));
 
 		$containers = array();
 		foreach($formFields as $formField) {
@@ -370,11 +357,11 @@
 				&& preg_match('/field/', $containerCandidate->getAttribute('class'))
 			) {
 				$containers[] = $containerCandidate;
-			}
-		}
+		}
+		}
+
+		assertGreaterThan(0, count($containers), 'Chosen.js field container not found');
 		
-		assertGreaterThan(0, count($containers), 'Chosen.js field container not found');
-
 		// Default to first visible container
 		$container = $containers[0];
 		
@@ -386,40 +373,14 @@
 
 		$listEl = $container->find('xpath', sprintf('.//li[contains(normalize-space(string(.)), \'%s\')]', $value));
 		assertNotNull($listEl, sprintf(
-			'Chosen.js list element with title "%s" not found',
-			$value
-		));
+				'Chosen.js list element with title "%s" not found',
+				$value
+			));
 
 		// Dropdown flyout might be animated
 		// $this->getSession()->wait(1000, 'jQuery(":animated").length == 0');
 		$this->getSession()->wait(300);
 
-=======
-		$inputField = $this->getSession()->getPage()->findField($field);
-		if(null === $inputField) {
-			throw new ElementNotFoundException(sprintf(
-				'Chosen.js dropdown named "%s" not found',
-				$field
-			));
-		}
-
-		$container = $inputField->getParent()->getParent();
-		if(null === $container) throw new ElementNotFoundException('Chosen.js field container not found');
-		
-		$linkEl = $container->find('xpath', './/a');
-		if(null === $linkEl) throw new ElementNotFoundException('Chosen.js link element  not found');
-		$linkEl->click();
-		$this->getSession()->wait(100); // wait for dropdown overlay to appear
-
-		$listEl = $container->find('xpath', sprintf('.//li[contains(normalize-space(string(.)), \'%s\')]', $value));
-		if(null === $listEl) 
-		{
-			throw new ElementNotFoundException(sprintf(
-				'Chosen.js list element with title "%s" not found',
-				$value
-			));
-		}
->>>>>>> 8fdea7a2
 		$listEl->click();
 	}
 
