<?php

namespace SilverStripe\Framework\Test\Behaviour;

use Behat\Behat\Context\ClosuredContextInterface,
	Behat\Behat\Context\TranslatedContextInterface,
	Behat\Behat\Context\BehatContext,
	Behat\Behat\Context\Step,
	Behat\Behat\Exception\PendingException,
	Behat\Mink\Exception\ElementHtmlException,
	Behat\Gherkin\Node\PyStringNode,
	Behat\Gherkin\Node\TableNode,
	Behat\MinkExtension\Context\MinkContext as MinkContext;
	
use Symfony\Component\DomCrawler\Crawler;

// PHPUnit
require_once 'PHPUnit/Autoload.php';
require_once 'PHPUnit/Framework/Assert/Functions.php';

/**
 * CmsFormsContext
 *
 * Context used to define steps related to forms inside CMS.
 */
class CmsFormsContext extends BehatContext {
	protected $context;

	/**
	 * Initializes context.
	 * Every scenario gets it's own context object.
	 *
	 * @param   array   $parameters     context parameters (set them up through behat.yml)
	 */
	public function __construct(array $parameters) {
		// Initialize your context here
		$this->context = $parameters;
	}

	/**
	 * Get Mink session from MinkContext
	 */
	public function getSession($name = null) {
		return $this->getMainContext()->getSession($name);
	}

	/**
	 * Returns fixed step argument (with \\" replaced back to ").
	 * Copied from {@see MinkContext}
	 *
	 * @param string $argument
	 * @return string
	 */
	protected function fixStepArgument($argument) {
		return str_replace('\\"', '"', $argument);
	}

	/**
	 * @Then /^I should( not? |\s*)see an edit page form$/
	 */
	public function stepIShouldSeeAnEditPageForm($negative) {
		$page = $this->getSession()->getPage();

		$form = $page->find('css', '#Form_EditForm');
		if(trim($negative)) {
			assertNull($form, 'I should not see an edit page form');
		} else {
			assertNotNull($form, 'I should see an edit page form');
		}
	}

	/**
	 * @When /^I fill in the "(?P<field>(?:[^"]|\\")*)" HTML field with "(?P<value>(?:[^"]|\\")*)"$/
	 * @When /^I fill in "(?P<value>(?:[^"]|\\")*)" for the "(?P<field>(?:[^"]|\\")*)" HTML field$/
	 */
	public function stepIFillInTheHtmlFieldWith($field, $value) {
		$field = $this->fixStepArgument($field);
		$value = $this->fixStepArgument($value);

		$page = $this->getSession()->getPage();
		$inputField = $page->findField($field);
		assertNotNull($inputField, sprintf('HTML field "%s" not found', $field));

		$this->getSession()->evaluateScript(sprintf(
			"jQuery('#%s').entwine('ss').getEditor().setContent('%s')",
			$inputField->getAttribute('id'),
			addcslashes($value, "'")
		));
	}

	/**
	 * @When /^I append "(?P<value>(?:[^"]|\\")*)" to the "(?P<field>(?:[^"]|\\")*)" HTML field$/
	 */
	public function stepIAppendTotheHtmlField($field, $value) {
		$field = $this->fixStepArgument($field);
		$value = $this->fixStepArgument($value);

		$page = $this->getSession()->getPage();
		$inputField = $page->findField($field);
		assertNotNull($inputField, sprintf('HTML field "%s" not found', $field));

		$this->getSession()->evaluateScript(sprintf(
			"jQuery('#%s').entwine('ss').getEditor().insertContent('%s')",
			$inputField->getAttribute('id'),
			addcslashes($value, "'")
		));
	}

	/**
	 * @Then /^the "(?P<locator>(?:[^"]|\\")*)" HTML field should(?P<negative> not? |\s*)contain "(?P<html>.*)"$/
	 */
	public function theHtmlFieldShouldContain($locator, $negative, $html) {
		$locator = $this->fixStepArgument($locator);
		$page = $this->getSession()->getPage();
		$element = $page->findField($locator);
		assertNotNull($element, sprintf('HTML field "%s" not found', $locator));

		$actual = $element->getValue();
		$regex = '/'.preg_quote($html, '/').'/ui';
		$failed = false;

		if(trim($negative)) {
			if (preg_match($regex, $actual)) {
				$failed = true;
			}
		} else {
			if (!preg_match($regex, $actual)) {
				$failed = true;
			}
		}

		if($failed) {
			$message = sprintf(
				'The string "%s" should%sbe found in the HTML of the element matching name "%s". Actual content: "%s"',
				$html,
				$negative,
				$locator,
				$actual
			);
			throw new ElementHtmlException($message, $this->getSession(), $element);
		}
	}

	// @codingStandardsIgnoreStart
	/**
	 * Checks formatting in the HTML field, by analyzing the HTML node surrounding
	 * the text for certain properties.
	 *
	 * Example: Given "my text" in the "Content" HTML field should be right aligned
	 * Example: Given "my text" in the "Content" HTML field should not be bold
	 *
	 * @todo Use an actual DOM parser for more accurate assertions
<<<<<<< HEAD
	 *
	 * @Given /^"(?P<text>([^"]*))" in the "(?P<field>([^"]*))" HTML field should(?P<negate>(?: not)?) be (?P<formatting>(.*))$/
=======
	 * 
	 * @Given /^"(?P<text>([^"]*))" in the "(?P<field>(?:[^"]|\\")*)" HTML field should(?P<negate>(?: not)?) be (?P<formatting>(.*))$/
>>>>>>> 7b89c173
	 */
	public function stepContentInHtmlFieldShouldHaveFormatting($text, $field, $negate, $formatting) {
		$field = $this->fixStepArgument($field);
		$page = $this->getSession()->getPage();
		$inputField = $page->findField($field);
		assertNotNull($inputField, sprintf('HTML field "%s" not found', $field));

		$crawler = new Crawler($inputField->getValue());
		$matchedNode = null;
		foreach($crawler->filterXPath('//*') as $node) {
			if(
				$node->firstChild
				&& $node->firstChild->nodeType == XML_TEXT_NODE
				&& stripos($node->firstChild->nodeValue, $text) !== FALSE
			) {
				$matchedNode = $node;
			}
		}
		assertNotNull($matchedNode);

		$assertFn = $negate ? 'assertNotEquals' : 'assertEquals';
		if($formatting == 'bold') {
			call_user_func($assertFn, 'strong', $matchedNode->nodeName);
		} else if($formatting == 'left aligned') {
			if($matchedNode->getAttribute('style')) {
				call_user_func($assertFn, 'text-align: left;', $matchedNode->getAttribute('style'));
			}
		} else if($formatting == 'right aligned') {
			call_user_func($assertFn, 'text-align: right;', $matchedNode->getAttribute('style'));
		}
	}
	// @codingStandardsIgnoreEnd

	/**
	 * Selects the first textual match in the HTML editor. Does not support
	 * selection across DOM node boundaries.
<<<<<<< HEAD
	 *
	 * @When /^I select "(?P<text>([^"]*))" in the "(?P<field>([^"]*))" HTML field$/
=======
	 * 
	 * @When /^I select "(?P<text>([^"]*))" in the "(?P<field>(?:[^"]|\\")*)" HTML field$/
>>>>>>> 7b89c173
	 */
	public function stepIHighlightTextInHtmlField($text, $field) {
		$field = $this->fixStepArgument($field);
		$page = $this->getSession()->getPage();
		$inputField = $page->findField($field);
		assertNotNull($inputField, sprintf('HTML field "%s" not found', $field));
		$inputFieldId = $inputField->getAttribute('id');
		$text = addcslashes($text, "'");

		$js = <<<JS
// TODO <IE9 support
// TODO Allow text matches across nodes
var editor = jQuery('#$inputFieldId').entwine('ss').getEditor(),
	doc = editor.getDOM().doc,
	sel = editor.getInstance().selection,
	rng = document.createRange(),
	matched = false;

jQuery(doc).find('body *').each(function() {
	if(!matched) {
		for(var i=0;i<this.childNodes.length;i++) {
			if(!matched && this.childNodes[i].nodeValue && this.childNodes[i].nodeValue.match('$text')) {
				rng.setStart(this.childNodes[i], this.childNodes[i].nodeValue.indexOf('$text'));
				rng.setEnd(this.childNodes[i], this.childNodes[i].nodeValue.indexOf('$text') + '$text'.length);
				sel.setRng(rng);
				editor.getInstance().nodeChanged();
				matched = true;
				break;
			}
		}
	}
});
JS;

		$this->getSession()->executeScript($js);
	}

	/**
	 * Example: I should see a "Submit" button
	 * Example: I should not see a "Delete" button
	 *
	 * @Given /^I should( not? |\s*)see a "([^"]*)" button$/
	 */
	public function iShouldSeeAButton($negative, $text) {
		$page = $this->getSession()->getPage();
		$els = $page->findAll('named', array('link_or_button', "'$text'"));
		$matchedEl = null;
		foreach($els as $el) {
			if($el->isVisible()) $matchedEl = $el;
		}

		if(trim($negative)) {
			assertNull($matchedEl, sprintf('%s button found', $text));
		} else {
			assertNotNull($matchedEl, sprintf('%s button not found', $text));
		}
	}

	/**
	 * @Given /^I should( not? |\s*)see a "([^"]*)" field$/
	 */
	public function iShouldSeeAField($negative, $text) {
		$page = $this->getSession()->getPage();
		$els = $page->findAll('named', array('field', "'$text'"));
		$matchedEl = null;
		foreach($els as $el) {
			if($el->isVisible()) $matchedEl = $el;
		}

		if(trim($negative)) {
			assertNull($matchedEl);
		} else {
			assertNotNull($matchedEl);
		}
	}

}<|MERGE_RESOLUTION|>--- conflicted
+++ resolved
@@ -150,13 +150,8 @@
 	 * Example: Given "my text" in the "Content" HTML field should not be bold
 	 *
 	 * @todo Use an actual DOM parser for more accurate assertions
-<<<<<<< HEAD
-	 *
-	 * @Given /^"(?P<text>([^"]*))" in the "(?P<field>([^"]*))" HTML field should(?P<negate>(?: not)?) be (?P<formatting>(.*))$/
-=======
-	 * 
+	 *
 	 * @Given /^"(?P<text>([^"]*))" in the "(?P<field>(?:[^"]|\\")*)" HTML field should(?P<negate>(?: not)?) be (?P<formatting>(.*))$/
->>>>>>> 7b89c173
 	 */
 	public function stepContentInHtmlFieldShouldHaveFormatting($text, $field, $negate, $formatting) {
 		$field = $this->fixStepArgument($field);
@@ -193,13 +188,8 @@
 	/**
 	 * Selects the first textual match in the HTML editor. Does not support
 	 * selection across DOM node boundaries.
-<<<<<<< HEAD
-	 *
-	 * @When /^I select "(?P<text>([^"]*))" in the "(?P<field>([^"]*))" HTML field$/
-=======
-	 * 
+	 *
 	 * @When /^I select "(?P<text>([^"]*))" in the "(?P<field>(?:[^"]|\\")*)" HTML field$/
->>>>>>> 7b89c173
 	 */
 	public function stepIHighlightTextInHtmlField($text, $field) {
 		$field = $this->fixStepArgument($field);
