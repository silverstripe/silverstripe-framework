--- conflicted
+++ resolved
@@ -70,7 +70,7 @@
 
 	public function testGetTagWithTitle() {
 		Config::inst()->update('Image', 'force_resample', false);
-		
+
 		$image = $this->objFromFixture('Image', 'imageWithTitle');
 		$expected = '<img src="' . Director::baseUrl()
 			. 'assets/ImageTest/test_image.png" alt="This is a image Title" />';
@@ -81,7 +81,7 @@
 
 	public function testGetTagWithoutTitle() {
 		Config::inst()->update('Image', 'force_resample', false);
-		
+
 		$image = $this->objFromFixture('Image', 'imageWithoutTitle');
 		$expected = '<img src="' . Director::baseUrl() . 'assets/ImageTest/test_image.png" alt="test_image" />';
 		$actual = $image->getTag();
@@ -91,7 +91,7 @@
 
 	public function testGetTagWithoutTitleContainingDots() {
 		Config::inst()->update('Image', 'force_resample', false);
-		
+
 		$image = $this->objFromFixture('Image', 'imageWithoutTitleContainingDots');
 		$expected = '<img src="' . Director::baseUrl()
 			. 'assets/ImageTest/test.image.with.dots.png" alt="test.image.with.dots" />';
@@ -171,31 +171,24 @@
 	}
 
 	/**
-	 * Tests that a URL to a resampled image is provided when force_resample is 
+	 * Tests that a URL to a resampled image is provided when force_resample is
 	 * set to true, if the resampled file is smaller than the original.
 	 */
 	public function testForceResample() {
-<<<<<<< HEAD
 		$imageHQ = $this->objFromFixture('Image', 'highQualityJPEG');
 		$imageHQR = $imageHQ->Resampled();
 		$imageLQ = $this->objFromFixture('Image', 'lowQualityJPEG');
 		$imageLQR = $imageLQ->Resampled();
-		
+
 		// Test resampled file is served when force_resample = true
-=======
-		$image = $this->objFromFixture('Image', 'imageWithoutTitle');
-		$this->assertTrue($image->isSize(300, 300));
-
-		$origForceResample = Config::inst()->get('Image', 'force_resample');
->>>>>>> 13e1f52b
 		Config::inst()->update('Image', 'force_resample', true);
 		$this->assertLessThan($imageHQ->getAbsoluteSize(), $imageHQR->getAbsoluteSize(), 'Resampled image is smaller than original');
 		$this->assertEquals($imageHQ->getURL(), $imageHQR->getSourceURL(), 'Path to a resampled image was returned by getURL()');
-		
+
 		// Test original file is served when force_resample = true but original file is low quality
 		$this->assertGreaterThanOrEqual($imageLQ->getAbsoluteSize(), $imageLQR->getAbsoluteSize(), 'Resampled image is larger or same size as original');
 		$this->assertNotEquals($imageLQ->getURL(), $imageLQR->getSourceURL(), 'Path to the original image file was returned by getURL()');
-		
+
 		// Test original file is served when force_resample = false
 		Config::inst()->update('Image', 'force_resample', false);
 		$this->assertNotEquals($imageHQ->getURL(), $imageHQR->getSourceURL(), 'Path to the original image file was returned by getURL()');
@@ -324,7 +317,7 @@
 	}
 
 	/**
-	 * Test that propertes from the source Image are inherited by resampled images 
+	 * Test that propertes from the source Image are inherited by resampled images
 	 */
 	public function testPropertyInheritance() {
 		$testString = 'This is a test';
@@ -408,8 +401,8 @@
 
 	/**
 	 * Tests the static function Image::strip_resampled_prefix, to ensure that
-	 * the original filename can be extracted from the path of transformed images, 
-	 * both in current and previous formats 
+	 * the original filename can be extracted from the path of transformed images,
+	 * both in current and previous formats
 	 */
 	public function testStripResampledPrefix() {
 		$orig_image = $this->objFromFixture('Image', 'imageWithoutTitleContainingDots');
