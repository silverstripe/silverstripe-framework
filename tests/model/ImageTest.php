--- conflicted
+++ resolved
@@ -53,7 +53,7 @@
 		$image = $this->objFromFixture('Image', 'imageWithTitle');
 		$expected = '<img src="/assets/ImageTest/folder/444065542b/test-image.png" alt="This is a image Title" />';
 		$actual = trim($image->getTag());
-		
+
 		$this->assertEquals($expected, $actual);
 	}
 
@@ -87,7 +87,7 @@
 		$this->assertNotNull($imageFirst);
 		$expected = 200;
 		$actual = $imageFirst->getWidth();
-		
+
 		$this->assertEquals($expected, $actual);
 
 		$imageSecond = $imageFirst->ScaleHeight(100);
@@ -156,16 +156,16 @@
 		$imageHQR = $imageHQ->Resampled();
 		$imageLQ = $this->objFromFixture('Image', 'lowQualityJPEG');
 		$imageLQR = $imageLQ->Resampled();
-		
+
 		// Test resampled file is served when force_resample = true
 		Config::inst()->update('DBFile', 'force_resample', true);
 		$this->assertLessThan($imageHQ->getAbsoluteSize(), $imageHQR->getAbsoluteSize(), 'Resampled image is smaller than original');
 		$this->assertEquals($imageHQ->getURL(), $imageHQR->getSourceURL(), 'Path to a resampled image was returned by getURL()');
-		
+
 		// Test original file is served when force_resample = true but original file is low quality
 		$this->assertGreaterThanOrEqual($imageLQ->getAbsoluteSize(), $imageLQR->getAbsoluteSize(), 'Resampled image is larger or same size as original');
 		$this->assertNotEquals($imageLQ->getURL(), $imageLQR->getSourceURL(), 'Path to the original image file was returned by getURL()');
-		
+
 		// Test original file is served when force_resample = false
 		Config::inst()->update('DBFile', 'force_resample', false);
 		$this->assertNotEquals($imageHQ->getURL(), $imageHQR->getSourceURL(), 'Path to the original image file was returned by getURL()');
@@ -196,7 +196,7 @@
 		$this->assertTrue($fitMaxDn->isSize(100, 100));
 		$fitMaxUp = $image->FitMax(500, 400);
 		$this->assertTrue($fitMaxUp->isSize(300, 300));
-
+		
 		//Test ScaleMax
 		$scaleMaxWDn = $image->ScaleMaxWidth(200);
 		$this->assertTrue($scaleMaxWDn->isSize(200, 200));
@@ -212,7 +212,7 @@
 		$this->assertTrue($cropMaxDn->isSize(200, 100));
 		$cropMaxUp = $image->FillMax(400, 200);
 		$this->assertTrue($cropMaxUp->isSize(300, 150));
-
+		
 		// Test Clip
 		$clipWDn = $image->CropWidth(200);
 		$this->assertTrue($clipWDn->isSize(200, 300));
@@ -243,7 +243,7 @@
 	}
 
 	/**
-	 * Test that propertes from the source Image are inherited by resampled images
+	 * Test that propertes from the source Image are inherited by resampled images 
 	 */
 	public function testPropertyInheritance() {
 		$testString = 'This is a test';
@@ -254,166 +254,4 @@
 		$resampled2 = $resampled->ScaleWidth(5);
 		$this->assertEquals($resampled2->TestProperty, $testString);
 	}
-<<<<<<< HEAD
-=======
-
-	/**
-	 * Tests that cached images are regenerated properly after a cached file is renamed with new arguments
-	 * ToDo: This doesn't seem like something that is worth testing - what is the point of this?
-	 */
-	public function testRegenerateImagesWithRenaming() {
-		$image = $this->objFromFixture('Image', 'imageWithoutTitle');
-		$image_generated = $image->ScaleWidth(200);
-		$p = $image_generated->getFullPath();
-		$this->assertTrue(file_exists($p), 'Resized image exists after creation call');
-
-		// Encoding of the arguments is duplicated from cacheFilename
-		$oldArgumentString = Convert::base64url_encode(array(200));
-		$newArgumentString = Convert::base64url_encode(array(300));
-
-		$newPath = str_replace($oldArgumentString, $newArgumentString, $p);
-		if(!file_exists(dirname($newPath))) mkdir(dirname($newPath));
-		$newRelative = str_replace($oldArgumentString, $newArgumentString, $image_generated->getFileName());
-		rename($p, $newPath);
-		$this->assertFalse(file_exists($p), 'Resized image does not exist at old path after renaming');
-		$this->assertTrue(file_exists($newPath), 'Resized image exists at new path after renaming');
-		$this->assertEquals(1, $image->regenerateFormattedImages(),
-			'Cached images were regenerated in the right number');
-
-		$image_generated_2 = new Image_Cached($newRelative);
-		$this->assertEquals(300, $image_generated_2->getWidth(), 'Cached image was regenerated with correct width');
-	}
-
-	public function testGeneratedImageDeletion() {
-		$image = $this->objFromFixture('Image', 'imageWithoutTitle');
-		$image_generated = $image->ScaleWidth(200);
-		$p = $image_generated->getFullPath();
-		$this->assertTrue(file_exists($p), 'Resized image exists after creation call');
-		$numDeleted = $image->deleteFormattedImages();
-		$this->assertEquals(1, $numDeleted, 'Expected one image to be deleted, but deleted ' . $numDeleted . ' images');
-		$this->assertFalse(file_exists($p), 'Resized image not existing after deletion call');
-	}
-
-	/**
-	 * Tests that generated images with multiple image manipulations are all deleted
-	 */
-	public function testMultipleGenerateManipulationCallsImageDeletion() {
-		$image = $this->objFromFixture('Image', 'imageWithoutTitle');
-
-		$firstImage = $image->ScaleWidth(200);
-		$firstImagePath = $firstImage->getFullPath();
-		$this->assertTrue(file_exists($firstImagePath));
-
-		$secondImage = $firstImage->ScaleHeight(100);
-		$secondImagePath = $secondImage->getFullPath();
-		$this->assertTrue(file_exists($secondImagePath));
-
-		$image->deleteFormattedImages();
-		$this->assertFalse(file_exists($firstImagePath));
-		$this->assertFalse(file_exists($secondImagePath));
-	}
-
-	/**
-	 * Tests path properties of cached images with multiple image manipulations
-	 */
-	public function testPathPropertiesCachedImage() {
-		$image = $this->objFromFixture('Image', 'imageWithoutTitle');
-		$firstImage = $image->ScaleWidth(200);
-		$firstImagePath = $firstImage->getRelativePath();
-		$this->assertEquals($firstImagePath, $firstImage->Filename);
-
-		$secondImage = $firstImage->ScaleHeight(100);
-		$secondImagePath = $secondImage->getRelativePath();
-		$this->assertEquals($secondImagePath, $secondImage->Filename);
-	}
-
-	/**
-	 * Tests the static function Image::strip_resampled_prefix, to ensure that
-	 * the original filename can be extracted from the path of transformed images,
-	 * both in current and previous formats
-	 */
-	public function testStripResampledPrefix() {
-		$orig_image = $this->objFromFixture('Image', 'imageWithoutTitleContainingDots');
-
-		// current format (3.3+). Example:
-		// assets/ImageTest/_resampled/ScaleHeightWzIwMF0=/ScaleWidthWzQwMF0=/test.image.with.dots.png;
-		$firstImage = $orig_image->ScaleWidth(200);
-		$secondImage = $firstImage->ScaleHeight(200);
-		$paths_1 = $firstImage->Filename;
-		$paths_2 = $secondImage->Filename;
-
-		// 3.2 format  (did not work for multiple transformations)
-		$paths_3 = 'assets/ImageTest/_resampled/ScaleHeightWzIwMF0=-test.image.with.dots.png';
-
-		// 3.1 (and earlier) format  (did not work for multiple transformations)
-		$paths_4 = 'assets/ImageTest/_resampled/ScaleHeight200-test.image.with.dots.png';
-
-		$this->assertEquals($orig_image->Filename, Image::strip_resampled_prefix($paths_1));
-		$this->assertEquals($orig_image->Filename, Image::strip_resampled_prefix($paths_2));
-		$this->assertEquals($orig_image->Filename, Image::strip_resampled_prefix($paths_3));
-		$this->assertEquals($orig_image->Filename, Image::strip_resampled_prefix($paths_4));
-	}
-
-	/**
-	 * Test all generate methods
-	 */
-	public function testGenerateMethods() {
-		$image = $this->objFromFixture('Image', 'imageWithoutTitle');
-		$generateMethods = $this->getGenerateMethods();
-
-		// test each generate method
-		foreach ($generateMethods as $method) {
-			$generatedImage = $image->$method(333, 333, 'FFFFFF');
-			$this->assertFileExists(
-				$generatedImage->getFullPath(),
-				'Formatted ' . $method . ' image exists'
-			);
-		}
-	}
-
-	/**
-	 * Test deleteFormattedImages() against all generate methods
-	 */
-	public function testDeleteFormattedImages() {
-		$image = $this->objFromFixture('Image', 'imageWithoutTitle');
-		$generateMethods = $this->getGenerateMethods();
-
-		// get paths for each generate method
-		$paths = array();
-		foreach ($generateMethods as $method) {
-			$generatedImage = $image->$method(333, 333, 'FFFFFF');
-			$paths[$method] = $generatedImage->getFullPath();
-		}
-
-		// delete formatted images
-		$image->deleteFormattedImages();
-
-		// test that all formatted images are deleted
-		foreach ($paths as $method => $path) {
-			$this->assertFalse(
-				file_exists($path),
-				'Formatted ' . $method . ' image does not exist'
-			);
-		}
-	}
-
-	/**
-	 * @param bool $custom include methods added dynamically at runtime
-	 * @return array
-	 */
-	protected function getGenerateMethods($custom = true) {
-		$generateMethods = array();
-		$methodNames = Image::create()->allMethodNames($custom);
-
-		foreach ($methodNames as $methodName) {
-			if (substr($methodName, 0, 8) == 'generate' && $methodName != 'generateformattedimage') {
-				$format = substr($methodName, 8);
-				$generateMethods[] = $format;
-			}
-		}
-
-		return $generateMethods;
-	}
-
->>>>>>> 8e4db95f
 }