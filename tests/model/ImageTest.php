--- conflicted
+++ resolved
@@ -175,19 +175,12 @@
 	 * set to true, if the resampled file is smaller than the original.
 	 */
 	public function testForceResample() {
-<<<<<<< HEAD
 		$imageHQ = $this->objFromFixture('Image', 'highQualityJPEG');
 		$imageHQR = $imageHQ->Resampled();
 		$imageLQ = $this->objFromFixture('Image', 'lowQualityJPEG');
 		$imageLQR = $imageLQ->Resampled();
 		
 		// Test resampled file is served when force_resample = true
-=======
-		$image = $this->objFromFixture('Image', 'imageWithoutTitle');
-		$this->assertTrue($image->isSize(300, 300));
-
-		$origForceResample = Config::inst()->get('Image', 'force_resample');
->>>>>>> f1078535
 		Config::inst()->update('Image', 'force_resample', true);
 		$this->assertLessThan($imageHQ->getAbsoluteSize(), $imageHQR->getAbsoluteSize(), 'Resampled image is smaller than original');
 		$this->assertEquals($imageHQ->getURL(), $imageHQR->getSourceURL(), 'Path to a resampled image was returned by getURL()');
