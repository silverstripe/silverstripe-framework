--- conflicted
+++ resolved
@@ -122,8 +122,6 @@
 		// $this->assertEquals(1, $check->count());
 	}
 
-<<<<<<< HEAD
-=======
 	public function testDistinct() {
 		$list = DataObjectTest_TeamComment::get();
 		$this->assertContains('SELECT DISTINCT', $list->dataQuery()->sql(), 'Query is set as distinct by default');
@@ -135,7 +133,6 @@
 		$this->assertContains('SELECT DISTINCT', $list->dataQuery()->sql(), 'Query contains distinct');
 	}
 
->>>>>>> 7b89c173
 	public function testDataClass() {
 		$list = DataObjectTest_TeamComment::get();
 		$this->assertEquals('DataObjectTest_TeamComment',$list->dataClass());
