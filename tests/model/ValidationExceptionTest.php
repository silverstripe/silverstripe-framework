--- conflicted
+++ resolved
@@ -11,12 +11,14 @@
 	 */
 	public function testCreateFromValidationResult() {
 
-		$result = new ValidationResult(false, 'Not a valid result');
+		$result = new ValidationResult();
+		$result->addError('Not a valid result');
+
 		$exception = new ValidationException($result);
 
 		$this->assertEquals(0, $exception->getCode());
 		$this->assertEquals('Not a valid result', $exception->getMessage());
-		$this->assertEquals(false, $exception->getResult()->valid());
+		$this->assertFalse($exception->getResult()->valid());
 		$this->assertEquals('Not a valid result', $exception->getResult()->message());
 
 	}
@@ -27,8 +29,8 @@
 	 */
 	public function testCreateFromComplexValidationResult() {
 		$result = new ValidationResult();
-		$result->error('Invalid type')
-				->error('Out of kiwis');
+		$result->addError('Invalid type')
+				->addError('Out of kiwis');
 		$exception = new ValidationException($result);
 
 		$this->assertEquals(0, $exception->getCode());
@@ -46,7 +48,7 @@
 
 		$this->assertEquals(E_USER_ERROR, $exception->getCode());
 		$this->assertEquals('Error inferred from message', $exception->getMessage());
-		$this->assertEquals(false, $exception->getResult()->valid());
+		$this->assertFalse($exception->getResult()->valid());
 		$this->assertEquals('Error inferred from message', $exception->getResult()->message());
 	}
 
@@ -55,12 +57,13 @@
 	 * and a custom message
 	 */
 	public function testCreateWithValidationResultAndMessage() {
-		$result = new ValidationResult(false, 'Incorrect placement of cutlery');
+		$result = new ValidationResult();
+		$result->addError('Incorrect placement of cutlery');
 		$exception = new ValidationException($result, 'An error has occurred', E_USER_WARNING);
 
 		$this->assertEquals(E_USER_WARNING, $exception->getCode());
 		$this->assertEquals('An error has occurred', $exception->getMessage());
-		$this->assertEquals(false, $exception->getResult()->valid());
+		$this->assertFalse($exception->getResult()->valid());
 		$this->assertEquals('Incorrect placement of cutlery', $exception->getResult()->message());
 	}
 
@@ -71,19 +74,13 @@
 	 */
 	public function testCreateWithComplexValidationResultAndMessage() {
 		$result = new ValidationResult();
-<<<<<<< HEAD
-		$result->error('A spork is not a knife')
-				->error('A knife is not a back scratcher');
-=======
-		$result->error('A spork is not a knife');
-		$result->error('A knife is not a scratcher');
->>>>>>> 7c5097ff
+		$result->addError('A spork is not a knife')
+				->addError('A knife is not a back scratcher');
 		$exception = new ValidationException($result, 'An error has occurred', E_USER_WARNING);
 
 		$this->assertEquals(E_USER_WARNING, $exception->getCode());
 		$this->assertEquals('An error has occurred', $exception->getMessage());
 		$this->assertEquals(false, $exception->getResult()->valid());
-<<<<<<< HEAD
 		$this->assertEquals('A spork is not a knife; A knife is not a back scratcher',
 			$exception->getResult()->message());
 	}
@@ -95,8 +92,8 @@
 		$result = new ValidationResult();
 		$anotherresult = new ValidationResult();
 		$yetanotherresult = new ValidationResult();
-		$anotherresult->error("Eat with your mouth closed", "EATING101");
-		$yetanotherresult->error("You didn't wash your hands", "BECLEAN");
+		$anotherresult->addError("Eat with your mouth closed", 'bad', "EATING101");
+		$yetanotherresult->addError("You didn't wash your hands", 'bad', "BECLEAN", false);
 
 		$this->assertTrue($result->valid());
 		$this->assertFalse($anotherresult->valid());
@@ -108,11 +105,7 @@
 		$this->assertEquals(array(
 			"EATING101" => "Eat with your mouth closed",
 			"BECLEAN" => "You didn't wash your hands"
-		),$result->messageList());
-	}
-
-=======
-		$this->assertEquals('A spork is not a knife; A knife is not a scratcher', $exception->getResult()->message());
+		), $result->messageList());
 	}
 
 	/**
@@ -143,7 +136,7 @@
 		$result->addError('A knife is not a back scratcher');
 		$result->addFieldMessage('Title', 'Title is good', 'good');
 		$result->addFieldError('Content', 'Content is bad');
-		
+
 
 		$this->assertEquals(array(
 			'Title' => array(
@@ -161,5 +154,4 @@
 		$exception = ValidationException::create_for_field('Content', 'Content is required');
 	}
 
->>>>>>> 7c5097ff
 }