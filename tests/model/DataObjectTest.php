--- conflicted
+++ resolved
@@ -443,15 +443,12 @@
 	public function testHasOneRelationship() {
 		$team1 = $this->objFromFixture('DataObjectTest_Team', 'team1');
 		$player1 = $this->objFromFixture('DataObjectTest_Player', 'player1');
-<<<<<<< HEAD
+		$player2 = $this->objFromFixture('DataObjectTest_Player', 'player2');
 		$fan1 = $this->objFromFixture('DataObjectTest_Fan', 'fan1');
 
 		// Test relation probing
 		$this->assertFalse((bool)$team1->hasValue('Captain', null, false));
 		$this->assertFalse((bool)$team1->hasValue('CaptainID', null, false));
-=======
-		$player2 = $this->objFromFixture('DataObjectTest_Player', 'player2');
->>>>>>> a35f7e6e
 
 		// Add a captain to team 1
 		$team1->setField('CaptainID', $player1->ID);
@@ -470,7 +467,15 @@
 		$this->assertEquals($team1->getComponent('Captain')->FirstName, 'Player 1',
 			'Player 1 is the captain');
 
-<<<<<<< HEAD
+		$team1->CaptainID = $player2->ID;
+		$team1->write();
+
+		$this->assertEquals($player2->ID, $team1->Captain()->ID);
+		$this->assertEquals($player2->ID, $team1->getComponent('Captain')->ID);
+		$this->assertEquals('Player 2', $team1->Captain()->FirstName);
+		$this->assertEquals('Player 2', $team1->getComponent('Captain')->FirstName);
+
+
 		// Set the favourite team for fan1
 		$fan1->setField('FavouriteID', $team1->ID);
 		$fan1->setField('FavouriteClass', $team1->class);
@@ -488,15 +493,6 @@
 			'Team 1 is the favourite');
 		$this->assertEquals($fan1->getComponent('Favourite')->Title, 'Team 1',
 			'Team 1 is the favourite');
-=======
-		$team1->CaptainID = $player2->ID;
-		$team1->write();
-
-		$this->assertEquals($player2->ID, $team1->Captain()->ID);
-		$this->assertEquals($player2->ID, $team1->getComponent('Captain')->ID);
-		$this->assertEquals('Player 2', $team1->Captain()->FirstName);
-		$this->assertEquals('Player 2', $team1->getComponent('Captain')->FirstName);
->>>>>>> a35f7e6e
 	}
 
 	/**
