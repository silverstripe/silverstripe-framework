VersionedTest_DataObject:
  page1:
    Title: Page 1
  page2:
    Title: Page 2
  page3:
    Title: Page 3
  page2a:
    Parent: =>VersionedTest_DataObject.page2
    Title: Page 2a
  page2b:
    Parent: =>VersionedTest_DataObject.page2
    Title: Page 2b
  page3a:
    Parent: =>VersionedTest_DataObject.page3
    Title: Page 3a
  page3b:
    Parent: =>VersionedTest_DataObject.page3
    Title: Page 3b
<<<<<<< HEAD
VersionedTest_PublicStage:
  public1:
    Title: 'Some page'
VersionedTest_PublicViaExtension:
  public2:
    Title: 'Another page'
=======

VersionedTest_AnotherSubclass:
  subclass1:
    Title: 'Subclass Page 1'
    AnotherField: 'Bob'
>>>>>>> f131b0d9
<|MERGE_RESOLUTION|>--- conflicted
+++ resolved
@@ -1,33 +1,32 @@
 VersionedTest_DataObject:
-  page1:
-    Title: Page 1
-  page2:
-    Title: Page 2
-  page3:
-    Title: Page 3
-  page2a:
-    Parent: =>VersionedTest_DataObject.page2
-    Title: Page 2a
-  page2b:
-    Parent: =>VersionedTest_DataObject.page2
-    Title: Page 2b
-  page3a:
-    Parent: =>VersionedTest_DataObject.page3
-    Title: Page 3a
-  page3b:
-    Parent: =>VersionedTest_DataObject.page3
-    Title: Page 3b
-<<<<<<< HEAD
+   page1:
+      Title: Page 1
+   page2:
+      Title: Page 2
+   page3:
+      Title: Page 3
+   page2a:
+      Parent: =>VersionedTest_DataObject.page2
+      Title: Page 2a
+   page2b:
+      Parent: =>VersionedTest_DataObject.page2
+      Title: Page 2b
+   page3a:
+      Parent: =>VersionedTest_DataObject.page3
+      Title: Page 3a
+   page3b:
+      Parent: =>VersionedTest_DataObject.page3
+      Title: Page 3b
+
 VersionedTest_PublicStage:
   public1:
     Title: 'Some page'
+
 VersionedTest_PublicViaExtension:
   public2:
     Title: 'Another page'
-=======
 
 VersionedTest_AnotherSubclass:
   subclass1:
     Title: 'Subclass Page 1'
-    AnotherField: 'Bob'
->>>>>>> f131b0d9
+    AnotherField: 'Bob'