--- conflicted
+++ resolved
@@ -127,8 +127,6 @@
 		}
 	}
 
-<<<<<<< HEAD
-=======
 	/**
 	 * Test {@link Text->BigSummary()}
 	 */
@@ -147,7 +145,6 @@
 		}
 	}
 
->>>>>>> 7b89c173
 	public function testContextSummary() {
 		$testString1 = '<p>This is some text. It is a test</p>';
 		$testKeywords1 = 'test';
