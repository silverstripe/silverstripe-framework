--- conflicted
+++ resolved
@@ -4,25 +4,25 @@
  * @subpackage tests
  */
 class i18nTextCollectorTest extends SapphireTest {
-
+	
 	/**
 	 * @var string $tmpBasePath Used to write language files.
 	 * We don't want to store them inside framework (or in any web-accessible place)
 	 * in case something goes wrong with the file parsing.
 	 */
 	protected $alternateBaseSavePath;
-
+	
 	/**
 	 * @var string $alternateBasePath Fake webroot with a single module
 	 * /i18ntestmodule which contains some files with _t() calls.
 	 */
 	protected $alternateBasePath;
-
+	
 	protected $manifest;
-
+	
 	public function setUp() {
 		parent::setUp();
-
+		
 		$this->alternateBasePath = $this->getCurrentAbsolutePath() . "/_fakewebroot";
 		$this->alternateBaseSavePath = TEMP_FOLDER . '/i18nTextCollectorTest_webroot';
 		Filesystem::makeFolder($this->alternateBaseSavePath);
@@ -32,12 +32,12 @@
 		$this->manifest = new SS_ClassManifest(
 			$this->alternateBasePath, false, true, false
 		);
-
+		
 		$manifest = new SS_TemplateManifest($this->alternateBasePath, null, false, true);
 		$manifest->regenerate(false);
 		SS_TemplateLoader::instance()->pushManifest($manifest);
 	}
-
+	
 	public function tearDown() {
 		SS_TemplateLoader::instance()->popManifest();
 		parent::tearDown();
@@ -58,7 +58,7 @@
 
 _t(
 'Test.CONCATENATED2',
-"Line \"4\" and " .
+"Line \"4\" and " . 
 "Line 5");
 PHP;
 		$this->assertEquals(
@@ -120,7 +120,7 @@
 				'Test.DOUBLEQUOTE' => array("Double Quote and Spaces")
 			)
 		);
-
+		
 		$html = <<<SS
 <% _t("Test.NOSEMICOLON","No Semicolon") %>
 SS;
@@ -166,7 +166,7 @@
 <% _t(
 	'Test.PRIOANDCOMMENT',
 	" Prio and Value with 'Single Quotes'",
-
+	
 	"Comment with 'Single Quotes'"
 ) %>
 SS;
@@ -181,7 +181,7 @@
 
 	public function testCollectFromCodeSimple() {
 		$c = new i18nTextCollector();
-
+			
 		$php = <<<PHP
 _t('Test.SINGLEQUOTE','Single Quote');
 PHP;
@@ -191,7 +191,7 @@
 				'Test.SINGLEQUOTE' => array('Single Quote')
 			)
 		);
-
+		
 		$php = <<<PHP
 _t(  "Test.DOUBLEQUOTE", "Double Quote and Spaces"   );
 PHP;
@@ -202,7 +202,7 @@
 			)
 		);
 	}
-
+	
 	public function testCollectFromCodeAdvanced() {
 		$c = new i18nTextCollector();
 
@@ -218,12 +218,12 @@
 				'Test.NEWLINES' => array("New Lines")
 			)
 		);
-
+		
 		$php = <<<PHP
 _t(
 	'Test.PRIOANDCOMMENT',
 	' Value with "Double Quotes"',
-
+	
 	'Comment with "Double Quotes"'
 );
 PHP;
@@ -233,12 +233,12 @@
 				'Test.PRIOANDCOMMENT' => array(' Value with "Double Quotes"','Comment with "Double Quotes"')
 			)
 		);
-
+		
 		$php = <<<PHP
 _t(
 	'Test.PRIOANDCOMMENT',
 	" Value with 'Single Quotes'",
-
+	
 	"Comment with 'Single Quotes'"
 );
 PHP;
@@ -248,7 +248,7 @@
 				'Test.PRIOANDCOMMENT' => array(" Value with 'Single Quotes'","Comment with 'Single Quotes'")
 			)
 		);
-
+		
 		$php = <<<PHP
 _t(
 	'Test.PRIOANDCOMMENT',
@@ -261,7 +261,7 @@
 				'Test.PRIOANDCOMMENT' => array("Value with 'Escaped Single Quotes'")
 			)
 		);
-
+	
 		$php = <<<PHP
 _t(
 	'Test.PRIOANDCOMMENT',
@@ -275,8 +275,8 @@
 			)
 		);
 	}
-
-
+	
+	
 	public function testNewlinesInEntityValues() {
 		$c = new i18nTextCollector();
 
@@ -364,24 +364,24 @@
 	 */
 	public function testPhpWriterLangArrayCodeForEntity() {
 		$c = new i18nTextCollector_Writer_Php();
-
+		
 		$this->assertEquals(
 			$c->langArrayCodeForEntitySpec('Test.SIMPLE', array('Simple Value'), 'en_US'),
 			"\$lang['en_US']['Test']['SIMPLE'] = 'Simple Value';" . PHP_EOL
 		);
-
+		
 		$this->assertEquals(
 			// single quotes should be properly escaped by the parser already
 			$c->langArrayCodeForEntitySpec('Test.ESCAPEDSINGLEQUOTES',
 				array("Value with 'Escaped Single Quotes'"), 'en_US'),
 			"\$lang['en_US']['Test']['ESCAPEDSINGLEQUOTES'] = 'Value with \'Escaped Single Quotes\'';" . PHP_EOL
 		);
-
+		
 		$this->assertEquals(
 			$c->langArrayCodeForEntitySpec('Test.DOUBLEQUOTES', array('Value with "Double Quotes"'), 'en_US'),
 			"\$lang['en_US']['Test']['DOUBLEQUOTES'] = 'Value with \"Double Quotes\"';" . PHP_EOL
 		);
-
+		
 		$php = <<<PHP
 \$lang['en_US']['Test']['PRIOANDCOMMENT'] = array (
   0 => 'Value with \'Single Quotes\'',
@@ -394,7 +394,7 @@
 				array("Value with 'Single Quotes'","Comment with 'Single Quotes'"), 'en_US'),
 			$php
 		);
-
+		
 		$php = <<<PHP
 \$lang['en_US']['Test']['PRIOANDCOMMENT'] = array (
   0 => 'Value with "Double Quotes"',
@@ -434,20 +434,15 @@
 YAML;
 		$this->assertEquals($yaml, Convert::nl2os($writer->getYaml($entities, 'de')));
 	}
-
+	
 	public function testCollectFromIncludedTemplates() {
 		$c = new i18nTextCollector();
-
+		
 		$templateFilePath = $this->alternateBasePath . '/i18ntestmodule/templates/Layout/i18nTestModule.ss';
 		$html = file_get_contents($templateFilePath);
 		$matches = $c->collectFromTemplate($html, 'mymodule', 'RandomNamespace');
 
-<<<<<<< HEAD
-		/*
-		$this->assertArrayHasKey('i18nTestModule.ss.LAYOUTTEMPLATENONAMESPACE', $matches);
-=======
 		$this->assertArrayHasKey('RandomNamespace.LAYOUTTEMPLATENONAMESPACE', $matches);
->>>>>>> 712d796c
 		$this->assertEquals(
 			$matches['RandomNamespace.LAYOUTTEMPLATENONAMESPACE'],
 			array('Layout Template no namespace')
@@ -474,48 +469,9 @@
 		$this->assertArrayNotHasKey('i18nTestModuleInclude.ss.SPRINTFINCLUDENAMESPACE', $matches);
 		$this->assertArrayNotHasKey('i18nTestModuleInclude.ss.SPRINTFINCLUDENONAMESPACE', $matches);
 	}
-
+	
 	public function testCollectFromThemesTemplates() {
 		$c = new i18nTextCollector();
-<<<<<<< HEAD
-
-		$theme = Config::inst()->get('SSViewer', 'theme');
-		Config::inst()->update('SSViewer', 'theme', 'testtheme1');
-
-		$templateFilePath = $this->alternateBasePath . '/themes/testtheme1/templates/Layout/i18nTestTheme1.ss';
-		$html = file_get_contents($templateFilePath);
-		$matches = $c->collectFromTemplate($html, 'themes/testtheme1', 'i18nTestTheme1.ss');
-		// all entities from i18nTestTheme1.ss
-		$this->assertEquals(
-			$matches['i18nTestTheme1.LAYOUTTEMPLATE'],
-			array('Theme1 Layout Template')
-		);
-
-		$this->assertArrayHasKey('i18nTestTheme1.ss.LAYOUTTEMPLATENONAMESPACE', $matches);
-		$this->assertEquals(
-			$matches['i18nTestTheme1.ss.LAYOUTTEMPLATENONAMESPACE'],
-			array('Theme1 Layout Template no namespace')
-		);
-
-		$this->assertEquals(
-			$matches['i18nTestTheme1.SPRINTFNAMESPACE'],
-			array('Theme1 My replacement: %s')
-		);
-
-		$this->assertArrayHasKey('i18nTestTheme1.ss.SPRINTFNONAMESPACE', $matches);
-		$this->assertEquals(
-			$matches['i18nTestTheme1.ss.SPRINTFNONAMESPACE'],
-			array('Theme1 My replacement no namespace: %s')
-		);
-
-		// all entities from i18nTestTheme1Include.ss
-		$this->assertEquals(
-			$matches['i18nTestTheme1Include.WITHNAMESPACE'],
-			array('Theme1 Include Entity with Namespace')
-		);
-
-		$this->assertArrayHasKey('i18nTestTheme1Include.ss.NONAMESPACE', $matches);
-=======
 		Config::inst()->update('SSViewer', 'theme', 'testtheme1');
 		
 		// Collect from layout
@@ -524,7 +480,6 @@
 		$layoutMatches = $c->collectFromTemplate($layoutHTML, 'themes/testtheme1', 'i18nTestTheme1.ss');
 		
 		// all entities from i18nTestTheme1.ss
->>>>>>> 712d796c
 		$this->assertEquals(
 			array(
 				'i18nTestTheme1.LAYOUTTEMPLATE'
@@ -538,22 +493,6 @@
 			),
 			$layoutMatches
 		);
-<<<<<<< HEAD
-
-
-		$this->assertEquals(
-			$matches['i18nTestTheme1Include.SPRINTFINCLUDENAMESPACE'],
-			array('Theme1 My include replacement: %s')
-		);
-
-		$this->assertArrayHasKey('i18nTestTheme1Include.ss.SPRINTFINCLUDENONAMESPACE', $matches);
-		$this->assertEquals(
-			$matches['i18nTestTheme1Include.ss.SPRINTFINCLUDENONAMESPACE'],
-			array('Theme1 My include replacement no namespace: %s')
-		);
-
-		Config::inst()->update('SSViewer', 'theme', $theme);
-=======
 		
 		// Collect from include
 		$includeFilePath = $this->alternateBasePath . '/themes/testtheme1/templates/Includes/i18nTestTheme1Include.ss';
@@ -574,20 +513,19 @@
 			),
 			$includeMatches
 		);
->>>>>>> 712d796c
 	}
 
 	public function testCollectMergesWithExisting() {
 		$defaultlocal = i18n::default_locale();
 		$local = i18n::get_locale();
-		i18n::set_locale('en_US');
+		i18n::set_locale('en_US'); 
 		i18n::set_default_locale('en_US');
 
 		$c = new i18nTextCollector();
 		$c->setWriter(new i18nTextCollector_Writer_Php());
 		$c->basePath = $this->alternateBasePath;
 		$c->baseSavePath = $this->alternateBaseSavePath;
-
+		
 		$entitiesByModule = $c->collect(null, true /* merge */);
 		$this->assertArrayHasKey(
 			'i18nTestModule.ENTITY',
@@ -600,7 +538,7 @@
 			'Adds new entities'
 		);
 	}
-
+	
 	public function testCollectFromFilesystemAndWriteMasterTables() {
 		$defaultlocal = i18n::default_locale();
 		$local = i18n::get_locale();
@@ -611,16 +549,16 @@
 		$c->setWriter(new i18nTextCollector_Writer_Php());
 		$c->basePath = $this->alternateBasePath;
 		$c->baseSavePath = $this->alternateBaseSavePath;
-
+		
 		$c->run();
-
+		
 		// i18ntestmodule
 		$moduleLangFile = "{$this->alternateBaseSavePath}/i18ntestmodule/lang/" . $c->getDefaultLocale() . '.php';
 		$this->assertTrue(
 			file_exists($moduleLangFile),
 			'Master language file can be written to modules /lang folder'
 		);
-
+		
 		$moduleLangFileContent = file_get_contents($moduleLangFile);
 		$this->assertContains(
 			"\$lang['en']['i18nTestModule']['ADDITION'] = 'Addition';",
@@ -649,7 +587,7 @@
 			"\$lang['en']['i18nTestModuleInclude.ss']['NONAMESPACE'] = 'Include Entity without Namespace';",
 			$moduleLangFileContent
 		);
-
+		
 		// i18nothermodule
 		$otherModuleLangFile = "{$this->alternateBaseSavePath}/i18nothermodule/lang/" . $c->getDefaultLocale() . '.php';
 		$this->assertTrue(
@@ -665,7 +603,7 @@
 			"\$lang['en']['i18nOtherModule']['MAINTEMPLATE'] = 'Main Template Other Module';",
 			$otherModuleLangFileContent
 		);
-
+		
 		// testtheme1
 		$theme1LangFile = "{$this->alternateBaseSavePath}/themes/testtheme1/lang/" . $c->getDefaultLocale() . '.php';
 		$this->assertTrue(
@@ -693,7 +631,7 @@
 			"\$lang['en']['i18nTestTheme1.ss']['SPRINTFNONAMESPACE'] = 'Theme1 My replacement no namespace: %s';",
 			$theme1LangFileContent
 		);
-
+		
 		$this->assertContains(
 			"\$lang['en']['i18nTestTheme1Include']['SPRINTFINCLUDENAMESPACE'] = 'Theme1 My include replacement: %s';",
 			$theme1LangFileContent
@@ -711,7 +649,7 @@
 				. " 'Theme1 My include replacement no namespace: %s';",
 			$theme1LangFileContent
 		);
-
+		
 		// testtheme2
 		$theme2LangFile = "{$this->alternateBaseSavePath}/themes/testtheme2/lang/" . $c->getDefaultLocale() . '.php';
 		$this->assertTrue(
@@ -727,7 +665,7 @@
 		i18n::set_locale($local);  //set the locale to the US locale expected in the asserts
 		i18n::set_default_locale($defaultlocal);
 	}
-
+	
 	public function testCollectFromEntityProvidersInCustomObject() {
 		$c = new i18nTextCollector();
 
