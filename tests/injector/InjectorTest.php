--- conflicted
+++ resolved
@@ -523,7 +523,6 @@
 		
 		$this->assertInstanceOf('OtherTestObject', $item->property->property);
 	}
-<<<<<<< HEAD
 
 	public function testNamedServices() {
 		$injector = new Injector();
@@ -532,8 +531,6 @@
 		$injector->registerNamedService('NamedService', $service);
 		$this->assertEquals($service, $injector->get('NamedService'));
 	}
-
-=======
 	
 	public function testCreateConfiggedObjectWithCustomConstructorArgs() {
 		// need to make sure that even if the config defines some constructor params, 
@@ -543,7 +540,7 @@
 		$item = $injector->create('ConfigConstructor', 'othervalue');
 		$this->assertEquals($item->property, 'othervalue');
 	}
->>>>>>> 9e2e050f
+
 }
 
 class InjectorTestConfigLocator extends SilverStripeServiceConfigurationLocator implements TestOnly {
