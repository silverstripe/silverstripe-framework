--- conflicted
+++ resolved
@@ -1,30 +1,17 @@
 GridFieldAction_Delete_Team:
-<<<<<<< HEAD
-    team1:
-        Name: Team 1
-        City: Cologne
-    team2:
-        Name: Team 2
-        City: Wellington
-    team3:
-        Name: Team 3
-        City: Auckland
-=======
-	team1:
-		Name: Team 1
-		City: Cologne
-	team2:
-		Name: Team 2
-		City: Wellington
-	team3:
-		Name: Team 3
-		City: Auckland
-
->>>>>>> 8e4db95f
+  team1:
+    Name: Team 1
+    City: Cologne
+  team2:
+    Name: Team 2
+    City: Wellington
+  team3:
+    Name: Team 3
+    City: Auckland
 GridFieldAction_Edit_Team:
-    team1:
-        Name: Team 1
-        City: Cologne
-    team2:
-        Name: Team 2
-        City: Wellington+  team1:
+    Name: Team 1
+    City: Cologne
+  team2:
+    Name: Team 2
+    City: Wellington