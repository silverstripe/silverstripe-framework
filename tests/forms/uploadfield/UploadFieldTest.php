--- conflicted
+++ resolved
@@ -497,11 +497,8 @@
 	}
 
 	public function testEdit() {
-<<<<<<< HEAD
-=======
 		//for some reason the date_format is being set to null
 		Config::inst()->update('i18n', 'date_format', 'yyyy-MM-dd');
->>>>>>> be86c342
 		$memberID = $this->loginWithPermission('ADMIN');
 
 		$record = $this->objFromFixture('UploadFieldTest_Record', 'record1');
