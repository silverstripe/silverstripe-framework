--- conflicted
+++ resolved
@@ -785,10 +785,6 @@
 		$this->assertEquals(2, $tabB2->fieldPosition('B_insertafter'));
 		$this->assertEquals(3, $tabB2->fieldPosition('B_post'));
 	}
-<<<<<<< HEAD
-
-=======
-	
 	/**
 	 * FieldList::changeFieldOrder() should place specified fields in given
 	 * order then add any unspecified remainders at the end. Can be given an
@@ -820,7 +816,6 @@
 		unset($setArray, $setArgs);
 	}
 	
->>>>>>> 0f3e62f6
 	public function testFieldPosition() {
 		$set = new FieldList(
 			new TextField('A'),
