<?php

/**
 * @package framework
 * @subpackage tests
 */
class FormTest extends FunctionalTest {

	protected static $fixture_file = 'FormTest.yml';

	protected $extraDataObjects = array(
		'FormTest_Player',
		'FormTest_Team',
	);

	public function setUp() {
		parent::setUp();

		Config::inst()->update('Director', 'rules', array(
			'FormTest_Controller' => 'FormTest_Controller'
		));
	}

	public function testLoadDataFromRequest() {
		$form = new Form(
			new Controller(),
			'Form',
			new FieldList(
				new TextField('key1'),
				new TextField('namespace[key2]'),
				new TextField('namespace[key3][key4]'),
				new TextField('othernamespace[key5][key6][key7]')
			),
			new FieldList()
		);

		// url would be ?key1=val1&namespace[key2]=val2&namespace[key3][key4]=val4&othernamespace[key5][key6][key7]=val7
		$requestData = array(
			'key1' => 'val1',
			'namespace' => array(
				'key2' => 'val2',
				'key3' => array(
					'key4' => 'val4',
				)
			),
			'othernamespace' => array(
				'key5' => array(
					'key6' =>array(
						'key7' => 'val7'
					)
				)
			)
		);

		$form->loadDataFrom($requestData);

		$fields = $form->Fields();
		$this->assertEquals($fields->fieldByName('key1')->Value(), 'val1');
		$this->assertEquals($fields->fieldByName('namespace[key2]')->Value(), 'val2');
		$this->assertEquals($fields->fieldByName('namespace[key3][key4]')->Value(), 'val4');
		$this->assertEquals($fields->fieldByName('othernamespace[key5][key6][key7]')->Value(), 'val7');
	}

	public function testLoadDataFromUnchangedHandling() {
		$form = new Form(
			new Controller(),
			'Form',
			new FieldList(
				new TextField('key1'),
				new TextField('key2')
			),
			new FieldList()
		);
		$form->loadDataFrom(array(
			'key1' => 'save',
			'key2' => 'dontsave',
			'key2_unchanged' => '1'
		));
		$this->assertEquals(
			$form->getData(),
			array(
				'key1' => 'save',
				'key2' => null,
			),
			'loadDataFrom() doesnt save a field if a matching "<fieldname>_unchanged" flag is set'
		);
	}

	public function testLoadDataFromObject() {
		$form = new Form(
		new Controller(),
			'Form',
			new FieldList(
				new HeaderField('MyPlayerHeader','My Player'),
				new TextField('Name'), // appears in both Player and Team
				new TextareaField('Biography'),
				new DateField('Birthday'),
				new NumericField('BirthdayYear') // dynamic property
			),
			new FieldList()
		);

		$captainWithDetails = $this->objFromFixture('FormTest_Player', 'captainWithDetails');
		$form->loadDataFrom($captainWithDetails);
		$this->assertEquals(
			$form->getData(),
			array(
				'Name' => 'Captain Details',
				'Biography' => 'Bio 1',
				'Birthday' => '1982-01-01',
				'BirthdayYear' => '1982',
			),
			'LoadDataFrom() loads simple fields and dynamic getters'
		);

		$captainNoDetails = $this->objFromFixture('FormTest_Player', 'captainNoDetails');
		$form->loadDataFrom($captainNoDetails);
		$this->assertEquals(
			$form->getData(),
			array(
				'Name' => 'Captain No Details',
				'Biography' => null,
				'Birthday' => null,
				'BirthdayYear' => 0,
			),
			'LoadNonBlankDataFrom() loads only fields with values, and doesnt overwrite existing values'
		);
	}

	public function testLoadDataFromClearMissingFields() {
		$form = new Form(
			new Controller(),
			'Form',
			new FieldList(
				new HeaderField('MyPlayerHeader','My Player'),
				new TextField('Name'), // appears in both Player and Team
				new TextareaField('Biography'),
				new DateField('Birthday'),
				new NumericField('BirthdayYear'), // dynamic property
				$unrelatedField = new TextField('UnrelatedFormField')
				//new CheckboxSetField('Teams') // relation editing
			),
			new FieldList()
		);
		$unrelatedField->setValue("random value");

		$captainWithDetails = $this->objFromFixture('FormTest_Player', 'captainWithDetails');
		$captainNoDetails = $this->objFromFixture('FormTest_Player', 'captainNoDetails');
		$form->loadDataFrom($captainWithDetails);
		$this->assertEquals(
			$form->getData(),
			array(
				'Name' => 'Captain Details',
				'Biography' => 'Bio 1',
				'Birthday' => '1982-01-01',
				'BirthdayYear' => '1982',
				'UnrelatedFormField' => 'random value',
			),
			'LoadDataFrom() doesnt overwrite fields not found in the object'
		);

		$captainWithDetails = $this->objFromFixture('FormTest_Player', 'captainNoDetails');
		$team2 = $this->objFromFixture('FormTest_Team', 'team2');
		$form->loadDataFrom($captainWithDetails);
		$form->loadDataFrom($team2, Form::MERGE_CLEAR_MISSING);
		$this->assertEquals(
			$form->getData(),
			array(
				'Name' => 'Team 2',
				'Biography' => '',
				'Birthday' => '',
				'BirthdayYear' => 0,
				'UnrelatedFormField' => null,
			),
			'LoadDataFrom() overwrites fields not found in the object with $clearMissingFields=true'
		);
	}

	public function testLoadDataFromIgnoreFalseish() {
		$form = new Form(
			new Controller(),
			'Form',
			new FieldList(
				new TextField('Biography', 'Biography', 'Custom Default')
			),
			new FieldList()
		);

		$captainNoDetails = $this->objFromFixture('FormTest_Player', 'captainNoDetails');
		$captainWithDetails = $this->objFromFixture('FormTest_Player', 'captainWithDetails');

		$form->loadDataFrom($captainNoDetails, Form::MERGE_IGNORE_FALSEISH);
		$this->assertEquals(
			$form->getData(),
			array('Biography' => 'Custom Default'),
			'LoadDataFrom() doesn\'t overwrite fields when MERGE_IGNORE_FALSEISH set and values are false-ish'
		);

		$form->loadDataFrom($captainWithDetails, Form::MERGE_IGNORE_FALSEISH);
		$this->assertEquals(
			$form->getData(),
			array('Biography' => 'Bio 1'),
			'LoadDataFrom() does overwrite fields when MERGE_IGNORE_FALSEISH set and values arent false-ish'
		);
	}

	public function testFormMethodOverride() {
		$form = $this->getStubForm();
		$form->setFormMethod('GET');
		$this->assertNull($form->Fields()->dataFieldByName('_method'));

		$form = $this->getStubForm();
		$form->setFormMethod('PUT');
		$this->assertEquals($form->Fields()->dataFieldByName('_method')->Value(), 'PUT',
			'PUT override in forms has PUT in hiddenfield'
		);
		$this->assertEquals($form->FormMethod(), 'POST',
			'PUT override in forms has POST in <form> tag'
		);

		$form = $this->getStubForm();
		$form->setFormMethod('DELETE');
		$this->assertEquals($form->Fields()->dataFieldByName('_method')->Value(), 'DELETE',
			'PUT override in forms has PUT in hiddenfield'
		);
		$this->assertEquals($form->FormMethod(), 'POST',
			'PUT override in forms has POST in <form> tag'
		);
	}

	public function testValidationExemptActions() {
		$response = $this->get('FormTest_Controller');

		$response = $this->submitForm(
			'Form_Form',
			'action_doSubmit',
			array(
				'Email' => 'test@test.com'
			)
		);
			
		// Firstly, assert that required fields still work when not using an exempt action
		$this->assertPartialMatchBySelector(
			'#Form_Form_SomeRequiredField_Holder .required',
			array('"Some Required Field" is required'),
			'Required fields show a notification on field when left blank'
		);

		// Re-submit the form using validation-exempt button
		$response = $this->submitForm(
			'Form_Form',
			'action_doSubmitValidationExempt',
			array(
				'Email' => 'test@test.com'
			)
		);

		// The required message should be empty if validation was skipped
		$items = $this->cssParser()->getBySelector('#Form_Form_SomeRequiredField_Holder .required');
		$this->assertEmpty($items);

		// And the session message should show up is submitted successfully
		$this->assertPartialMatchBySelector(
			'#Form_Form_error',
			array(
				'Validation skipped'
			),
			'Form->sessionMessage() shows up after reloading the form'
		);
	}
	
	public function testSessionValidationMessage() {
		$this->get('FormTest_Controller');

		$response = $this->post(
			'FormTest_Controller/Form',
			array(
				'Email' => 'invalid',
				// leaving out "Required" field
			)
		);

		$this->assertPartialMatchBySelector(
			'#Form_Form_Email_Holder span.message',
			array(
				'Please enter an email address'
			),
			'Formfield validation shows note on field if invalid'
		);
		$this->assertPartialMatchBySelector(
			'#Form_Form_SomeRequiredField_Holder span.required',
			array(
				'"Some Required Field" is required'
			),
			'Required fields show a notification on field when left blank'
		);
	}

	public function testSessionSuccessMessage() {
		$this->get('FormTest_Controller');

		$response = $this->post(
			'FormTest_Controller/Form',
			array(
				'Email' => 'test@test.com',
				'SomeRequiredField' => 'test',
			)
		);
		$this->assertPartialMatchBySelector(
			'#Form_Form_error',
			array(
				'Test save was successful'
			),
			'Form->sessionMessage() shows up after reloading the form'
		);
	}

<<<<<<< HEAD
=======
	public function testValidationException() {
		$this->get('FormTest_Controller');
		
		$response = $this->post(
			'FormTest_Controller/Form',
			array(
				'Email' => 'test@test.com',
				'SomeRequiredField' => 'test',
				'action_triggerException' => 1,
			)
		);
		$this->assertPartialMatchBySelector(
			'#Email span.message',
			array(
				'Error on Email field'
			),
			'Formfield validation shows note on field if invalid'
		);
		$this->assertPartialMatchBySelector(
			'#Form_Form_error',
			array(
				'Error at top of form'
			),
			'Required fields show a notification on field when left blank'
		);
		
	}
	
>>>>>>> 7c5097ff
	public function testGloballyDisabledSecurityTokenInheritsToNewForm() {
		SecurityToken::enable();

		$form1 = $this->getStubForm();
		$this->assertInstanceOf('SecurityToken', $form1->getSecurityToken());

		SecurityToken::disable();

		$form2 = $this->getStubForm();
		$this->assertInstanceOf('NullSecurityToken', $form2->getSecurityToken());

		SecurityToken::enable();
	}

	public function testDisableSecurityTokenDoesntAddTokenFormField() {
		SecurityToken::enable();

		$formWithToken = $this->getStubForm();
		$this->assertInstanceOf(
			'HiddenField',
			$formWithToken->Fields()->fieldByName(SecurityToken::get_default_name()),
			'Token field added by default'
		);

		$formWithoutToken = $this->getStubForm();
		$formWithoutToken->disableSecurityToken();
		$this->assertNull(
			$formWithoutToken->Fields()->fieldByName(SecurityToken::get_default_name()),
			'Token field not added if disableSecurityToken() is set'
		);
	}

	public function testDisableSecurityTokenAcceptsSubmissionWithoutToken() {
		SecurityToken::enable();
		$expectedToken = SecurityToken::inst()->getValue();
		
		$response = $this->get('FormTest_ControllerWithSecurityToken');
		// can't use submitForm() as it'll automatically insert SecurityID into the POST data
		$response = $this->post(
			'FormTest_ControllerWithSecurityToken/Form',
			array(
				'Email' => 'test@test.com',
				'action_doSubmit' => 1
				// leaving out security token
			)
		);
		$this->assertEquals(400, $response->getStatusCode(), 'Submission fails without security token');

		// Generate a new token which doesn't match the current one
		$generator = new RandomGenerator();
		$invalidToken = $generator->randomToken('sha1');
		$this->assertNotEquals($invalidToken, $expectedToken);

		// Test token with request
		$response = $this->get('FormTest_ControllerWithSecurityToken');
		$response = $this->post(
			'FormTest_ControllerWithSecurityToken/Form',
			array(
				'Email' => 'test@test.com',
				'action_doSubmit' => 1,
				'SecurityID' => $invalidToken
			)
		);
		$this->assertEquals(200, $response->getStatusCode(), 'Submission reloads form if security token invalid');
		$this->assertTrue(
			stripos($response->getBody(), 'name="SecurityID" value="'.$expectedToken.'"') !== false,
			'Submission reloads with correct security token after failure'
		);
		$this->assertTrue(
			stripos($response->getBody(), 'name="SecurityID" value="'.$invalidToken.'"') === false,
			'Submission reloads without incorrect security token after failure'
		);

		$matched = $this->cssParser()->getBySelector('#Form_Form_Email');
		$attrs = $matched[0]->attributes();
		$this->assertEquals('test@test.com', (string)$attrs['value'], 'Submitted data is preserved');

		$response = $this->get('FormTest_ControllerWithSecurityToken');
		$tokenEls = $this->cssParser()->getBySelector('#Form_Form_SecurityID');
		$this->assertEquals(
			1,
			count($tokenEls),
			'Token form field added for controller without disableSecurityToken()'
		);
		$token = (string)$tokenEls[0];
		$response = $this->submitForm(
			'Form_Form',
			null,
			array(
				'Email' => 'test@test.com',
				'SecurityID' => $token
			)
		);
		$this->assertEquals(200, $response->getStatusCode(), 'Submission suceeds with security token');
	}

	public function testStrictFormMethodChecking() {
		$response = $this->get('FormTest_ControllerWithStrictPostCheck');
		$response = $this->get(
			'FormTest_ControllerWithStrictPostCheck/Form/?Email=test@test.com&action_doSubmit=1'
		);
		$this->assertEquals(405, $response->getStatusCode(), 'Submission fails with wrong method');

		$response = $this->get('FormTest_ControllerWithStrictPostCheck');
		$response = $this->post(
			'FormTest_ControllerWithStrictPostCheck/Form',
			array(
				'Email' => 'test@test.com',
				'action_doSubmit' => 1
			)
		);
		$this->assertEquals(200, $response->getStatusCode(), 'Submission succeeds with correct method');
	}

	public function testEnableSecurityToken() {
		SecurityToken::disable();
		$form = $this->getStubForm();
		$this->assertFalse($form->getSecurityToken()->isEnabled());
		$form->enableSecurityToken();
		$this->assertTrue($form->getSecurityToken()->isEnabled());

		SecurityToken::disable(); // restore original
	}

	public function testDisableSecurityToken() {
		SecurityToken::enable();
		$form = $this->getStubForm();
		$this->assertTrue($form->getSecurityToken()->isEnabled());
		$form->disableSecurityToken();
		$this->assertFalse($form->getSecurityToken()->isEnabled());

		SecurityToken::disable(); // restore original
	}

	public function testEncType() {
		$form = $this->getStubForm();
		$this->assertEquals('application/x-www-form-urlencoded', $form->getEncType());

		$form->setEncType(Form::ENC_TYPE_MULTIPART);
		$this->assertEquals('multipart/form-data', $form->getEncType());

		$form = $this->getStubForm();
		$form->Fields()->push(new FileField(null));
		$this->assertEquals('multipart/form-data', $form->getEncType());

		$form->setEncType(Form::ENC_TYPE_URLENCODED);
		$this->assertEquals('application/x-www-form-urlencoded', $form->getEncType());
	}

	public function testAddExtraClass() {
		$form = $this->getStubForm();
		$form->addExtraClass('class1');
		$form->addExtraClass('class2');
		$this->assertStringEndsWith('class1 class2', $form->extraClass());
	}

	public function testRemoveExtraClass() {
		$form = $this->getStubForm();
		$form->addExtraClass('class1');
		$form->addExtraClass('class2');
		$this->assertStringEndsWith('class1 class2', $form->extraClass());
		$form->removeExtraClass('class1');
		$this->assertStringEndsWith('class2', $form->extraClass());
	}

	public function testAddManyExtraClasses() {
		$form = $this->getStubForm();
		//test we can split by a range of spaces and tabs
		$form->addExtraClass('class1 class2     class3	class4		class5');
		$this->assertStringEndsWith(
			'class1 class2 class3 class4 class5',
			$form->extraClass()
		);
		//test that duplicate classes don't get added
		$form->addExtraClass('class1 class2');
		$this->assertStringEndsWith(
			'class1 class2 class3 class4 class5',
			$form->extraClass()
		);
	}

	public function testRemoveManyExtraClasses() {
		$form = $this->getStubForm();
		$form->addExtraClass('class1 class2     class3	class4		class5');
		//test we can remove a single class we just added
		$form->removeExtraClass('class3');
		$this->assertStringEndsWith(
			'class1 class2 class4 class5',
			$form->extraClass()
		);
		//check we can remove many classes at once
		$form->removeExtraClass('class1 class5');
		$this->assertStringEndsWith(
			'class2 class4',
			$form->extraClass()
		);
		//check that removing a dud class is fine
		$form->removeExtraClass('dudClass');
		$this->assertStringEndsWith(
			'class2 class4',
			$form->extraClass()
		);
	}

	public function testDefaultClasses() {
		Config::nest();

		Config::inst()->update('Form', 'default_classes', array(
			'class1',
		));

		$form = $this->getStubForm();

		$this->assertContains('class1', $form->extraClass(), 'Class list does not contain expected class');

		Config::inst()->update('Form', 'default_classes', array(
			'class1',
			'class2',
		));

		$form = $this->getStubForm();

		$this->assertContains('class1 class2', $form->extraClass(), 'Class list does not contain expected class');

		Config::inst()->update('Form', 'default_classes', array(
			'class3',
		));

		$form = $this->getStubForm();

		$this->assertContains('class3', $form->extraClass(), 'Class list does not contain expected class');

		$form->removeExtraClass('class3');

		$this->assertNotContains('class3', $form->extraClass(), 'Class list contains unexpected class');

		Config::unnest();
	}

	public function testAttributes() {
		$form = $this->getStubForm();
		$form->setAttribute('foo', 'bar');
		$this->assertEquals('bar', $form->getAttribute('foo'));
		$attrs = $form->getAttributes();
		$this->assertArrayHasKey('foo', $attrs);
		$this->assertEquals('bar', $attrs['foo']);
	}

	public function testAttributesHTML() {
		$form = $this->getStubForm();

		$form->setAttribute('foo', 'bar');
		$this->assertContains('foo="bar"', $form->getAttributesHTML());

		$form->setAttribute('foo', null);
		$this->assertNotContains('foo="bar"', $form->getAttributesHTML());

		$form->setAttribute('foo', true);
		$this->assertContains('foo="foo"', $form->getAttributesHTML());

		$form->setAttribute('one', 1);
		$form->setAttribute('two', 2);
		$form->setAttribute('three', 3);
		$this->assertNotContains('one="1"', $form->getAttributesHTML('one', 'two'));
		$this->assertNotContains('two="2"', $form->getAttributesHTML('one', 'two'));
		$this->assertContains('three="3"', $form->getAttributesHTML('one', 'two'));
	}

	function testMessageEscapeHtml() {
		$form = $this->getStubForm();
		$form->Controller()->handleRequest(new SS_HTTPRequest('GET', '/'), DataModel::inst()); // stub out request
		$form->sessionMessage('<em>Escaped HTML</em>', 'good', true);
		$parser = new CSSContentParser($form->forTemplate());
		$messageEls = $parser->getBySelector('.message');
		$this->assertContains(
			'&lt;em&gt;Escaped HTML&lt;/em&gt;',
			$messageEls[0]->asXML()
		);

		$form = $this->getStubForm();
		$form->Controller()->handleRequest(new SS_HTTPRequest('GET', '/'), DataModel::inst()); // stub out request
		$form->sessionMessage('<em>Unescaped HTML</em>', 'good', false);
		$parser = new CSSContentParser($form->forTemplate());
		$messageEls = $parser->getBySelector('.message');
		$this->assertContains(
			'<em>Unescaped HTML</em>',
			$messageEls[0]->asXML()
		);
	}

	function testFieldMessageEscapeHtml() {
		$form = $this->getStubForm();
		$form->Controller()->handleRequest(new SS_HTTPRequest('GET', '/'), DataModel::inst()); // stub out request
		$form->addErrorMessage('key1', '<em>Escaped HTML</em>', 'good', true);
		$form->setupFormErrors();
		$parser = new CSSContentParser($result = $form->forTemplate());
		$messageEls = $parser->getBySelector('#Form_Form_key1_Holder .message');
		$this->assertContains(
			'&lt;em&gt;Escaped HTML&lt;/em&gt;',
			$messageEls[0]->asXML()
		);

		$form = $this->getStubForm();
		$form->Controller()->handleRequest(new SS_HTTPRequest('GET', '/'), DataModel::inst()); // stub out request
		$form->addErrorMessage('key1', '<em>Unescaped HTML</em>', 'good', false);
		$form->setupFormErrors();
		$parser = new CSSContentParser($form->forTemplate());
		$messageEls = $parser->getBySelector('#Form_Form_key1_Holder .message');
		$this->assertContains(
			'<em>Unescaped HTML</em>',
			$messageEls[0]->asXML()
		);
	}
	
	protected function getStubForm() {
		return new Form(
			new FormTest_Controller(),
			'Form',
			new FieldList(new TextField('key1')),
			new FieldList()
		);
	}

}

/**
 * @package framework
 * @subpackage tests
 */
class FormTest_Player extends DataObject implements TestOnly {
	private static $db = array(
		'Name' => 'Varchar',
		'Biography' => 'Text',
		'Birthday' => 'Date'
	);

	private static $belongs_many_many = array(
		'Teams' => 'FormTest_Team'
	);

	private static $has_one = array(
		'FavouriteTeam' => 'FormTest_Team',
	);

	public function getBirthdayYear() {
		return ($this->Birthday) ? date('Y', strtotime($this->Birthday)) : null;
	}

}

/**
 * @package framework
 * @subpackage tests
 */
class FormTest_Team extends DataObject implements TestOnly {
	private static $db = array(
		'Name' => 'Varchar',
		'Region' => 'Varchar',
	);

	private static $many_many = array(
		'Players' => 'FormTest_Player'
	);
}

/**
 * @package framework
 * @subpackage tests
 */
class FormTest_Controller extends Controller implements TestOnly {

	private static $allowed_actions = array('Form');

	private static $url_handlers = array(
		'$Action//$ID/$OtherID' => "handleAction",
	);

	protected $template = 'BlankPage';

	public function Link($action = null) {
		return Controller::join_links('FormTest_Controller', $this->request->latestParam('Action'),
			$this->request->latestParam('ID'), $action);
	}

	public function Form() {
		$form = new Form(
			$this,
			'Form',
			new FieldList(
				new EmailField('Email'),
				new TextField('SomeRequiredField'),
				new CheckboxSetField('Boxes', null, array('1'=>'one','2'=>'two'))
			),
			new FieldList(
				new FormAction('doSubmit'),
<<<<<<< HEAD
				new FormAction('doSubmitValidationExempt')
=======
				new FormAction('triggerException')
>>>>>>> 7c5097ff
			),
			new RequiredFields(
				'Email',
				'SomeRequiredField'
			)
		);
		$form->setValidationExemptActions(array('doSubmitValidationExempt'));
		$form->disableSecurityToken(); // Disable CSRF protection for easier form submission handling

		return $form;
	}

	public function doSubmit($data, $form, $request) {
		$form->sessionMessage('Test save was successful', 'good');
		return $this->redirectBack();
	}
	public function triggerException($data, $form, $request) {
		$result = new ValidationResult;
		$result->error('Error on Email field', null, 'Email');
		$result->error('Error at top of form');
		throw new ValidationException($result);
	}

	public function doSubmitValidationExempt($data, $form, $request) {
		$form->sessionMessage('Validation skipped', 'good');
		return $this->redirectBack();
	}

	public function getViewer($action = null) {
		return new SSViewer('BlankPage');
	}

}

/**
 * @package framework
 * @subpackage tests
 */
class FormTest_ControllerWithSecurityToken extends Controller implements TestOnly {

	private static $allowed_actions = array('Form');

	private static $url_handlers = array(
		'$Action//$ID/$OtherID' => "handleAction",
	);

	protected $template = 'BlankPage';

	public function Link($action = null) {
		return Controller::join_links('FormTest_ControllerWithSecurityToken', $this->request->latestParam('Action'),
			$this->request->latestParam('ID'), $action);
	}

	public function Form() {
		$form = new Form(
			$this,
			'Form',
			new FieldList(
				new EmailField('Email')
			),
			new FieldList(
				new FormAction('doSubmit')
			)
		);

		return $form;
	}

	public function doSubmit($data, $form, $request) {
		$form->sessionMessage('Test save was successful', 'good');
		return $this->redirectBack();
	}

}

class FormTest_ControllerWithStrictPostCheck extends Controller implements TestOnly {

	private static $allowed_actions = array('Form');

	protected $template = 'BlankPage';

	public function Link($action = null) {
		return Controller::join_links(
			'FormTest_ControllerWithStrictPostCheck',
			$this->request->latestParam('Action'),
			$this->request->latestParam('ID'),
			$action
		);
	}

	public function Form() {
		$form = new Form(
			$this,
			'Form',
			new FieldList(
				new EmailField('Email')
			),
			new FieldList(
				new FormAction('doSubmit')
			)
		);
		$form->setFormMethod('POST');
		$form->setStrictFormMethodCheck(true);
		$form->disableSecurityToken(); // Disable CSRF protection for easier form submission handling

		return $form;
	}

	public function doSubmit($data, $form, $request) {
		$form->sessionMessage('Test save was successful', 'good');
		return $this->redirectBack();
	}
}<|MERGE_RESOLUTION|>--- conflicted
+++ resolved
@@ -238,7 +238,7 @@
 				'Email' => 'test@test.com'
 			)
 		);
-			
+
 		// Firstly, assert that required fields still work when not using an exempt action
 		$this->assertPartialMatchBySelector(
 			'#Form_Form_SomeRequiredField_Holder .required',
@@ -268,7 +268,7 @@
 			'Form->sessionMessage() shows up after reloading the form'
 		);
 	}
-	
+
 	public function testSessionValidationMessage() {
 		$this->get('FormTest_Controller');
 
@@ -315,11 +315,9 @@
 		);
 	}
 
-<<<<<<< HEAD
-=======
 	public function testValidationException() {
 		$this->get('FormTest_Controller');
-		
+
 		$response = $this->post(
 			'FormTest_Controller/Form',
 			array(
@@ -329,7 +327,7 @@
 			)
 		);
 		$this->assertPartialMatchBySelector(
-			'#Email span.message',
+			'#Form_Form_Email_Holder span.message',
 			array(
 				'Error on Email field'
 			),
@@ -342,10 +340,9 @@
 			),
 			'Required fields show a notification on field when left blank'
 		);
-		
-	}
-	
->>>>>>> 7c5097ff
+
+	}
+
 	public function testGloballyDisabledSecurityTokenInheritsToNewForm() {
 		SecurityToken::enable();
 
@@ -381,7 +378,7 @@
 	public function testDisableSecurityTokenAcceptsSubmissionWithoutToken() {
 		SecurityToken::enable();
 		$expectedToken = SecurityToken::inst()->getValue();
-		
+
 		$response = $this->get('FormTest_ControllerWithSecurityToken');
 		// can't use submitForm() as it'll automatically insert SecurityID into the POST data
 		$response = $this->post(
@@ -616,8 +613,9 @@
 
 	function testMessageEscapeHtml() {
 		$form = $this->getStubForm();
-		$form->Controller()->handleRequest(new SS_HTTPRequest('GET', '/'), DataModel::inst()); // stub out request
+		$form->getController()->handleRequest(new SS_HTTPRequest('GET', '/'), DataModel::inst()); // stub out request
 		$form->sessionMessage('<em>Escaped HTML</em>', 'good', true);
+		$form->setupFormErrors();
 		$parser = new CSSContentParser($form->forTemplate());
 		$messageEls = $parser->getBySelector('.message');
 		$this->assertContains(
@@ -626,8 +624,9 @@
 		);
 
 		$form = $this->getStubForm();
-		$form->Controller()->handleRequest(new SS_HTTPRequest('GET', '/'), DataModel::inst()); // stub out request
+		$form->getController()->handleRequest(new SS_HTTPRequest('GET', '/'), DataModel::inst()); // stub out request
 		$form->sessionMessage('<em>Unescaped HTML</em>', 'good', false);
+		$form->setupFormErrors();
 		$parser = new CSSContentParser($form->forTemplate());
 		$messageEls = $parser->getBySelector('.message');
 		$this->assertContains(
@@ -638,8 +637,8 @@
 
 	function testFieldMessageEscapeHtml() {
 		$form = $this->getStubForm();
-		$form->Controller()->handleRequest(new SS_HTTPRequest('GET', '/'), DataModel::inst()); // stub out request
-		$form->addErrorMessage('key1', '<em>Escaped HTML</em>', 'good', true);
+		$form->getController()->handleRequest(new SS_HTTPRequest('GET', '/'), DataModel::inst()); // stub out request
+		$form->getSessionValidationResult()->addFieldMessage('key1', '<em>Escaped HTML</em>', 'good');
 		$form->setupFormErrors();
 		$parser = new CSSContentParser($result = $form->forTemplate());
 		$messageEls = $parser->getBySelector('#Form_Form_key1_Holder .message');
@@ -649,8 +648,8 @@
 		);
 
 		$form = $this->getStubForm();
-		$form->Controller()->handleRequest(new SS_HTTPRequest('GET', '/'), DataModel::inst()); // stub out request
-		$form->addErrorMessage('key1', '<em>Unescaped HTML</em>', 'good', false);
+		$form->getController()->handleRequest(new SS_HTTPRequest('GET', '/'), DataModel::inst()); // stub out request
+		$form->getSessionValidationResult()->addFieldMessage('key1', '<em>Unescaped HTML</em>', 'good', null, false);
 		$form->setupFormErrors();
 		$parser = new CSSContentParser($form->forTemplate());
 		$messageEls = $parser->getBySelector('#Form_Form_key1_Holder .message');
@@ -659,7 +658,7 @@
 			$messageEls[0]->asXML()
 		);
 	}
-	
+
 	protected function getStubForm() {
 		return new Form(
 			new FormTest_Controller(),
@@ -741,11 +740,8 @@
 			),
 			new FieldList(
 				new FormAction('doSubmit'),
-<<<<<<< HEAD
+				new FormAction('triggerException'),
 				new FormAction('doSubmitValidationExempt')
-=======
-				new FormAction('triggerException')
->>>>>>> 7c5097ff
 			),
 			new RequiredFields(
 				'Email',
@@ -764,8 +760,8 @@
 	}
 	public function triggerException($data, $form, $request) {
 		$result = new ValidationResult;
-		$result->error('Error on Email field', null, 'Email');
-		$result->error('Error at top of form');
+		$result->addFieldError('Email', 'Error on Email field');
+		$result->addError('Error at top of form');
 		throw new ValidationException($result);
 	}
 
