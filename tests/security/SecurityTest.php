--- conflicted
+++ resolved
@@ -294,13 +294,12 @@
 			$this->doTestLoginForm('sam@silverstripe.com' , 'incorrectpassword');
 			$member = DataObject::get_by_id("Member", $this->idFromFixture('Member', 'test'));
 			
-<<<<<<< HEAD
 			if($i < Member::config()->lock_out_after_incorrect_logins) {
 				$this->assertNull(
 					$member->LockedOutUntil,
 					'User does not have a lockout time set if under threshold for failed attempts'
 				);
-				$this->assertContains($this->loginErrorMessage(), _t('Member.ERRORWRONGCRED'));
+				$this->assertContains($this->loginErrorMessage(), Convert::raw2xml(_t('Member.ERRORWRONGCRED')));
 			} else {
 				// Fuzzy matching for time to avoid side effects from slow running tests
 				$this->assertGreaterThan(
@@ -308,12 +307,6 @@
 					strtotime($member->LockedOutUntil),
 					'User has a lockout time set after too many failed attempts'
 				);
-=======
-			/* THE FIRST 4 TIMES, THE MEMBER SHOULDN'T BE LOCKED OUT */
-			if($i < 5) {
-				$this->assertNull($member->LockedOutUntil);
-				$this->assertContains($this->loginErrorMessage(), Convert::raw2xml(_t('Member.ERRORWRONGCRED')));
->>>>>>> 1661213e
 			}
 
 			$msg = _t(
@@ -344,7 +337,7 @@
 			$member->ID,
 			'After lockout expires, the user can login again'
 		);
-		
+
 		// Log the user out
 		$this->session()->inst_set('loggedInAs', null);
 
@@ -353,15 +346,12 @@
 			$this->doTestLoginForm('sam@silverstripe.com' , 'incorrectpassword');
 		}
 		$this->assertNull($this->session()->inst_get('loggedInAs'));
-<<<<<<< HEAD
-		$this->assertTrue(
-			false !== stripos($this->loginErrorMessage(), _t('Member.ERRORWRONGCRED')),
+		$this->assertContains(
+			$this->loginErrorMessage(),
+			Convert::raw2xml(_t('Member.ERRORWRONGCRED')),
 			'The user can retry with a wrong password after the lockout expires'
 		);
-=======
-		$this->assertContains($this->loginErrorMessage(), Convert::raw2xml(_t('Member.ERRORWRONGCRED')));
->>>>>>> 1661213e
-		
+
 		$this->doTestLoginForm('sam@silverstripe.com' , '1nitialPassword');
 		$this->assertEquals(
 			$this->session()->inst_get('loggedInAs'), 
