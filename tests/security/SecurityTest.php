<?php
/**
 * Test the security class, including log-in form, change password form, etc
 *
 * @package framework
 * @subpackage tests
 */
class SecurityTest extends FunctionalTest {
	protected static $fixture_file = 'MemberTest.yml';

	protected $autoFollowRedirection = false;

	protected $priorAuthenticators = array();

	protected $priorDefaultAuthenticator = null;

	protected $priorUniqueIdentifierField = null;

	protected $priorRememberUsername = null;

	public function setUp() {
		// This test assumes that MemberAuthenticator is present and the default
		$this->priorAuthenticators = Authenticator::get_authenticators();
		$this->priorDefaultAuthenticator = Authenticator::get_default_authenticator();
		foreach($this->priorAuthenticators as $authenticator) {
			Authenticator::unregister($authenticator);
		}

		Authenticator::register('MemberAuthenticator');
		Authenticator::set_default_authenticator('MemberAuthenticator');

		// And that the unique identified field is 'Email'
		$this->priorUniqueIdentifierField = Member::config()->unique_identifier_field;
		$this->priorRememberUsername = Security::config()->remember_username;
		Member::config()->unique_identifier_field = 'Email';

		parent::setUp();
	}

	public function tearDown() {
		// Restore selected authenticator

		// MemberAuthenticator might not actually be present
		if(!in_array('MemberAuthenticator', $this->priorAuthenticators)) {
			Authenticator::unregister('MemberAuthenticator');
		}
		foreach($this->priorAuthenticators as $authenticator) {
			Authenticator::register($authenticator);
		}
		Authenticator::set_default_authenticator($this->priorDefaultAuthenticator);

		// Restore unique identifier field
		Member::config()->unique_identifier_field = $this->priorUniqueIdentifierField;
		Security::config()->remember_username = $this->priorRememberUsername;

		parent::tearDown();
	}

	public function testAccessingAuthenticatedPageRedirectsToLoginForm() {
		$this->autoFollowRedirection = false;

		$response = $this->get('SecurityTest_SecuredController');
		$this->assertEquals(302, $response->getStatusCode());
		$this->assertContains(
			Config::inst()->get('Security', 'login_url'),
			$response->getHeader('Location')
		);

		$this->logInWithPermission('ADMIN');
		$response = $this->get('SecurityTest_SecuredController');
		$this->assertEquals(200, $response->getStatusCode());
		$this->assertContains('Success', $response->getBody());

		$this->autoFollowRedirection = true;
	}

<<<<<<< HEAD
=======
	public function testPermissionFailureSetsCorrectFormMessages() {
		Config::nest();

		// Controller that doesn't attempt redirections
		$controller = new SecurityTest_NullController();
		$controller->response = new SS_HTTPResponse();

		Security::permissionFailure($controller, array('default' => 'Oops, not allowed'));
		$this->assertEquals('Oops, not allowed', Session::get('Security.Message.message'));

		// Test that config values are used correctly
		Config::inst()->update('Security', 'default_message_set', 'stringvalue');
		Security::permissionFailure($controller);
		$this->assertEquals('stringvalue', Session::get('Security.Message.message'),
			'Default permission failure message value was not present');

		Config::inst()->remove('Security', 'default_message_set');
		Config::inst()->update('Security', 'default_message_set', array('default' => 'arrayvalue'));
		Security::permissionFailure($controller);
		$this->assertEquals('arrayvalue', Session::get('Security.Message.message'),
			'Default permission failure message value was not present');

		// Test that non-default messages work.
		// NOTE: we inspect the response body here as the session message has already
		// been fetched and output as part of it, so has been removed from the session
		$this->logInWithPermission('EDITOR');

		Config::inst()->update('Security', 'default_message_set',
			array('default' => 'default', 'alreadyLoggedIn' => 'You are already logged in!'));
		Security::permissionFailure($controller);
		$this->assertContains('You are already logged in!', $controller->response->getBody(),
			'Custom permission failure message was ignored');

		Security::permissionFailure($controller,
			array('default' => 'default', 'alreadyLoggedIn' => 'One-off failure message'));
		$this->assertContains('One-off failure message', $controller->response->getBody(),
			"Message set passed to Security::permissionFailure() didn't override Config values");

		Config::unnest();
	}
	
>>>>>>> e81fdad1
	public function testLogInAsSomeoneElse() {
		$member = DataObject::get_one('Member');

		/* Log in with any user that we can find */
		$this->session()->inst_set('loggedInAs', $member->ID);

		/* View the Security/login page */
		$response = $this->get(Config::inst()->get('Security', 'login_url'));

		$items = $this->cssParser()->getBySelector('#MemberLoginForm_LoginForm input.action');

		/* We have only 1 input, one to allow the user to log in as someone else */
		$this->assertEquals(count($items), 1, 'There is 1 input, allowing the user to log in as someone else.');

		$this->autoFollowRedirection = true;

		/* Submit the form, using only the logout action and a hidden field for the authenticator */
		$response = $this->submitForm(
			'MemberLoginForm_LoginForm',
			null,
			array(
				'AuthenticationMethod' => 'MemberAuthenticator',
				'action_dologout' => 1,
			)
		);

		/* We get a good response */
		$this->assertEquals($response->getStatusCode(), 200, 'We have a 200 OK response');
		$this->assertNotNull($response->getBody(), 'There is body content on the page');

		/* Log the user out */
		$this->session()->inst_set('loggedInAs', null);
	}

	public function testMemberIDInSessionDoesntExistInDatabaseHasToLogin() {
		/* Log in with a Member ID that doesn't exist in the DB */
		$this->session()->inst_set('loggedInAs', 500);

		$this->autoFollowRedirection = true;

		/* Attempt to get into the admin section */
		$response = $this->get(Config::inst()->get('Security', 'login_url'));

		$items = $this->cssParser()->getBySelector('#MemberLoginForm_LoginForm input.text');

		/* We have 2 text inputs - one for email, and another for the password */
		$this->assertEquals(count($items), 2, 'There are 2 inputs - one for email, another for password');

		$this->autoFollowRedirection = false;

		/* Log the user out */
		$this->session()->inst_set('loggedInAs', null);
	}

	public function testLoginUsernamePersists() {
		// Test that username does not persist
		$this->session()->inst_set('SessionForms.MemberLoginForm.Email', 'myuser@silverstripe.com');
		Security::config()->remember_username = false;
		$this->get(Config::inst()->get('Security', 'login_url'));
		$items = $this
			->cssParser()
			->getBySelector('#MemberLoginForm_LoginForm #MemberLoginForm_LoginForm_Email');
		$this->assertEquals(1, count($items));
		$this->assertEmpty((string)$items[0]->attributes()->value);
		$this->assertEquals('off', (string)$items[0]->attributes()->autocomplete);
		$form = $this->cssParser()->getBySelector('#MemberLoginForm_LoginForm');
		$this->assertEquals(1, count($form));
		$this->assertEquals('off', (string)$form[0]->attributes()->autocomplete);

		// Test that username does persist when necessary
		$this->session()->inst_set('SessionForms.MemberLoginForm.Email', 'myuser@silverstripe.com');
		Security::config()->remember_username = true;
		$this->get(Config::inst()->get('Security', 'login_url'));
		$items = $this
			->cssParser()
			->getBySelector('#MemberLoginForm_LoginForm #MemberLoginForm_LoginForm_Email');
		$this->assertEquals(1, count($items));
		$this->assertEquals('myuser@silverstripe.com', (string)$items[0]->attributes()->value);
		$this->assertNotEquals('off', (string)$items[0]->attributes()->autocomplete);
		$form = $this->cssParser()->getBySelector('#MemberLoginForm_LoginForm');
		$this->assertEquals(1, count($form));
		$this->assertNotEquals('off', (string)$form[0]->attributes()->autocomplete);
	}

	public function testExternalBackUrlRedirectionDisallowed() {
		// Test internal relative redirect
		$response = $this->doTestLoginForm('noexpiry@silverstripe.com', '1nitialPassword', 'testpage');
		$this->assertEquals(302, $response->getStatusCode());
		$this->assertRegExp('/testpage/', $response->getHeader('Location'),
			"Internal relative BackURLs work when passed through to login form"
		);
		// Log the user out
		$this->session()->inst_set('loggedInAs', null);

		// Test internal absolute redirect
		$response = $this->doTestLoginForm('noexpiry@silverstripe.com', '1nitialPassword',
			Director::absoluteBaseURL() . 'testpage');
		// for some reason the redirect happens to a relative URL
		$this->assertRegExp('/^' . preg_quote(Director::absoluteBaseURL(), '/') . 'testpage/',
			$response->getHeader('Location'),
			"Internal absolute BackURLs work when passed through to login form"
		);
		// Log the user out
		$this->session()->inst_set('loggedInAs', null);

		// Test external redirect
		$response = $this->doTestLoginForm('noexpiry@silverstripe.com', '1nitialPassword', 'http://myspoofedhost.com');
		$this->assertNotRegExp('/^' . preg_quote('http://myspoofedhost.com', '/') . '/',
			(string)$response->getHeader('Location'),
			"Redirection to external links in login form BackURL gets prevented as a measure against spoofing attacks"
		);

		// Test external redirection on ChangePasswordForm
		$this->get('Security/changepassword?BackURL=http://myspoofedhost.com');
		$changedResponse = $this->doTestChangepasswordForm('1nitialPassword', 'changedPassword');
		$this->assertNotRegExp('/^' . preg_quote('http://myspoofedhost.com', '/') . '/',
			(string)$changedResponse->getHeader('Location'),
			"Redirection to external links in change password form BackURL gets prevented to stop spoofing attacks"
		);

		// Log the user out
		$this->session()->inst_set('loggedInAs', null);
	}

	/**
	 * Test that the login form redirects to the change password form after logging in with an expired password
	 */
	public function testExpiredPassword() {
		/* BAD PASSWORDS ARE LOCKED OUT */
		$badResponse = $this->doTestLoginForm('sam@silverstripe.com' , 'badpassword');
		$this->assertEquals(302, $badResponse->getStatusCode());
		$this->assertRegExp('/Security\/login/', $badResponse->getHeader('Location'));
		$this->assertNull($this->session()->inst_get('loggedInAs'));

		/* UNEXPIRED PASSWORD GO THROUGH WITHOUT A HITCH */
		$goodResponse = $this->doTestLoginForm('sam@silverstripe.com' , '1nitialPassword');
		$this->assertEquals(302, $goodResponse->getStatusCode());
		$this->assertEquals(Director::baseURL() . 'test/link', $goodResponse->getHeader('Location'));
		$this->assertEquals($this->idFromFixture('Member', 'test'), $this->session()->inst_get('loggedInAs'));

		/* EXPIRED PASSWORDS ARE SENT TO THE CHANGE PASSWORD FORM */
		$expiredResponse = $this->doTestLoginForm('expired@silverstripe.com' , '1nitialPassword');
		$this->assertEquals(302, $expiredResponse->getStatusCode());
		$this->assertEquals(Director::baseURL() . 'Security/changepassword', $expiredResponse->getHeader('Location'));
		$this->assertEquals($this->idFromFixture('Member', 'expiredpassword'),
			$this->session()->inst_get('loggedInAs'));

		// Make sure it redirects correctly after the password has been changed
		$this->mainSession->followRedirection();
		$changedResponse = $this->doTestChangepasswordForm('1nitialPassword', 'changedPassword');
		$this->assertEquals(302, $changedResponse->getStatusCode());
		$this->assertEquals(Director::baseURL() . 'test/link', $changedResponse->getHeader('Location'));
	}

	public function testChangePasswordForLoggedInUsers() {
		$goodResponse = $this->doTestLoginForm('sam@silverstripe.com' , '1nitialPassword');

		// Change the password
		$this->get('Security/changepassword?BackURL=test/back');
		$changedResponse = $this->doTestChangepasswordForm('1nitialPassword', 'changedPassword');
		$this->assertEquals(302, $changedResponse->getStatusCode());
		$this->assertEquals(Director::baseURL() . 'test/back', $changedResponse->getHeader('Location'));
		$this->assertEquals($this->idFromFixture('Member', 'test'), $this->session()->inst_get('loggedInAs'));

		// Check if we can login with the new password
		$goodResponse = $this->doTestLoginForm('sam@silverstripe.com' , 'changedPassword');
		$this->assertEquals(302, $goodResponse->getStatusCode());
		$this->assertEquals(Director::baseURL() . 'test/link', $goodResponse->getHeader('Location'));
		$this->assertEquals($this->idFromFixture('Member', 'test'), $this->session()->inst_get('loggedInAs'));
	}

	public function testChangePasswordFromLostPassword() {
		$admin = $this->objFromFixture('Member', 'test');
		$admin->FailedLoginCount = 99;
		$admin->LockedOutUntil = SS_Datetime::now()->Format('Y-m-d H:i:s');
		$admin->write();

		$this->assertNull($admin->AutoLoginHash, 'Hash is empty before lost password');

		// Request new password by email
		$response = $this->get('Security/lostpassword');
		$response = $this->post('Security/LostPasswordForm', array('Email' => 'sam@silverstripe.com'));

		$this->assertEmailSent('sam@silverstripe.com');

		// Load password link from email
		$admin = DataObject::get_by_id('Member', $admin->ID);
		$this->assertNotNull($admin->AutoLoginHash, 'Hash has been written after lost password');

		// We don't have access to the token - generate a new token and hash pair.
		$token = $admin->generateAutologinTokenAndStoreHash();

		// Check.
		$response = $this->get('Security/changepassword/?m='.$admin->ID.'&t=' . $token);
		$this->assertEquals(302, $response->getStatusCode());
		$this->assertEquals(Director::baseUrl() . 'Security/changepassword', $response->getHeader('Location'));

		// Follow redirection to form without hash in GET parameter
		$response = $this->get('Security/changepassword');
		$changedResponse = $this->doTestChangepasswordForm('1nitialPassword', 'changedPassword');
		$this->assertEquals($this->idFromFixture('Member', 'test'), $this->session()->inst_get('loggedInAs'));

		// Check if we can login with the new password
		$goodResponse = $this->doTestLoginForm('sam@silverstripe.com' , 'changedPassword');
		$this->assertEquals(302, $goodResponse->getStatusCode());
		$this->assertEquals($this->idFromFixture('Member', 'test'), $this->session()->inst_get('loggedInAs'));

		$admin = DataObject::get_by_id('Member', $admin->ID, false);
		$this->assertNull($admin->LockedOutUntil);
		$this->assertEquals(0, $admin->FailedLoginCount);
	}

	public function testRepeatedLoginAttemptsLockingPeopleOut() {
		$local = i18n::get_locale();
		i18n::set_locale('en_US');

		Member::config()->lock_out_after_incorrect_logins = 5;
		Member::config()->lock_out_delay_mins = 15;

		// Login with a wrong password for more than the defined threshold
		for($i = 1; $i <= Member::config()->lock_out_after_incorrect_logins+1; $i++) {
			$this->doTestLoginForm('sam@silverstripe.com' , 'incorrectpassword');
			$member = DataObject::get_by_id("Member", $this->idFromFixture('Member', 'test'));

			if($i < Member::config()->lock_out_after_incorrect_logins) {
				$this->assertNull(
					$member->LockedOutUntil,
					'User does not have a lockout time set if under threshold for failed attempts'
				);
				$this->assertContains($this->loginErrorMessage(), Convert::raw2xml(_t('Member.ERRORWRONGCRED')));
			} else {
				// Fuzzy matching for time to avoid side effects from slow running tests
				$this->assertGreaterThan(
					time() + 14*60,
					strtotime($member->LockedOutUntil),
					'User has a lockout time set after too many failed attempts'
				);
			}

			$msg = _t(
				'Member.ERRORLOCKEDOUT2',
				'Your account has been temporarily disabled because of too many failed attempts at ' .
				'logging in. Please try again in {count} minutes.',
				null,
				array('count' => Member::config()->lock_out_delay_mins)
			);
			if($i > Member::config()->lock_out_after_incorrect_logins) {
				$this->assertContains($msg, $this->loginErrorMessage());
			}
		}

		$this->doTestLoginForm('sam@silverstripe.com' , '1nitialPassword');
		$this->assertNull(
			$this->session()->inst_get('loggedInAs'),
			'The user can\'t log in after being locked out, even with the right password'
		);

		// (We fake this by re-setting LockedOutUntil)
		$member = DataObject::get_by_id("Member", $this->idFromFixture('Member', 'test'));
		$member->LockedOutUntil = date('Y-m-d H:i:s', time() - 30);
		$member->write();
		$this->doTestLoginForm('sam@silverstripe.com' , '1nitialPassword');
		$this->assertEquals(
			$this->session()->inst_get('loggedInAs'),
			$member->ID,
			'After lockout expires, the user can login again'
		);

		// Log the user out
		$this->session()->inst_set('loggedInAs', null);

		// Login again with wrong password, but less attempts than threshold
		for($i = 1; $i < Member::config()->lock_out_after_incorrect_logins; $i++) {
			$this->doTestLoginForm('sam@silverstripe.com' , 'incorrectpassword');
		}
		$this->assertNull($this->session()->inst_get('loggedInAs'));
		$this->assertContains(
			$this->loginErrorMessage(),
			Convert::raw2xml(_t('Member.ERRORWRONGCRED')),
			'The user can retry with a wrong password after the lockout expires'
		);

		$this->doTestLoginForm('sam@silverstripe.com' , '1nitialPassword');
		$this->assertEquals(
			$this->session()->inst_get('loggedInAs'),
			$member->ID,
			'The user can login successfully after lockout expires, if staying below the threshold'
		);

		i18n::set_locale($local);
	}

	public function testAlternatingRepeatedLoginAttempts() {
		Member::config()->lock_out_after_incorrect_logins = 3;

		// ATTEMPTING LOG-IN TWICE WITH ONE ACCOUNT AND TWICE WITH ANOTHER SHOULDN'T LOCK ANYBODY OUT

		$this->doTestLoginForm('sam@silverstripe.com' , 'incorrectpassword');
		$this->doTestLoginForm('sam@silverstripe.com' , 'incorrectpassword');

		$this->doTestLoginForm('noexpiry@silverstripe.com' , 'incorrectpassword');
		$this->doTestLoginForm('noexpiry@silverstripe.com' , 'incorrectpassword');

		$member1 = DataObject::get_by_id("Member", $this->idFromFixture('Member', 'test'));
		$member2 = DataObject::get_by_id("Member", $this->idFromFixture('Member', 'noexpiry'));

		$this->assertNull($member1->LockedOutUntil);
		$this->assertNull($member2->LockedOutUntil);

		// BUT, DOING AN ADDITIONAL LOG-IN WITH EITHER OF THEM WILL LOCK OUT, SINCE THAT IS THE 3RD FAILURE IN
		// THIS SESSION

		$this->doTestLoginForm('sam@silverstripe.com' , 'incorrectpassword');
		$member1 = DataObject::get_by_id("Member", $this->idFromFixture('Member', 'test'));
		$this->assertNotNull($member1->LockedOutUntil);

		$this->doTestLoginForm('noexpiry@silverstripe.com' , 'incorrectpassword');
		$member2 = DataObject::get_by_id("Member", $this->idFromFixture('Member', 'noexpiry'));
		$this->assertNotNull($member2->LockedOutUntil);
	}

	public function testUnsuccessfulLoginAttempts() {
		Security::config()->login_recording = true;

		/* UNSUCCESSFUL ATTEMPTS WITH WRONG PASSWORD FOR EXISTING USER ARE LOGGED */
		$this->doTestLoginForm('sam@silverstripe.com', 'wrongpassword');
		$attempt = DataObject::get_one('LoginAttempt', array(
			'"LoginAttempt"."Email"' => 'sam@silverstripe.com'
		));
		$this->assertTrue(is_object($attempt));
		$member = DataObject::get_one('Member', array(
			'"Member"."Email"' => 'sam@silverstripe.com'
		));
		$this->assertEquals($attempt->Status, 'Failure');
		$this->assertEquals($attempt->Email, 'sam@silverstripe.com');
		$this->assertEquals($attempt->Member(), $member);

		/* UNSUCCESSFUL ATTEMPTS WITH NONEXISTING USER ARE LOGGED */
		$this->doTestLoginForm('wronguser@silverstripe.com', 'wrongpassword');
		$attempt = DataObject::get_one('LoginAttempt', array(
			'"LoginAttempt"."Email"' => 'wronguser@silverstripe.com'
		));
		$this->assertTrue(is_object($attempt));
		$this->assertEquals($attempt->Status, 'Failure');
		$this->assertEquals($attempt->Email, 'wronguser@silverstripe.com');
		$this->assertNotNull(
			$this->loginErrorMessage(), 'An invalid email returns a message.'
		);
	}

	public function testSuccessfulLoginAttempts() {
		Security::config()->login_recording = true;

		/* SUCCESSFUL ATTEMPTS ARE LOGGED */
		$this->doTestLoginForm('sam@silverstripe.com', '1nitialPassword');
		$attempt = DataObject::get_one('LoginAttempt', array(
			'"LoginAttempt"."Email"' => 'sam@silverstripe.com'
		));
		$member = DataObject::get_one('Member', array(
			'"Member"."Email"' => 'sam@silverstripe.com'
		));
		$this->assertTrue(is_object($attempt));
		$this->assertEquals($attempt->Status, 'Success');
		$this->assertEquals($attempt->Email, 'sam@silverstripe.com');
		$this->assertEquals($attempt->Member(), $member);
	}

	public function testDatabaseIsReadyWithInsufficientMemberColumns() {
		$old = Security::$force_database_is_ready;
		Security::$force_database_is_ready = null;
		Security::$database_is_ready = false;
		DataObject::clear_classname_spec_cache();

		// Assumption: The database has been built correctly by the test runner,
		// and has all columns present in the ORM
		DB::get_schema()->renameField('Member', 'Email', 'Email_renamed');

		// Email column is now missing, which means we're not ready to do permission checks
		$this->assertFalse(Security::database_is_ready());

		// Rebuild the database (which re-adds the Email column), and try again
		$this->resetDBSchema(true);
		$this->assertTrue(Security::database_is_ready());

		Security::$force_database_is_ready = $old;
	}

	/**
	 * Execute a log-in form using Director::test().
	 * Helper method for the tests above
	 */
	public function doTestLoginForm($email, $password, $backURL = 'test/link') {
		$this->get(Config::inst()->get('Security', 'logout_url'));
		$this->session()->inst_set('BackURL', $backURL);
		$this->get(Config::inst()->get('Security', 'login_url'));

		return $this->submitForm(
			"MemberLoginForm_LoginForm",
			null,
			array(
				'Email' => $email,
				'Password' => $password,
				'AuthenticationMethod' => 'MemberAuthenticator',
				'action_dologin' => 1,
			)
		);
	}

	/**
	 * Helper method to execute a change password form
	 */
	public function doTestChangepasswordForm($oldPassword, $newPassword) {
		return $this->submitForm(
			"ChangePasswordForm_ChangePasswordForm",
			null,
			array(
				'OldPassword' => $oldPassword,
				'NewPassword1' => $newPassword,
				'NewPassword2' => $newPassword,
				'action_doChangePassword' => 1,
			)
		);
	}

	/**
	 * Get the error message on the login form
	 */
	public function loginErrorMessage() {
		return $this->session()->inst_get('FormInfo.MemberLoginForm_LoginForm.formError.message');
	}

}

class SecurityTest_SecuredController extends Controller implements TestOnly {

	private static $allowed_actions = array('index');

	public function index() {
		if(!Permission::check('ADMIN')) return Security::permissionFailure($this);

		return 'Success';
	}
}

class SecurityTest_NullController extends Controller implements TestOnly {

	public function redirect($url, $code = 302) {
		// NOOP
	}

}<|MERGE_RESOLUTION|>--- conflicted
+++ resolved
@@ -74,8 +74,6 @@
 		$this->autoFollowRedirection = true;
 	}
 
-<<<<<<< HEAD
-=======
 	public function testPermissionFailureSetsCorrectFormMessages() {
 		Config::nest();
 
@@ -117,7 +115,6 @@
 		Config::unnest();
 	}
 	
->>>>>>> e81fdad1
 	public function testLogInAsSomeoneElse() {
 		$member = DataObject::get_one('Member');
 
