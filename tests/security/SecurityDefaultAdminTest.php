<?php
class SecurityDefaultAdminTest extends SapphireTest {

<<<<<<< HEAD
=======
	protected $defaultUsername = null;
	protected $defaultPassword = null;
	
>>>>>>> 7b89c173
	public function setUp() {
		parent::setUp();

		// TODO Workaround to force database clearing with no fixture present,
		// and avoid sideeffects from other tests
		if(!self::using_temp_db()) self::create_temp_db();
		self::empty_temp_db();

		$this->defaultUsername = Security::default_admin_username();
		$this->defaultPassword = Security::default_admin_password();
		Security::clear_default_admin();
		Security::setDefaultAdmin('admin', 'password');
	}

	public function tearDown() {
		Security::setDefaultAdmin($this->defaultUsername, $this->defaultPassword);
		parent::tearDown();
	}

	public function testCheckDefaultAdmin() {
<<<<<<< HEAD
		if(Security::has_default_admin()) {
			$this->markTestSkipped(
				'Default admin present. There\'s no way to inspect default admin state, ' .
				'so we don\'t override existing settings'
			);
		}

		Security::setDefaultAdmin('admin', 'password');

=======
>>>>>>> 7b89c173
		$this->assertTrue(Security::has_default_admin());
		$this->assertTrue(
			Security::check_default_admin('admin', 'password'),
			'Succeeds with correct username and password'
		);
		$this->assertFalse(
			Security::check_default_admin('wronguser', 'password'),
			'Fails with incorrect username'
		);
		$this->assertFalse(
			Security::check_default_admin('admin', 'wrongpassword'),
			'Fails with incorrect password'
		);
<<<<<<< HEAD

		Security::setDefaultAdmin(null, null);
=======
>>>>>>> 7b89c173
	}

	public function testFindAnAdministratorCreatesNewUser() {
		$adminMembers = Permission::get_members_by_permission('ADMIN');
		$this->assertEquals(0, $adminMembers->count());

		$admin = Security::findAnAdministrator();

		$this->assertInstanceOf('Member', $admin);
		$this->assertTrue(Permission::checkMember($admin, 'ADMIN'));
		$this->assertEquals($admin->Email, Security::default_admin_username());
		$this->assertNull($admin->Password);
	}

<<<<<<< HEAD
=======
	public function testDefaultAdmin() {
		$adminMembers = Permission::get_members_by_permission('ADMIN');
		$this->assertEquals(0, $adminMembers->count());
		
		$admin = Member::default_admin();
		
		$this->assertInstanceOf('Member', $admin);
		$this->assertTrue(Permission::checkMember($admin, 'ADMIN'));
		$this->assertEquals($admin->Email, Security::default_admin_username());
		$this->assertNull($admin->Password);

	}
	
>>>>>>> 7b89c173
}<|MERGE_RESOLUTION|>--- conflicted
+++ resolved
@@ -1,12 +1,9 @@
 <?php
 class SecurityDefaultAdminTest extends SapphireTest {
 
-<<<<<<< HEAD
-=======
 	protected $defaultUsername = null;
 	protected $defaultPassword = null;
 	
->>>>>>> 7b89c173
 	public function setUp() {
 		parent::setUp();
 
@@ -25,20 +22,8 @@
 		Security::setDefaultAdmin($this->defaultUsername, $this->defaultPassword);
 		parent::tearDown();
 	}
-
+	
 	public function testCheckDefaultAdmin() {
-<<<<<<< HEAD
-		if(Security::has_default_admin()) {
-			$this->markTestSkipped(
-				'Default admin present. There\'s no way to inspect default admin state, ' .
-				'so we don\'t override existing settings'
-			);
-		}
-
-		Security::setDefaultAdmin('admin', 'password');
-
-=======
->>>>>>> 7b89c173
 		$this->assertTrue(Security::has_default_admin());
 		$this->assertTrue(
 			Security::check_default_admin('admin', 'password'),
@@ -52,11 +37,6 @@
 			Security::check_default_admin('admin', 'wrongpassword'),
 			'Fails with incorrect password'
 		);
-<<<<<<< HEAD
-
-		Security::setDefaultAdmin(null, null);
-=======
->>>>>>> 7b89c173
 	}
 
 	public function testFindAnAdministratorCreatesNewUser() {
@@ -71,8 +51,6 @@
 		$this->assertNull($admin->Password);
 	}
 
-<<<<<<< HEAD
-=======
 	public function testDefaultAdmin() {
 		$adminMembers = Permission::get_members_by_permission('ADMIN');
 		$this->assertEquals(0, $adminMembers->count());
@@ -85,6 +63,5 @@
 		$this->assertNull($admin->Password);
 
 	}
-	
->>>>>>> 7b89c173
+
 }