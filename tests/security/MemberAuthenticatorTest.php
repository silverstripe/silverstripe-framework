<?php
/**
 * @package framework
 * @subpackage tests
 */
class MemberAuthenticatorTest extends SapphireTest {

	protected $usesDatabase = true;

<<<<<<< HEAD
=======
	protected $defaultUsername = null;
	protected $defaultPassword = null;

	public function setUp() {
		parent::setUp();

		$this->defaultUsername = Security::default_admin_username();
		$this->defaultPassword = Security::default_admin_password();
		Security::clear_default_admin();
		Security::setDefaultAdmin('admin', 'password');
	}

	public function tearDown() {
		Security::setDefaultAdmin($this->defaultUsername, $this->defaultPassword);
		parent::tearDown();
	}
	
>>>>>>> 7b89c173
	public function testLegacyPasswordHashMigrationUponLogin() {
		$member = new Member();

		$field=Member::config()->unique_identifier_field;

		$member->$field = 'test1@test.com';
		$member->PasswordEncryption = "sha1";
		$member->Password = "mypassword";
		$member->write();

		$data = array(
			'Email' => $member->$field,
			'Password' => 'mypassword'
		);
		MemberAuthenticator::authenticate($data);

		$member = DataObject::get_by_id('Member', $member->ID);
		$this->assertEquals($member->PasswordEncryption, "sha1_v2.4");
		$result = $member->checkPassword('mypassword');
		$this->assertTrue($result->valid());
	}

	public function testNoLegacyPasswordHashMigrationOnIncompatibleAlgorithm() {
		Config::inst()->update('PasswordEncryptor', 'encryptors',
			array('crc32'=>array('PasswordEncryptor_PHPHash'=>'crc32')));
		$field=Member::config()->unique_identifier_field;

		$member = new Member();
		$member->$field = 'test2@test.com';
		$member->PasswordEncryption = "crc32";
		$member->Password = "mypassword";
		$member->write();

		$data = array(
			'Email' => $member->$field,
			'Password' => 'mypassword'
		);
		MemberAuthenticator::authenticate($data);

		$member = DataObject::get_by_id('Member', $member->ID);
		$this->assertEquals($member->PasswordEncryption, "crc32");
		$result = $member->checkPassword('mypassword');
		$this->assertTrue($result->valid());
	}

	public function testCustomIdentifierField(){

		$origField = Member::config()->unique_identifier_field;
		Member::config()->unique_identifier_field = 'Username';

		$label=singleton('Member')->fieldLabel(Member::config()->unique_identifier_field);

		$this->assertEquals($label, 'Username');

		Member::config()->unique_identifier_field = $origField;
	}

	public function testGenerateLoginForm() {
		$controller = new Security();

		// Create basic login form
		$frontendForm = MemberAuthenticator::get_login_form($controller);
		$this->assertTrue($frontendForm instanceof MemberLoginForm);

		// Supports cms login form
		$this->assertTrue(MemberAuthenticator::supports_cms());
		$cmsForm = MemberAuthenticator::get_cms_login_form($controller);
		$this->assertTrue($cmsForm instanceof CMSMemberLoginForm);
	}

	/**
	 * Test that a member can be authenticated via their temp id
	 */
	public function testAuthenticateByTempID() {
		$member = new Member();
		$member->Email = 'test1@test.com';
		$member->PasswordEncryption = "sha1";
		$member->Password = "mypassword";
		$member->write();

		// Make form
		$controller = new Security();
		$form = new Form($controller, 'Form', new FieldList(), new FieldList());

		// If the user has never logged in, then the tempid should be empty
		$tempID = $member->TempIDHash;
		$this->assertEmpty($tempID);

		// If the user logs in then they have a temp id
		$member->logIn(true);
		$tempID = $member->TempIDHash;
		$this->assertNotEmpty($tempID);

		// Test correct login
		$result = MemberAuthenticator::authenticate(array(
			'tempid' => $tempID,
			'Password' => 'mypassword'
		), $form);
		$this->assertNotEmpty($result);
		$this->assertEquals($result->ID, $member->ID);
		$this->assertEmpty($form->Message());

		// Test incorrect login
		$form->clearMessage();
		$result = MemberAuthenticator::authenticate(array(
			'tempid' => $tempID,
			'Password' => 'notmypassword'
		), $form);
		$this->assertEmpty($result);
		$this->assertEquals('The provided details don&#039;t seem to be correct. Please try again.', $form->Message());
		$this->assertEquals('bad', $form->MessageType());
	}

	/**
	 * Test that the default admin can be authenticated
	 */
	public function testDefaultAdmin() {
		// Make form
		$controller = new Security();
		$form = new Form($controller, 'Form', new FieldList(), new FieldList());

		// Test correct login
		$result = MemberAuthenticator::authenticate(array(
			'Email' => 'admin',
			'Password' => 'password'
		), $form);
		$this->assertNotEmpty($result);
		$this->assertEquals($result->Email, Security::default_admin_username());
		$this->assertEmpty($form->Message());

		// Test incorrect login
		$form->clearMessage();
		$result = MemberAuthenticator::authenticate(array(
			'Email' => 'admin',
			'Password' => 'notmypassword'
		), $form);
		$this->assertEmpty($result);
		$this->assertEquals('The provided details don&#039;t seem to be correct. Please try again.', $form->Message());
		$this->assertEquals('bad', $form->MessageType());
	}
}<|MERGE_RESOLUTION|>--- conflicted
+++ resolved
@@ -7,8 +7,6 @@
 
 	protected $usesDatabase = true;
 
-<<<<<<< HEAD
-=======
 	protected $defaultUsername = null;
 	protected $defaultPassword = null;
 
@@ -26,7 +24,6 @@
 		parent::tearDown();
 	}
 	
->>>>>>> 7b89c173
 	public function testLegacyPasswordHashMigrationUponLogin() {
 		$member = new Member();
 
