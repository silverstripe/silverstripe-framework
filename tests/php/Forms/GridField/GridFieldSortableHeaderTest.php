<?php

namespace SilverStripe\Forms\Tests\GridField;

use SilverStripe\Forms\GridField\GridFieldSortableHeader;
use SilverStripe\Forms\Tests\GridField\GridFieldSortableHeaderTest\Cheerleader;
use SilverStripe\Forms\Tests\GridField\GridFieldSortableHeaderTest\CheerleaderHat;
use SilverStripe\Forms\Tests\GridField\GridFieldSortableHeaderTest\Team;
use SilverStripe\Forms\Tests\GridField\GridFieldSortableHeaderTest\TeamGroup;
use SilverStripe\Forms\Tests\GridField\GridFieldSortableHeaderTest\Mom;
use SilverStripe\ORM\DataList;
use SilverStripe\Core\Convert;
use SilverStripe\Dev\SapphireTest;
use SilverStripe\Forms\FieldList;
use SilverStripe\Forms\Form;
use SilverStripe\Forms\GridField\GridFieldConfig_RecordEditor;
use SilverStripe\Forms\GridField\GridField;

class GridFieldSortableHeaderTest extends SapphireTest
{

    protected static $fixture_file = 'GridFieldSortableHeaderTest.yml';

    protected static $extra_dataobjects = [
        Team::class,
        TeamGroup::class,
        Cheerleader::class,
        CheerleaderHat::class,
        Mom::class,
    ];

    /**
     * Tests that the appropriate sortable headers are generated
     *
     * @skipUpgrade
     */
    public function testRenderHeaders()
    {

        // Generate sortable header and extract HTML
        $list = new DataList(Team::class);
        $config = new GridFieldConfig_RecordEditor();
        $form = new Form(null, 'Form', new FieldList(), new FieldList());
        $gridField = new GridField('testfield', 'testfield', $list, $config);
        $gridField->setForm($form);
        $component = $gridField->getConfig()->getComponentByType(GridFieldSortableHeader::class);
        $htmlFragment = $component->getHTMLFragments($gridField);

        // Check that the output shows name and hat as sortable fields, but not city
        $this->assertStringContainsString('<span class="non-sortable">City</span>', $htmlFragment['header']);
        $this->assertStringContainsString(
            'value="Name" class="action grid-field__sort" id="action_SetOrderName"',
            $htmlFragment['header']
        );
        $this->assertStringContainsString(
            'value="Cheerleader Hat" class="action grid-field__sort" id="action_SetOrderCheerleader-Hat-Colour"',
            $htmlFragment['header']
        );

        // Check inverse of above
        $this->assertStringNotContainsString(
            'value="City" class="action grid-field__sort" id="action_SetOrderCity"',
            $htmlFragment['header']
        );
        $this->assertStringNotContainsString('<span class="non-sortable">Name</span>', $htmlFragment['header']);
        $this->assertStringNotContainsString('<span class="non-sortable">Cheerleader Hat</span>', $htmlFragment['header']);
    }

    public function testGetManipulatedData()
    {
        $list = Team::get()->filter([ 'ClassName' => Team::class ]);
        $config = new GridFieldConfig_RecordEditor();
        $gridField = new GridField('testfield', 'testfield', $list, $config);
        $component = $gridField->getConfig()->getComponentByType(GridFieldSortableHeader::class);

        // Test normal sorting
        $component->setFieldSorting(['Name' => 'City']);
        $state = $gridField->State->GridFieldSortableHeader;
        $state->SortColumn = 'City';
        $state->SortDirection = 'asc';

<<<<<<< HEAD
        $component = $gridField->getConfig()->getComponentByType(GridFieldSortableHeader::class);
=======
>>>>>>> c7c108b2
        $listA = $component->getManipulatedData($gridField, $list);

        $state->SortDirection = 'desc';
        $listB = $component->getManipulatedData($gridField, $list);

        $this->assertEquals(
            ['Auckland', 'Cologne', 'Melbourne', 'Wellington'],
            $listA->column('City')
        );
        $this->assertEquals(
            ['Wellington', 'Melbourne', 'Cologne', 'Auckland'],
            $listB->column('City')
        );

        // Test one relation 'deep'
        $component->setFieldSorting(['Name' => 'Cheerleader.Name']);
        $state->SortColumn = 'Cheerleader.Name';
        $state->SortDirection = 'asc';
        $relationListA = $component->getManipulatedData($gridField, $list);

        $state->SortDirection = 'desc';
        $relationListB = $component->getManipulatedData($gridField, $list);

        $this->assertEquals(
            ['Wellington', 'Melbourne', 'Cologne', 'Auckland'],
            $relationListA->column('City')
        );
        $this->assertEquals(
            ['Auckland', 'Cologne', 'Melbourne', 'Wellington'],
            $relationListB->column('City')
        );

        // Test two relations 'deep'
        $component->setFieldSorting(['Name' => 'Cheerleader.Hat.Colour']);
        $state->SortColumn = 'Cheerleader.Hat.Colour';
        $state->SortDirection = 'asc';
        $relationListC = $component->getManipulatedData($gridField, $list);

        $state->SortDirection = 'desc';
        $relationListD = $component->getManipulatedData($gridField, $list);

        $this->assertEquals(
            ['Cologne', 'Auckland', 'Wellington', 'Melbourne'],
            $relationListC->column('City')
        );
        $this->assertEquals(
            ['Melbourne', 'Wellington', 'Auckland', 'Cologne'],
            $relationListD->column('City')
        );
    }

    /**
     * Test getManipulatedData on subclassed dataobjects
     */
    public function testInheritedGetManiplatedData()
    {
        $list = TeamGroup::get();
        $config = new GridFieldConfig_RecordEditor();
        $gridField = new GridField('testfield', 'testfield', $list, $config);
        $state = $gridField->State->GridFieldSortableHeader;
        $component = $gridField->getConfig()->getComponentByType(GridFieldSortableHeader::class);

        // Test that inherited dataobjects will work correctly
        $component->setFieldSorting(['Name' => 'Cheerleader.Hat.Colour']);
        $state->SortColumn = 'Cheerleader.Hat.Colour';
        $state->SortDirection = 'asc';
        $relationListA = $component->getManipulatedData($gridField, $list);
        $relationListAsql = Convert::nl2os($relationListA->sql(), ' ');

        // Assert that all tables are joined properly
        $this->assertStringContainsString('FROM "GridFieldSortableHeaderTest_Team"', $relationListAsql);
        $this->assertStringContainsString(
            'LEFT JOIN "GridFieldSortableHeaderTest_TeamGroup" '
            . 'ON "GridFieldSortableHeaderTest_TeamGroup"."ID" = "GridFieldSortableHeaderTest_Team"."ID"',
            $relationListAsql
        );
        $this->assertStringContainsString(
            'LEFT JOIN "GridFieldSortableHeaderTest_Cheerleader" '
            . 'AS "cheerleader_GridFieldSortableHeaderTest_Cheerleader" '
            . 'ON "cheerleader_GridFieldSortableHeaderTest_Cheerleader"."ID" = '
            . '"GridFieldSortableHeaderTest_Team"."CheerleaderID"',
            $relationListAsql
        );
        $this->assertStringContainsString(
            'LEFT JOIN "GridFieldSortableHeaderTest_CheerleaderHat" '
            . 'AS "cheerleader_hat_GridFieldSortableHeaderTest_CheerleaderHat" '
            . 'ON "cheerleader_hat_GridFieldSortableHeaderTest_CheerleaderHat"."ID" = '
            . '"cheerleader_GridFieldSortableHeaderTest_Cheerleader"."HatID"',
            $relationListAsql
        );

        // Test sorting is correct
        $this->assertEquals(
            ['Cologne', 'Auckland', 'Wellington', 'Melbourne'],
            $relationListA->column('City')
        );
        $state->SortDirection = 'desc';
        $relationListAdesc = $component->getManipulatedData($gridField, $list);
        $this->assertEquals(
            ['Melbourne', 'Wellington', 'Auckland', 'Cologne'],
            $relationListAdesc->column('City')
        );

        // Test subclasses of tables
        $component->setFieldSorting(['Name' => 'CheerleadersMom.Hat.Colour']);
        $state->SortColumn = 'CheerleadersMom.Hat.Colour';
        $state->SortDirection = 'asc';
        $relationListB = $component->getManipulatedData($gridField, $list);
        $relationListBsql = $relationListB->sql();

        // Assert that subclasses are included in the query
        $this->assertStringContainsString('FROM "GridFieldSortableHeaderTest_Team"', $relationListBsql);
        $this->assertStringContainsString(
            'LEFT JOIN "GridFieldSortableHeaderTest_TeamGroup" '
            . 'ON "GridFieldSortableHeaderTest_TeamGroup"."ID" = "GridFieldSortableHeaderTest_Team"."ID"',
            $relationListBsql
        );
        // Joined tables are joined basetable first
        // Note: CheerLeader is base of Mom table, hence the alias
        $this->assertStringContainsString(
            'LEFT JOIN "GridFieldSortableHeaderTest_Cheerleader" '
            . 'AS "cheerleadersmom_GridFieldSortableHeaderTest_Cheerleader" '
            . 'ON "cheerleadersmom_GridFieldSortableHeaderTest_Cheerleader"."ID" = '
            . '"GridFieldSortableHeaderTest_Team"."CheerleadersMomID"',
            $relationListBsql
        );
        // Then the basetable of the joined record is joined to the specific subtable
        $this->assertStringContainsString(
            'LEFT JOIN "GridFieldSortableHeaderTest_Mom" '
            . 'AS "cheerleadersmom_GridFieldSortableHeaderTest_Mom" '
            . 'ON "cheerleadersmom_GridFieldSortableHeaderTest_Cheerleader"."ID" = '
            . '"cheerleadersmom_GridFieldSortableHeaderTest_Mom"."ID"',
            $relationListBsql
        );
        $this->assertStringContainsString(
            'LEFT JOIN "GridFieldSortableHeaderTest_CheerleaderHat" '
            . 'AS "cheerleadersmom_hat_GridFieldSortableHeaderTest_CheerleaderHat" '
            . 'ON "cheerleadersmom_hat_GridFieldSortableHeaderTest_CheerleaderHat"."ID" = '
            . '"cheerleadersmom_GridFieldSortableHeaderTest_Cheerleader"."HatID"',
            $relationListBsql
        );


        // Test sorting is correct
        $this->assertEquals(
            ['Cologne', 'Auckland', 'Wellington', 'Melbourne'],
            $relationListB->column('City')
        );
        $state->SortDirection = 'desc';
        $relationListBdesc = $component->getManipulatedData($gridField, $list);
        $this->assertEquals(
            ['Melbourne', 'Wellington', 'Auckland', 'Cologne'],
            $relationListBdesc->column('City')
        );
    }

    public function testSortColumnValidation()
    {
        $this->expectException(\LogicException::class);
        $this->expectExceptionMessage('Invalid SortColumn: INVALID');

        $list = Team::get()->filter([ 'ClassName' => Team::class ]);
        $config = new GridFieldConfig_RecordEditor();
        $gridField = new GridField('testfield', 'testfield', $list, $config);
        $component = $gridField->getConfig()->getComponentByType(GridFieldSortableHeader::class);

        $state = $gridField->State->GridFieldSortableHeader;
        $state->SortColumn = 'INVALID';
        $state->SortDirection = 'asc';

        $component->getManipulatedData($gridField, $list);
    }
}<|MERGE_RESOLUTION|>--- conflicted
+++ resolved
@@ -79,10 +79,6 @@
         $state->SortColumn = 'City';
         $state->SortDirection = 'asc';
 
-<<<<<<< HEAD
-        $component = $gridField->getConfig()->getComponentByType(GridFieldSortableHeader::class);
-=======
->>>>>>> c7c108b2
         $listA = $component->getManipulatedData($gridField, $list);
 
         $state->SortDirection = 'desc';
