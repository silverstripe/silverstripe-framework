<?php

namespace SilverStripe\Forms\Tests;

use SilverStripe\Assets\File;
use SilverStripe\Assets\Folder;
use SilverStripe\Control\Session;
use SilverStripe\Dev\CSSContentParser;
use SilverStripe\Dev\SapphireTest;
use SilverStripe\Control\HTTPRequest;
use SilverStripe\Forms\FieldList;
use SilverStripe\Forms\Form;
use SilverStripe\Forms\TreeDropdownField;
use SilverStripe\ORM\DataObject;
use SilverStripe\ORM\Tests\HierarchyTest\TestObject;

class TreeDropdownFieldTest extends SapphireTest
{

    protected static $fixture_file = 'TreeDropdownFieldTest.yml';

    protected static $extra_dataobjects = [
        TestObject::class
    ];

    public function testSchemaStateDefaults()
    {
        $field = new TreeDropdownField('TestTree', 'Test tree', Folder::class);
        $folder = $this->objFromFixture(Folder::class, 'folder1-subfolder1');

        $schema = $field->getSchemaStateDefaults();
        $this->assertFalse(isset($schema['data']['valueObject']));

        $field->setValue($folder->ID);

        $schema = $field->getSchemaStateDefaults();
        $this->assertEquals($folder->ID, $schema['data']['valueObject']['id']);
        $this->assertTrue(isset($schema['data']['valueObject']));
        $this->assertFalse($schema['data']['showSelectedPath']);
        $this->assertEquals('', $schema['data']['valueObject']['titlePath']);

        $field->setShowSelectedPath(true);
        $schema = $field->getSchemaStateDefaults();
        $this->assertTrue($schema['data']['showSelectedPath']);
        $this->assertEquals(
            'FileTest-folder1/FileTest-folder1-subfolder1/',
            $schema['data']['valueObject']['titlePath']
        );
    }

    public function testTreeSearchJson()
    {
        $field = new TreeDropdownField('TestTree', 'Test tree', Folder::class);

        // case insensitive search against keyword 'sub' for folders
        $request = new HTTPRequest('GET', 'url', ['search'=>'sub', 'format' => 'json']);
        $request->setSession(new Session([]));
        $response = $field->tree($request);
        $tree = json_decode($response->getBody(), true);

        $folder1 = $this->objFromFixture(Folder::class, 'folder1');
        $folder1Subfolder1 = $this->objFromFixture(Folder::class, 'folder1-subfolder1');

        $this->assertContains(
            $folder1->Name,
            array_column($tree['children'], 'title'),
            $folder1->Name . ' is found in the json'
        );

        $filtered = array_filter($tree['children'], function ($entry) use ($folder1) {
            return $folder1->Name === $entry['title'];
        });
        $folder1Tree = array_pop($filtered);

        $this->assertContains(
            $folder1Subfolder1->Name,
            array_column($folder1Tree['children'], 'title'),
            $folder1Subfolder1->Name . ' is found in the folder1 entry in the json'
        );
    }

    public function testTreeSearchJsonFlatlist()
    {
        $field = new TreeDropdownField('TestTree', 'Test tree', Folder::class);

        // case insensitive search against keyword 'sub' for folders
        $request = new HTTPRequest('GET', 'url', ['search'=>'sub', 'format' => 'json', 'flatList' => '1']);
        $request->setSession(new Session([]));
        $response = $field->tree($request);
        $tree = json_decode($response->getBody(), true);

        $folder1 = $this->objFromFixture(Folder::class, 'folder1');
        $folder1Subfolder1 = $this->objFromFixture(Folder::class, 'folder1-subfolder1');

        $this->assertNotContains(
            $folder1->Name,
            array_column($tree['children'], 'title'),
            $folder1->Name . ' is not found in the json'
        );

        $this->assertContains(
            $folder1Subfolder1->Name,
            array_column($tree['children'], 'title'),
            $folder1Subfolder1->Name . ' is found in the json'
        );
    }

    public function testTreeSearchJsonFlatlistWithLowNodeThreshold()
    {
        // Initialise our TreeDropDownField
        $field = new TreeDropdownField('TestTree', 'Test tree', TestObject::class);
        $field->config()->set('node_threshold_total', 2);

        // Search for all Test object matching our criteria
        $request = new HTTPRequest(
            'GET',
            'url',
            ['search' => 'MatchSearchCriteria', 'format' => 'json', 'flatList' => '1']
        );
        $request->setSession(new Session([]));
        $response = $field->tree($request);
        $tree = json_decode($response->getBody(), true);
        $actualNodeIDs = array_column($tree['children'], 'id');


        // Get the list of expected node IDs from the YML Fixture
        $expectedNodeIDs = array_map(
            function ($key) {
                return $this->objFromFixture(TestObject::class, $key)->ID;
            },
            ['zero', 'oneA', 'twoAi', 'three'] // Those are the identifiers of the object we expect our search to find
        );

        sort($actualNodeIDs);
        sort($expectedNodeIDs);

        $this->assertEquals($expectedNodeIDs, $actualNodeIDs);
    }

    public function testTreeSearch()
    {
        $field = new TreeDropdownField('TestTree', 'Test tree', Folder::class);

        // case insensitive search against keyword 'sub' for folders
        $request = new HTTPRequest('GET', 'url', ['search'=>'sub']);
        $request->setSession(new Session([]));
        $response = $field->tree($request);
        $tree = $response->getBody();

        $folder1 = $this->objFromFixture(Folder::class, 'folder1');
        $folder1Subfolder1 = $this->objFromFixture(Folder::class, 'folder1-subfolder1');

        $parser = new CSSContentParser($tree);
        $cssPath = 'ul.tree li#selector-TestTree-' . $folder1->ID . ' li#selector-TestTree-' . $folder1Subfolder1->ID . ' a span.item';
        $firstResult = $parser->getBySelector($cssPath);
        $this->assertEquals(
            $folder1Subfolder1->Name,
            (string)$firstResult[0],
            $folder1Subfolder1->Name . ' is found, nested under ' . $folder1->Name
        );

        $subfolder = $this->objFromFixture(Folder::class, 'subfolder');
        $cssPath = 'ul.tree li#selector-TestTree-' . $subfolder->ID . ' a span.item';
        $secondResult = $parser->getBySelector($cssPath);
        $this->assertEquals(
            $subfolder->Name,
            (string)$secondResult[0],
            $subfolder->Name . ' is found at root level'
        );

        // other folders which don't contain the keyword 'sub' are not returned in search results
        $folder2 = $this->objFromFixture(Folder::class, 'folder2');
        $cssPath = 'ul.tree li#selector-TestTree-' . $folder2->ID . ' a span.item';
        $noResult = $parser->getBySelector($cssPath);
        $this->assertEmpty(
            $noResult,
            $folder2 . ' is not found'
        );

        $field = new TreeDropdownField('TestTree', 'Test tree', File::class);

        // case insensitive search against keyword 'sub' for files
        $request = new HTTPRequest('GET', 'url', ['search'=>'sub']);
        $request->setSession(new Session([]));
        $response = $field->tree($request);
        $tree = $response->getBody();

        $parser = new CSSContentParser($tree);

        // Even if we used File as the source object, folders are still returned because Folder is a File
        $cssPath = 'ul.tree li#selector-TestTree-' . $folder1->ID . ' li#selector-TestTree-' . $folder1Subfolder1->ID . ' a span.item';
        $firstResult = $parser->getBySelector($cssPath);
        $this->assertEquals(
            $folder1Subfolder1->Name,
            (string)$firstResult[0],
            $folder1Subfolder1->Name . ' is found, nested under ' . $folder1->Name
        );

        // Looking for two files with 'sub' in their name, both under the same folder
        $file1 = $this->objFromFixture(File::class, 'subfolderfile1');
        $file2 = $this->objFromFixture(File::class, 'subfolderfile2');
        $cssPath = 'ul.tree li#selector-TestTree-' . $subfolder->ID . ' li#selector-TestTree-' . $file1->ID . ' a';
        $firstResult = $parser->getBySelector($cssPath);
        $this->assertNotEmpty(
            $firstResult,
            $file1->Name . ' with ID ' . $file1->ID . ' is in search results'
        );
        $this->assertEquals(
            $file1->Name,
            (string)$firstResult[0],
            $file1->Name . ' is found nested under ' . $subfolder->Name
        );

        $cssPath = 'ul.tree li#selector-TestTree-' . $subfolder->ID . ' li#selector-TestTree-' . $file2->ID . ' a';
        $secondResult = $parser->getBySelector($cssPath);
        $this->assertNotEmpty(
            $secondResult,
            $file2->Name . ' with ID ' . $file2->ID . ' is in search results'
        );
        $this->assertEquals(
            $file2->Name,
            (string)$secondResult[0],
            $file2->Name . ' is found nested under ' . $subfolder->Name
        );

        // other files which don't include 'sub' are not returned in search results
        $file3 = $this->objFromFixture(File::class, 'asdf');
        $cssPath = 'ul.tree li#selector-TestTree-' . $file3->ID;
        $noResult = $parser->getBySelector($cssPath);
        $this->assertEmpty(
            $noResult,
            $file3->Name . ' is not found'
        );
    }

    public function testReadonly()
    {
        $field = new TreeDropdownField('TestTree', 'Test tree', File::class);
        $fileMock = $this->objFromFixture(File::class, 'asdf');
        $field->setValue($fileMock->ID);
        $readonlyField = $field->performReadonlyTransformation();
        $result = (string) $readonlyField->Field();
        $this->assertContains(
            '<span class="readonly" id="TestTree">&lt;Special &amp; characters&gt;</span>',
            $result
        );
        $this->assertContains(
            '<input type="hidden" name="TestTree" value="' . $fileMock->ID . '" />',
            $result
        );
    }

<<<<<<< HEAD
    /**
     * This is to test setting $key to an Object in the protected function objectForKey()
     * This is to fix an issue where postgres will not fail gracefully when you do this
     */
    public function testObjectForKeyObjectValue()
    {
        $form = Form::create();
        $fieldList = FieldList::create();
        $field = TreeDropdownField::create('TestTree', 'Test tree', File::class);
        $fieldList->add($field);
        $form->setFields($fieldList);
        $field->setValue(DataObject::create());
        // The following previously errored in postgres
        $field->getSchemaStateDefaults();
        $this->assertTrue(true);
=======
    public function testTreeBaseID()
    {
        $treeBaseID = $this->idFromFixture(Folder::class, 'folder1');
        $field = new TreeDropdownField('TestTree', 'Test tree', Folder::class);

        // getSchemaDataDefaults needs the field to be attach to a form
        new Form(
            null,
            'mock',
            new FieldList($field)
        );

        $this->assertEmpty($field->getTreeBaseID(), 'TreeBaseId does not have an initial value');

        $field->setTreeBaseID($treeBaseID);
        $this->assertEquals(
            $treeBaseID,
            $field->getTreeBaseID(),
            'Value passed to setTreeBaseID is returned by getTreeBaseID'
        );

        $schema = $field->getSchemaDataDefaults();
        $this->assertEquals(
            $treeBaseID,
            $schema['data']['treeBaseId'],
            'TreeBaseId is included in the default schema data'
        );
>>>>>>> 67a00836
    }
}<|MERGE_RESOLUTION|>--- conflicted
+++ resolved
@@ -250,7 +250,6 @@
         );
     }
 
-<<<<<<< HEAD
     /**
      * This is to test setting $key to an Object in the protected function objectForKey()
      * This is to fix an issue where postgres will not fail gracefully when you do this
@@ -266,7 +265,8 @@
         // The following previously errored in postgres
         $field->getSchemaStateDefaults();
         $this->assertTrue(true);
-=======
+    }
+
     public function testTreeBaseID()
     {
         $treeBaseID = $this->idFromFixture(Folder::class, 'folder1');
@@ -294,6 +294,5 @@
             $schema['data']['treeBaseId'],
             'TreeBaseId is included in the default schema data'
         );
->>>>>>> 67a00836
     }
 }