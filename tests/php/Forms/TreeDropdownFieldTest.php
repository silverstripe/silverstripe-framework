<?php

namespace SilverStripe\Forms\Tests;

use SilverStripe\Assets\File;
use SilverStripe\Assets\Folder;
use SilverStripe\Control\Session;
use SilverStripe\Dev\CSSContentParser;
use SilverStripe\Dev\SapphireTest;
use SilverStripe\Control\HTTPRequest;
use SilverStripe\Forms\TreeDropdownField;

class TreeDropdownFieldTest extends SapphireTest
{

    protected static $fixture_file = 'TreeDropdownFieldTest.yml';

    public function testSchemaStateDefaults()
    {
        $field = new TreeDropdownField('TestTree', 'Test tree', Folder::class);
        $folder = $this->objFromFixture(Folder::class, 'folder1-subfolder1');

        $schema = $field->getSchemaStateDefaults();
        $this->assertFalse(isset($schema['data']['valueObject']));

        $field->setValue($folder->ID);

        $schema = $field->getSchemaStateDefaults();
        $this->assertEquals($folder->ID, $schema['data']['valueObject']['id']);
        $this->assertTrue(isset($schema['data']['valueObject']));
        $this->assertFalse($schema['data']['showSelectedPath']);
        $this->assertEquals('', $schema['data']['valueObject']['titlePath']);

        $field->setShowSelectedPath(true);
        $schema = $field->getSchemaStateDefaults();
        $this->assertTrue($schema['data']['showSelectedPath']);
        $this->assertEquals(
            'FileTest-folder1/FileTest-folder1-subfolder1/',
            $schema['data']['valueObject']['titlePath']
        );
    }

    public function testTreeSearchJson()
    {
        $field = new TreeDropdownField('TestTree', 'Test tree', Folder::class);

        // case insensitive search against keyword 'sub' for folders
        $request = new HTTPRequest('GET', 'url', array('search'=>'sub', 'format' => 'json'));
        $request->setSession(new Session([]));
        $response = $field->tree($request);
        $tree = json_decode($response->getBody(), true);

        $folder1 = $this->objFromFixture(Folder::class, 'folder1');
        $folder1Subfolder1 = $this->objFromFixture(Folder::class, 'folder1-subfolder1');

        $this->assertContains(
            $folder1->Name,
            array_column($tree['children'], 'title'),
            $folder1->Name . ' is found in the json'
        );

        $filtered = array_filter($tree['children'], function ($entry) use ($folder1) {
            return $folder1->Name === $entry['title'];
        });
        $folder1Tree = array_pop($filtered);

        $this->assertContains(
            $folder1Subfolder1->Name,
            array_column($folder1Tree['children'], 'title'),
            $folder1Subfolder1->Name . ' is found in the folder1 entry in the json'
        );
    }

    public function testTreeSearchJsonFlatlist()
    {
        $field = new TreeDropdownField('TestTree', 'Test tree', Folder::class);

        // case insensitive search against keyword 'sub' for folders
        $request = new HTTPRequest('GET', 'url', array('search'=>'sub', 'format' => 'json', 'flatList' => '1'));
        $request->setSession(new Session([]));
        $response = $field->tree($request);
        $tree = json_decode($response->getBody(), true);

        $folder1 = $this->objFromFixture(Folder::class, 'folder1');
        $folder1Subfolder1 = $this->objFromFixture(Folder::class, 'folder1-subfolder1');

        $this->assertNotContains(
            $folder1->Name,
            array_column($tree['children'], 'title'),
            $folder1->Name . ' is not found in the json'
        );

        $this->assertContains(
            $folder1Subfolder1->Name,
            array_column($tree['children'], 'title'),
            $folder1Subfolder1->Name . ' is found in the json'
        );
    }

    public function testTreeSearch()
    {
        $field = new TreeDropdownField('TestTree', 'Test tree', Folder::class);

        // case insensitive search against keyword 'sub' for folders
        $request = new HTTPRequest('GET', 'url', array('search'=>'sub'));
        $request->setSession(new Session([]));
        $response = $field->tree($request);
        $tree = $response->getBody();

        $folder1 = $this->objFromFixture(Folder::class, 'folder1');
        $folder1Subfolder1 = $this->objFromFixture(Folder::class, 'folder1-subfolder1');

        $parser = new CSSContentParser($tree);
        $cssPath = 'ul.tree li#selector-TestTree-' . $folder1->ID . ' li#selector-TestTree-'
            . $folder1Subfolder1->ID . ' a span.item';
        $firstResult = $parser->getBySelector($cssPath);
        $this->assertEquals(
            $folder1Subfolder1->Name,
            (string)$firstResult[0],
            $folder1Subfolder1->Name . ' is found, nested under ' . $folder1->Name
        );

        $subfolder = $this->objFromFixture(Folder::class, 'subfolder');
        $cssPath = 'ul.tree li#selector-TestTree-' . $subfolder->ID . ' a span.item';
        $secondResult = $parser->getBySelector($cssPath);
        $this->assertEquals(
            $subfolder->Name,
            (string)$secondResult[0],
            $subfolder->Name . ' is found at root level'
        );

        // other folders which don't contain the keyword 'sub' are not returned in search results
        $folder2 = $this->objFromFixture(Folder::class, 'folder2');
        $cssPath = 'ul.tree li#selector-TestTree-' . $folder2->ID . ' a span.item';
        $noResult = $parser->getBySelector($cssPath);
        $this->assertEmpty(
            $noResult,
            $folder2 . ' is not found'
        );

        $field = new TreeDropdownField('TestTree', 'Test tree', File::class);

        // case insensitive search against keyword 'sub' for files
        $request = new HTTPRequest('GET', 'url', array('search'=>'sub'));
        $request->setSession(new Session([]));
        $response = $field->tree($request);
        $tree = $response->getBody();

        $parser = new CSSContentParser($tree);

        // Even if we used File as the source object, folders are still returned because Folder is a File
        $cssPath = 'ul.tree li#selector-TestTree-' . $folder1->ID . ' li#selector-TestTree-'
            . $folder1Subfolder1->ID . ' a span.item';
        $firstResult = $parser->getBySelector($cssPath);
        $this->assertEquals(
            $folder1Subfolder1->Name,
            (string)$firstResult[0],
            $folder1Subfolder1->Name . ' is found, nested under ' . $folder1->Name
        );

        // Looking for two files with 'sub' in their name, both under the same folder
        $file1 = $this->objFromFixture(File::class, 'subfolderfile1');
        $file2 = $this->objFromFixture(File::class, 'subfolderfile2');
        $cssPath = 'ul.tree li#selector-TestTree-' . $subfolder->ID . ' li#selector-TestTree-' . $file1->ID . ' a';
        $firstResult = $parser->getBySelector($cssPath);
        $this->assertNotEmpty(
            $firstResult,
            $file1->Name . ' with ID ' . $file1->ID . ' is in search results'
        );
        $this->assertEquals(
            $file1->Name,
            (string)$firstResult[0],
            $file1->Name . ' is found nested under ' . $subfolder->Name
        );

        $cssPath = 'ul.tree li#selector-TestTree-' . $subfolder->ID . ' li#selector-TestTree-' . $file2->ID . ' a';
        $secondResult = $parser->getBySelector($cssPath);
        $this->assertNotEmpty(
            $secondResult,
            $file2->Name . ' with ID ' . $file2->ID . ' is in search results'
        );
        $this->assertEquals(
            $file2->Name,
            (string)$secondResult[0],
            $file2->Name . ' is found nested under ' . $subfolder->Name
        );

        // other files which don't include 'sub' are not returned in search results
        $file3 = $this->objFromFixture(File::class, 'asdf');
        $cssPath = 'ul.tree li#selector-TestTree-' . $file3->ID;
        $noResult = $parser->getBySelector($cssPath);
        $this->assertEmpty(
            $noResult,
            $file3->Name . ' is not found'
        );
    }

    public function testReadonly()
    {
        $field = new TreeDropdownField('TestTree', 'Test tree', File::class);
<<<<<<< HEAD
        /** @var File $fileFixture */
        $fileFixture = $this->objFromFixture(File::class, 'asdf');
        $field->setValue($fileFixture->ID);
        $readonlyField = $field->performReadonlyTransformation();
        $this->assertEquals(
            '<span class="readonly" id="TestTree">&lt;Special &amp; characters&gt;</span>'
            . '<input type="hidden" name="TestTree" value="' . $fileFixture->ID . '" />',
            (string)$readonlyField->Field()
=======
        $fileMock = $this->objFromFixture(File::class, 'asdf');
        $field->setValue($fileMock->ID);
        $readonlyField = $field->performReadonlyTransformation();
        $result = (string) $readonlyField->Field();
        $this->assertContains(
            '<span class="readonly" id="TestTree">&lt;Special &amp; characters&gt;</span>',
            $result
        );
        $this->assertContains(
            '<input type="hidden" name="TestTree" value="' . $fileMock->ID . '" />',
            $result
>>>>>>> 77a45c0d
        );
    }
}<|MERGE_RESOLUTION|>--- conflicted
+++ resolved
@@ -198,16 +198,6 @@
     public function testReadonly()
     {
         $field = new TreeDropdownField('TestTree', 'Test tree', File::class);
-<<<<<<< HEAD
-        /** @var File $fileFixture */
-        $fileFixture = $this->objFromFixture(File::class, 'asdf');
-        $field->setValue($fileFixture->ID);
-        $readonlyField = $field->performReadonlyTransformation();
-        $this->assertEquals(
-            '<span class="readonly" id="TestTree">&lt;Special &amp; characters&gt;</span>'
-            . '<input type="hidden" name="TestTree" value="' . $fileFixture->ID . '" />',
-            (string)$readonlyField->Field()
-=======
         $fileMock = $this->objFromFixture(File::class, 'asdf');
         $field->setValue($fileMock->ID);
         $readonlyField = $field->performReadonlyTransformation();
@@ -219,7 +209,6 @@
         $this->assertContains(
             '<input type="hidden" name="TestTree" value="' . $fileMock->ID . '" />',
             $result
->>>>>>> 77a45c0d
         );
     }
 }