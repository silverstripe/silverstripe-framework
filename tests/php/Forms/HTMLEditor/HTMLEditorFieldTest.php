<?php

namespace SilverStripe\Forms\Tests\HTMLEditor;

use SilverStripe\Assets\File;
use SilverStripe\Assets\FileNameFilter;
use SilverStripe\Assets\Filesystem;
use SilverStripe\Assets\Folder;
use SilverStripe\Assets\Image;
use SilverStripe\Assets\Tests\Storage\AssetStoreTest\TestAssetStore;
use SilverStripe\Core\Config\Config;
use SilverStripe\Core\Manifest\ModuleLoader;
use SilverStripe\Core\Manifest\ModuleManifest;
use SilverStripe\Core\Manifest\ModuleResourceLoader;
use SilverStripe\Dev\CSSContentParser;
use SilverStripe\Dev\FunctionalTest;
use SilverStripe\Forms\HTMLEditor\HTMLEditorField;
use SilverStripe\Forms\HTMLReadonlyField;
use SilverStripe\Forms\Tests\HTMLEditor\HTMLEditorFieldTest\TestObject;
use SilverStripe\ORM\FieldType\DBHTMLText;
use SilverStripe\Forms\HTMLEditor\TinyMCEConfig;

class HTMLEditorFieldTest extends FunctionalTest
{
    protected static $fixture_file = 'HTMLEditorFieldTest.yml';

    protected static $use_draft_site = true;

    protected static $extra_dataobjects = [
        TestObject::class,
    ];

    protected function setUp()
    {
        parent::setUp();

        // Set backend root to /HTMLEditorFieldTest
        TestAssetStore::activate('HTMLEditorFieldTest');

        // Set the File Name Filter replacements so files have the expected names
        Config::modify()->set(
            FileNameFilter::class,
            'default_replacements',
            [
                '/\s/' => '-', // remove whitespace
                '/_/' => '-', // underscores to dashes
                '/[^A-Za-z0-9+.\-]+/' => '', // remove non-ASCII chars, only allow alphanumeric plus dash and dot
                '/[\-]{2,}/' => '-', // remove duplicate dashes
                '/^[\.\-_]+/' => '', // Remove all leading dots, dashes or underscores
            ]
        );

        // Create a test files for each of the fixture references
        $files = File::get()->exclude('ClassName', Folder::class);
        foreach ($files as $file) {
            $fromPath = __DIR__ . '/HTMLEditorFieldTest/images/' . $file->Name;
            $destPath = TestAssetStore::getLocalPath($file); // Only correct for test asset store
            Filesystem::makeFolder(dirname($destPath));
            copy($fromPath, $destPath);
        }
    }

    protected function tearDown()
    {
        TestAssetStore::reset();
        parent::tearDown();
    }

    public function testCasting()
    {
        // Shim TinyMCE so silverstripe/admin doesn't have to be installed
        TinyMCEConfig::config()->set(
            'base_dir',
            'silverstripe/framework: tests/php/Forms/HTMLEditor/TinyMCECombinedGeneratorTest/tinymce'
        );
        HtmlEditorField::config()->set('use_gzip', false);

        // Test special characters
        $inputText = "These are some unicodes: ä, ö, & ü";
        $field = new HTMLEditorField("Test", "Test");
        $field->setValue($inputText);
        $this->assertContains('These are some unicodes: &auml;, &ouml;, &amp; &uuml;', $field->Field());
        // Test shortcodes
        $inputText = "Shortcode: [file_link id=4]";
        $field = new HTMLEditorField("Test", "Test");
        $field->setValue($inputText);
        $this->assertContains('Shortcode: [file_link id=4]', $field->Field());
    }

    public function testBasicSaving()
    {
        $obj = new TestObject();
        $editor   = new HTMLEditorField('Content');

        $editor->setValue('<p class="foo">Simple Content</p>');
        $editor->saveInto($obj);
        $this->assertEquals('<p class="foo">Simple Content</p>', $obj->Content, 'Attributes are preserved.');

        $editor->setValue('<p>Unclosed Tag');
        $editor->saveInto($obj);
        $this->assertEquals('<p>Unclosed Tag</p>', $obj->Content, 'Unclosed tags are closed.');
    }

    public function testNullSaving()
    {
        $obj = new TestObject();
        $editor = new HTMLEditorField('Content');

        $editor->setValue(null);
        $editor->saveInto($obj);
        $this->assertEquals('', $obj->Content, "Doesn't choke on empty/null values.");
    }

    public function testResizedImageInsertion()
    {
        $obj = new TestObject();
        $editor = new HTMLEditorField('Content');

        $fileID = $this->idFromFixture(Image::class, 'example_image');
        $editor->setValue(
            sprintf(
                '[image src="assets/example.jpg" width="10" height="20" id="%d"]',
                $fileID
            )
        );
        $editor->saveInto($obj);

        $parser = new CSSContentParser($obj->dbObject('Content')->forTemplate());
        $xml = $parser->getByXpath('//img');
        $this->assertEquals(
            'example',
            (string)$xml[0]['alt'],
            'Alt tags are added by default based on filename'
        );
        $this->assertEquals('', (string)$xml[0]['title'], 'Title tags are added by default.');
        $this->assertEquals(10, (int)$xml[0]['width'], 'Width tag of resized image is set.');
        $this->assertEquals(20, (int)$xml[0]['height'], 'Height tag of resized image is set.');

        $neededFilename
            = '/assets/HTMLEditorFieldTest/f5c7c2f814/example__ResizedImageWzEwLDIwXQ.jpg';

        $this->assertEquals($neededFilename, (string)$xml[0]['src'], 'Correct URL of resized image is set.');
<<<<<<< HEAD
        $this->assertTrue(file_exists(PUBLIC_PATH.DIRECTORY_SEPARATOR.$neededFilename), 'File for resized image exists');
=======
        $this->assertTrue(file_exists(BASE_PATH . DIRECTORY_SEPARATOR . $neededFilename), 'File for resized image exists');
>>>>>>> 4a8f9a8d
        $this->assertEquals(false, $obj->HasBrokenFile, 'Referenced image file exists.');
    }

    public function testMultiLineSaving()
    {
        $obj = $this->objFromFixture(TestObject::class, 'home');
        $editor   = new HTMLEditorField('Content');
        $editor->setValue('<p>First Paragraph</p><p>Second Paragraph</p>');
        $editor->saveInto($obj);
        $this->assertEquals('<p>First Paragraph</p><p>Second Paragraph</p>', $obj->Content);
    }

    public function testSavingLinksWithoutHref()
    {
        $obj = $this->objFromFixture(TestObject::class, 'home');
        $editor   = new HTMLEditorField('Content');

        $editor->setValue('<p><a name="example-anchor"></a></p>');
        $editor->saveInto($obj);

        $this->assertEquals(
            '<p><a name="example-anchor"></a></p>',
            $obj->Content,
            'Saving a link without a href attribute works'
        );
    }

    public function testReadonlyField()
    {
        $editor = new HTMLEditorField('Content');
        $fileID = $this->idFromFixture(Image::class, 'example_image');
        $editor->setValue(
            sprintf(
                '[image src="assets/example.jpg" width="10" height="20" id="%d"]',
                $fileID
            )
        );
        /** @var HTMLReadonlyField $readonly */
        $readonly = $editor->performReadonlyTransformation();
        /** @var DBHTMLText $readonlyContent */
        $readonlyContent = $readonly->Field();

        $this->assertEquals(
            <<<EOS
<span class="readonly typography" id="Content">
	<img src="/assets/HTMLEditorFieldTest/f5c7c2f814/example__ResizedImageWzEwLDIwXQ.jpg" alt="example" width="10" height="20">
</span>


EOS
            ,
            $readonlyContent->getValue()
        );

        // Test with include input tag
        $readonly = $editor->performReadonlyTransformation()
            ->setIncludeHiddenField(true);
        /** @var DBHTMLText $readonlyContent */
        $readonlyContent = $readonly->Field();
        $this->assertEquals(
            <<<EOS
<span class="readonly typography" id="Content">
	<img src="/assets/HTMLEditorFieldTest/f5c7c2f814/example__ResizedImageWzEwLDIwXQ.jpg" alt="example" width="10" height="20">
</span>

	<input type="hidden" name="Content" value="[image src=&quot;/assets/HTMLEditorFieldTest/f5c7c2f814/example.jpg&quot; width=&quot;10&quot; height=&quot;20&quot; id=&quot;{$fileID}&quot;]" />


EOS
            ,
            $readonlyContent->getValue()
        );
    }
}<|MERGE_RESOLUTION|>--- conflicted
+++ resolved
@@ -140,11 +140,7 @@
             = '/assets/HTMLEditorFieldTest/f5c7c2f814/example__ResizedImageWzEwLDIwXQ.jpg';
 
         $this->assertEquals($neededFilename, (string)$xml[0]['src'], 'Correct URL of resized image is set.');
-<<<<<<< HEAD
-        $this->assertTrue(file_exists(PUBLIC_PATH.DIRECTORY_SEPARATOR.$neededFilename), 'File for resized image exists');
-=======
-        $this->assertTrue(file_exists(BASE_PATH . DIRECTORY_SEPARATOR . $neededFilename), 'File for resized image exists');
->>>>>>> 4a8f9a8d
+        $this->assertTrue(file_exists(PUBLIC_PATH . DIRECTORY_SEPARATOR . $neededFilename), 'File for resized image exists');
         $this->assertEquals(false, $obj->HasBrokenFile, 'Referenced image file exists.');
     }
 
