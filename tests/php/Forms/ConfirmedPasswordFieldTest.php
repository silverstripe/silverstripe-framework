--- conflicted
+++ resolved
@@ -12,11 +12,8 @@
 use SilverStripe\Forms\RequiredFields;
 use SilverStripe\Security\Member;
 use SilverStripe\Security\PasswordValidator;
-<<<<<<< HEAD
+use SilverStripe\View\SSViewer;
 use Closure;
-=======
-use SilverStripe\View\SSViewer;
->>>>>>> 96241b2d
 
 class ConfirmedPasswordFieldTest extends SapphireTest
 {
@@ -388,7 +385,6 @@
         $this->assertCount(2, $field->getChildren(), 'Current password field should not be removed');
     }
 
-<<<<<<< HEAD
     /**
      * @dataProvider provideSetCanBeEmptySaveInto
      */
@@ -432,7 +428,8 @@
             return 'R4ndom-P4ssw0rd$LOREM^ipsum#12345';
         }));
         $this->assertNotEmpty($passwordField->RightTitle());
-=======
+    }
+
     public function provideRequired()
     {
         return [
@@ -518,6 +515,5 @@
         } finally {
             SSViewer::set_themes($originalThemes);
         }
->>>>>>> 96241b2d
     }
 }