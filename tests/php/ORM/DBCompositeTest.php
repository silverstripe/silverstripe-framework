<?php

namespace SilverStripe\ORM\Tests;

use SilverStripe\ORM\FieldType\DBMoney;
use SilverStripe\ORM\DataObject;
use SilverStripe\Dev\SapphireTest;
use InvalidArgumentException;

class DBCompositeTest extends SapphireTest
{

    protected static $extra_dataobjects = [
        DBCompositeTest\TestObject::class,
        DBCompositeTest\SubclassedDBFieldObject::class,
    ];

    public function testHasDatabaseFieldOnDataObject()
    {
        $obj = singleton(DBCompositeTest\TestObject::class);

        $this->assertTrue($obj->hasDatabaseField('MyMoneyAmount'));
        $this->assertTrue($obj->hasDatabaseField('MyMoneyCurrency'));
        $this->assertFalse($obj->hasDatabaseField('MyMoney'));

        // Check that nested fields are exposed properly
        $this->assertTrue($obj->dbObject('MyMoney')->hasField('Amount'));
        $this->assertTrue($obj->dbObject('MyMoney')->hasField('Currency'));

        // Test getField accessor
        $this->assertTrue($obj->MyMoney instanceof DBMoney);
        $this->assertTrue($obj->MyMoney->hasField('Amount'));
        $obj->MyMoney->Amount = 100.00;
        $this->assertEquals(100.00, $obj->MyMoney->Amount);
        $this->assertEquals(100.00, $obj->MyMoneyAmount);

        // Not strictly correct
        $this->assertFalse($obj->dbObject('MyMoney')->hasField('MyMoneyAmount'));
        $this->assertFalse($obj->dbObject('MyMoney')->hasField('MyMoneyCurrency'));
        $this->assertFalse($obj->dbObject('MyMoney')->hasField('MyMoney'));
    }

    /**
     * Test DataObject::composite_fields() and DataObject::is_composite_field()
     */
    public function testCompositeFieldMetaDataFunctions()
    {
        $schema = DataObject::getSchema();
        $this->assertEquals('Money', $schema->compositeField(DBCompositeTest\TestObject::class, 'MyMoney'));
        $this->assertNull($schema->compositeField(DBCompositeTest\TestObject::class, 'Title'));
        $this->assertEquals(
            [
                'MyMoney' => 'Money',
                'OverriddenMoney' => 'Money',
                'DoubleMoney' => DBCompositeTest\DBDoubleMoney::class
            ],
            $schema->compositeFields(DBCompositeTest\TestObject::class)
        );


        $this->assertEquals('Money', $schema->compositeField(DBCompositeTest\SubclassedDBFieldObject::class, 'MyMoney'));
        $this->assertEquals('Money', $schema->compositeField(DBCompositeTest\SubclassedDBFieldObject::class, 'OtherMoney'));
        $this->assertNull($schema->compositeField(DBCompositeTest\SubclassedDBFieldObject::class, 'Title'));
        $this->assertNull($schema->compositeField(DBCompositeTest\SubclassedDBFieldObject::class, 'OtherField'));
        $this->assertEquals(
            [
                'MyMoney' => 'Money',
                'OtherMoney' => 'Money',
                'OverriddenMoney' => 'Money',
                'DoubleMoney' => DBCompositeTest\DBDoubleMoney::class
            ],
            $schema->compositeFields(DBCompositeTest\SubclassedDBFieldObject::class)
        );
    }

    /**
     * Tests that changes to the fields affect the underlying dataobject, and vice versa
     */
    public function testFieldBinding()
    {
        $object = new DBCompositeTest\TestObject();
        $object->MyMoney->Currency = 'NZD';
        $object->MyMoney->Amount = 100.0;
        $this->assertEquals('NZD', $object->MyMoneyCurrency);
        $this->assertEquals(100.0, $object->MyMoneyAmount);
        $object->write();

        $object2 = DBCompositeTest\TestObject::get()->byID($object->ID);
        $this->assertEquals('NZD', $object2->MyMoney->Currency);
        $this->assertEquals(100.0, $object2->MyMoney->Amount);

        $object2->MyMoneyCurrency = 'USD';
        $this->assertEquals('USD', $object2->MyMoney->Currency);

        $object2->MyMoney->setValue(['Currency' => 'EUR', 'Amount' => 200.0]);
        $this->assertEquals('EUR', $object2->MyMoneyCurrency);
        $this->assertEquals(200.0, $object2->MyMoneyAmount);
    }

    /**
     * Ensures that composite fields are assigned to the correct tables
     */
    public function testInheritedTables()
    {
        $object1 = new DBCompositeTest\TestObject();
        $object2 = new DBCompositeTest\SubclassedDBFieldObject();

        $this->assertEquals('DBCompositeTest_DataObject', $object1->dbObject('MyMoney')->getTable());
        $this->assertEquals('DBCompositeTest_DataObject', $object1->dbObject('OverriddenMoney')->getTable());
        $this->assertEquals('DBCompositeTest_DataObject', $object2->dbObject('MyMoney')->getTable());
        $this->assertEquals('DBCompositeTest_SubclassedDBFieldObject', $object2->dbObject('OtherMoney')->getTable());
        $this->assertEquals('DBCompositeTest_SubclassedDBFieldObject', $object2->dbObject('OverriddenMoney')->getTable());
    }

<<<<<<< HEAD
    public function testSetFieldDynamicPropertyException()
    {
        $this->expectException(InvalidArgumentException::class);
        $this->expectExceptionMessage(implode(' ', [
            'Field abc does not exist.',
            'If this was accessed via a dynamic property then call setDynamicData() instead.'
        ]));
        $object = new DBCompositeTest\TestObject();
        $object->MyMoney->abc = 'def';
=======
    public function testWriteToManipuationIsCalledWhenWritingDataObject()
    {
        $obj = DBCompositeTest\TestObject::create();
        $obj->DoubleMoney = ['Amount' => 10, 'Currency' => 'CAD'];
        $moneyField = $obj->dbObject('DoubleMoney');
        $this->assertEquals(10, $moneyField->getAmount());

        $obj->write();

        // Custom money class should double the amount before writing
        $this->assertEquals(20, $moneyField->getAmount());

        // Note: these would fail since dbObject will return a new instance
        // of the DoubleMoney field based on the initial values
        // $this->assertSame($moneyField, $obj->dbObject('DoubleMoney'));
        // $this->assertEquals(20, $obj->dbObject('DoubleMoney')->getAmount());
>>>>>>> 3e72f5e6
    }
}<|MERGE_RESOLUTION|>--- conflicted
+++ resolved
@@ -112,7 +112,6 @@
         $this->assertEquals('DBCompositeTest_SubclassedDBFieldObject', $object2->dbObject('OverriddenMoney')->getTable());
     }
 
-<<<<<<< HEAD
     public function testSetFieldDynamicPropertyException()
     {
         $this->expectException(InvalidArgumentException::class);
@@ -122,7 +121,8 @@
         ]));
         $object = new DBCompositeTest\TestObject();
         $object->MyMoney->abc = 'def';
-=======
+    }
+
     public function testWriteToManipuationIsCalledWhenWritingDataObject()
     {
         $obj = DBCompositeTest\TestObject::create();
@@ -139,6 +139,5 @@
         // of the DoubleMoney field based on the initial values
         // $this->assertSame($moneyField, $obj->dbObject('DoubleMoney'));
         // $this->assertEquals(20, $obj->dbObject('DoubleMoney')->getAmount());
->>>>>>> 3e72f5e6
     }
 }