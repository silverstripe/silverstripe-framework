--- conflicted
+++ resolved
@@ -303,12 +303,6 @@
         $backend->clear();
         $backend->clearCombinedFiles();
         $backend->setCombinedFilesFolder('_combinedfiles');
-<<<<<<< HEAD
-=======
-        Deprecation::withNoReplacement(function () use ($backend) {
-            $backend->setMinifyCombinedFiles(false);
-        });
->>>>>>> 4e1b99b8
         $backend->setCombinedFilesEnabled(true);
         Requirements::flush();
     }
