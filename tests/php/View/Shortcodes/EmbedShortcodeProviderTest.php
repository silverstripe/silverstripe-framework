<?php

namespace SilverStripe\View\Tests\Shortcodes;

use SilverStripe\View\Shortcodes\EmbedShortcodeProvider;
use SilverStripe\Dev\SapphireTest;

/**
 * Class EmbedShortcodeProviderTest
 *
 * Because Embed/Embed does not have a mockup, the tests have to run against a live environment.
 * I've tried to fix it by serializing the data to a file, but to no avail.
 * Any improvements on not having to call external resources are welcome.
 */
class EmbedShortcodeProviderTest extends SapphireTest
{

    /**
     * @var string test youtube. The SilverStripe Platform promotion by UncleCheese
     */
    protected static $test_youtube = 'https://www.youtube.com/watch?v=dM15HfUYwF0';

    /**
     * @var string test Soundcloud. One of my favorite bands, Delain, Suckerpunch.
     */
    protected static $test_soundcloud = 'http://soundcloud.com/napalmrecords/delain-suckerpunch';

    public function assertEqualIgnoringWhitespace($a, $b, $message = '')
    {
        $this->assertEquals(preg_replace('/\s+/', '', $a), preg_replace('/\s+/', '', $b), $message);
    }

    public function testYoutube()
    {
        /** @var string $result */
        $result = $this->mockRequest(
            [
                'url' => static::$test_youtube,
                'caption' => 'A nice video',
                'width' => 480,
                'height' => 360,
            ],
            [
                'version' => '1.0',
                'provider_url' => 'https://www.youtube.com/',
                'title' => 'SilverStripe Platform 2 min introduction',
                'html' => '<iframe width="480" height="270"'
                    . ' src="https://www.youtube.com/embed/dM15HfUYwF0?feature=oembed"'
                    . ' frameborder="0" allowfullscreen></iframe>',
                'provider_name' => 'YouTube',
                'thumbnail_width' => 480,
                'type' => 'video',
                'thumbnail_url' => 'https://i.ytimg.com/vi/dM15HfUYwF0/hqdefault.jpg',
                'thumbnail_height' => 360,
                'width' => 480,
                'author_url' => 'https://www.youtube.com/user/SilverStripe',
                'author_name' => 'SilverStripe',
                'height' => 270,
            ]
        );
<<<<<<< HEAD
        $this->assertEquals(
            '<div style="width: 480px;"><iframe width="480" height="270" src="https://www.youtube.com/embed/'
            . 'dM15HfUYwF0?feature=oembed" frameborder="0" allowfullscreen></iframe>' . PHP_EOL
            . '<p class="caption">A nice video</p></div>',
=======
        $this->assertEqualIgnoringWhitespace(
            <<<EOS
<div style="width: 480px;"><iframe width="480" height="270" src="https://www.youtube.com/embed/dM15HfUYwF0?feature=oembed" frameborder="0" allowfullscreen></iframe>
<p class="caption">A nice video</p></div>
EOS
            ,
>>>>>>> aa6b244d
            $result
        );
    }

    public function testSoundcloud()
    {
        /** @var string $result */
        $result = $this->mockRequest(
            ['url' => static::$test_soundcloud],
            [
                'version' => 1,
                'type' => 'rich',
                'provider_name' => 'SoundCloud',
                'provider_url' => 'http://soundcloud.com',
                'height' => 400,
                'width' => '100%',
                'title' => 'DELAIN - Suckerpunch by Napalm Records',
                'description' => 'Taken from the EP "Lunar Prelude": http://shop.napalmrecords.com/delain',
                'thumbnail_url' => 'http://i1.sndcdn.com/artworks-000143578557-af0v6l-t500x500.jpg',
                'html' => '<iframe width="100%" height="400" scrolling="no" frameborder="no" '
                    . 'src="https://w.soundcloud.com/player/?visual=true&url=http%3A%2F%2Fapi.soundcloud.com%2F'
                    . 'tracks%2F242518079&show_artwork=true"></iframe>',
                'author_name' => 'Napalm Records',
                'author_url' => 'http://soundcloud.com/napalmrecords',
            ]
        );
<<<<<<< HEAD
        $this->assertEquals(
            '<div style="width: 100px;"><iframe width="100%" height="400" scrolling="no" frameborder="no" '
            . 'src="https://w.soundcloud.com/player/?visual=true&url=http%3A%2F%2Fapi.soundcloud.com%2F'
            . 'tracks%2F242518079&show_artwork=true"></iframe></div>',
=======
        $this->assertEqualIgnoringWhitespace(
            <<<EOS
<div style="width: 100px;"><iframe width="100%" height="400" scrolling="no" frameborder="no" src="https://w.soundcloud.com/player/?visual=true&url=http%3A%2F%2Fapi.soundcloud.com%2Ftracks%2F242518079&show_artwork=true"></iframe></div>
EOS
            ,
>>>>>>> aa6b244d
            $result
        );
    }

    /**
     * Mock an oembed request
     *
     * @param array $arguments Input arguments
     * @param array $response JSON response body
     * @return string
     */
    protected function mockRequest($arguments, $response)
    {
        return EmbedShortcodeProvider::handle_shortcode(
            $arguments,
            '',
            null,
            'embed',
            [
                'resolver' => [
                    'class' => MockResolver::class,
                    'config' => [
                        'expectedContent' => json_encode($response),
                    ],
                ],
            ]
        );
    }
}<|MERGE_RESOLUTION|>--- conflicted
+++ resolved
@@ -58,19 +58,10 @@
                 'height' => 270,
             ]
         );
-<<<<<<< HEAD
-        $this->assertEquals(
+        $this->assertEqualIgnoringWhitespace(
             '<div style="width: 480px;"><iframe width="480" height="270" src="https://www.youtube.com/embed/'
             . 'dM15HfUYwF0?feature=oembed" frameborder="0" allowfullscreen></iframe>' . PHP_EOL
             . '<p class="caption">A nice video</p></div>',
-=======
-        $this->assertEqualIgnoringWhitespace(
-            <<<EOS
-<div style="width: 480px;"><iframe width="480" height="270" src="https://www.youtube.com/embed/dM15HfUYwF0?feature=oembed" frameborder="0" allowfullscreen></iframe>
-<p class="caption">A nice video</p></div>
-EOS
-            ,
->>>>>>> aa6b244d
             $result
         );
     }
@@ -97,18 +88,10 @@
                 'author_url' => 'http://soundcloud.com/napalmrecords',
             ]
         );
-<<<<<<< HEAD
-        $this->assertEquals(
+        $this->assertEqualIgnoringWhitespace(
             '<div style="width: 100px;"><iframe width="100%" height="400" scrolling="no" frameborder="no" '
             . 'src="https://w.soundcloud.com/player/?visual=true&url=http%3A%2F%2Fapi.soundcloud.com%2F'
             . 'tracks%2F242518079&show_artwork=true"></iframe></div>',
-=======
-        $this->assertEqualIgnoringWhitespace(
-            <<<EOS
-<div style="width: 100px;"><iframe width="100%" height="400" scrolling="no" frameborder="no" src="https://w.soundcloud.com/player/?visual=true&url=http%3A%2F%2Fapi.soundcloud.com%2Ftracks%2F242518079&show_artwork=true"></iframe></div>
-EOS
-            ,
->>>>>>> aa6b244d
             $result
         );
     }
