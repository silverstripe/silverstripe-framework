SilverStripe\Security\Group:
  editors:
    Title: Editors
  admins:
    Title: Administrators
  allsections:
    Title: All Section Editors
  securityadmins:
    Title: Security Admins

SilverStripe\Security\Permission:
  admins:
    Code: ADMIN
    Group: =>SilverStripe\Security\Group.admins
  editors:
    Code: CMS_ACCESS_CMSMain
    Group: =>SilverStripe\Security\Group.editors
  testpermission:
    Code: TEST_NODE_ACCESS
    Group: =>SilverStripe\Security\Group.editors


SilverStripe\Security\Member:
  editor:
    FirstName: Test
    Surname: Editor
    Groups: =>SilverStripe\Security\Group.editors
  admin:
    FirstName: Test
    Surname: Administrator
    Groups: =>SilverStripe\Security\Group.admins
  allsections:
    Groups: =>SilverStripe\Security\Group.allsections
  securityadmin:
    Groups: =>SilverStripe\Security\Group.securityadmins

SilverStripe\Security\Tests\InheritedPermissionsTest\TestPermissionNode:
  about:
    Title: About Us
    CanEditType: OnlyTheseUsers
    EditorGroups: =>SilverStripe\Security\Group.admins
  about-staff:
    Title: Staff
    CanEditType: Inherit
    Parent: =>SilverStripe\Security\Tests\InheritedPermissionsTest\TestPermissionNode.about
  about-staff-ceo:
    Title: CEO
    Parent: =>SilverStripe\Security\Tests\InheritedPermissionsTest\TestPermissionNode.about-staff
  about-staffduplicate:
    Title: Staff
    Parent: =>SilverStripe\Security\Tests\InheritedPermissionsTest\TestPermissionNode.about
  products:
    Title: Products
    CanEditType: OnlyTheseUsers
    EditorGroups: =>SilverStripe\Security\Group.editors
  products-product1:
    Title: 1.1 Test Product
    Parent: =>SilverStripe\Security\Tests\InheritedPermissionsTest\TestPermissionNode.products
    CanEditType: Inherit
  products-product2:
    Title: Another Product
    Parent: =>SilverStripe\Security\Tests\InheritedPermissionsTest\TestPermissionNode.products
    CanEditType: Inherit
  products-product3:
    Title: Another Product
    Parent: =>SilverStripe\Security\Tests\InheritedPermissionsTest\TestPermissionNode.products
    CanEditType: Inherit
  products-product4:
    Title: Another Product
    Parent: =>SilverStripe\Security\Tests\InheritedPermissionsTest\TestPermissionNode.products
    CanEditType: OnlyTheseUsers
    EditorGroups: =>SilverStripe\Security\Group.admins
  history:
    Title: History
    CanViewType: Inherit
    CanEditType: Inherit
  history-gallery:
    Title: Gallery
    CanViewType: Inherit
    Parent: =>SilverStripe\Security\Tests\InheritedPermissionsTest\TestPermissionNode.history
  contact:
    Title: Contact Us
    CanViewType: Anyone
  contact-form:
    Title: Send us a message
    CanViewType: Inherit
    Parent: =>SilverStripe\Security\Tests\InheritedPermissionsTest\TestPermissionNode.contact
  secret:
    Title: Secret
    CanViewType: LoggedInUsers
  secret-nested:
    Title: Nested
    CanViewType: Inherit
    Parent: =>SilverStripe\Security\Tests\InheritedPermissionsTest\TestPermissionNode.secret
  protected:
    Title: Protected
    CanViewType: OnlyTheseUsers
    ViewerGroups: =>SilverStripe\Security\Group.admins
  protected-child:
    Title: Child
    CanViewType: Inherit
<<<<<<< HEAD
    Parent: =>SilverStripe\Security\Tests\InheritedPermissionsTest\TestPermissionNode.protected
=======
    Parent: =>SilverStripe\Security\Test\InheritedPermissionsTest\TestPermissionNode.protected

SilverStripe\Security\Test\InheritedPermissionsTest\UnstagedNode:
  about:
    Title: About Us
    CanEditType: OnlyTheseUsers
    EditorGroups: =>SilverStripe\Security\Group.admins
  about-staff:
    Title: Staff
    CanEditType: Inherit
    Parent: =>SilverStripe\Security\Test\InheritedPermissionsTest\UnstagedNode.about
  about-staff-ceo:
    Title: CEO
    Parent: =>SilverStripe\Security\Test\InheritedPermissionsTest\UnstagedNode.about-staff
  about-staffduplicate:
    Title: Staff
    Parent: =>SilverStripe\Security\Test\InheritedPermissionsTest\UnstagedNode.about
  products:
    Title: Products
    CanEditType: OnlyTheseUsers
    EditorGroups: =>SilverStripe\Security\Group.editors
  products-product1:
    Title: 1.1 Test Product
    Parent: =>SilverStripe\Security\Test\InheritedPermissionsTest\UnstagedNode.products
    CanEditType: Inherit
  products-product2:
    Title: Another Product
    Parent: =>SilverStripe\Security\Test\InheritedPermissionsTest\UnstagedNode.products
    CanEditType: Inherit
  products-product3:
    Title: Another Product
    Parent: =>SilverStripe\Security\Test\InheritedPermissionsTest\UnstagedNode.products
    CanEditType: Inherit
  products-product4:
    Title: Another Product
    Parent: =>SilverStripe\Security\Test\InheritedPermissionsTest\UnstagedNode.products
    CanEditType: OnlyTheseUsers
    EditorGroups: =>SilverStripe\Security\Group.admins
  history:
    Title: History
    CanViewType: Inherit
    CanEditType: Inherit
  history-gallery:
    Title: Gallery
    CanViewType: Inherit
    Parent: =>SilverStripe\Security\Test\InheritedPermissionsTest\UnstagedNode.history
  contact:
    Title: Contact Us
    CanViewType: Anyone
  contact-form:
    Title: Send us a message
    CanViewType: Inherit
    Parent: =>SilverStripe\Security\Test\InheritedPermissionsTest\UnstagedNode.contact
  secret:
    Title: Secret
    CanViewType: LoggedInUsers
  secret-nested:
    Title: Nested
    CanViewType: Inherit
    Parent: =>SilverStripe\Security\Test\InheritedPermissionsTest\UnstagedNode.secret
  protected:
    Title: Protected
    CanViewType: OnlyTheseUsers
    ViewerGroups: =>SilverStripe\Security\Group.admins
  protected-child:
    Title: Child
    CanViewType: Inherit
    Parent: =>SilverStripe\Security\Test\InheritedPermissionsTest\UnstagedNode.protected
>>>>>>> 7fe8da32
<|MERGE_RESOLUTION|>--- conflicted
+++ resolved
@@ -99,12 +99,9 @@
   protected-child:
     Title: Child
     CanViewType: Inherit
-<<<<<<< HEAD
     Parent: =>SilverStripe\Security\Tests\InheritedPermissionsTest\TestPermissionNode.protected
-=======
-    Parent: =>SilverStripe\Security\Test\InheritedPermissionsTest\TestPermissionNode.protected
 
-SilverStripe\Security\Test\InheritedPermissionsTest\UnstagedNode:
+SilverStripe\Security\Tests\InheritedPermissionsTest\UnstagedNode:
   about:
     Title: About Us
     CanEditType: OnlyTheseUsers
@@ -112,32 +109,32 @@
   about-staff:
     Title: Staff
     CanEditType: Inherit
-    Parent: =>SilverStripe\Security\Test\InheritedPermissionsTest\UnstagedNode.about
+    Parent: =>SilverStripe\Security\Tests\InheritedPermissionsTest\UnstagedNode.about
   about-staff-ceo:
     Title: CEO
-    Parent: =>SilverStripe\Security\Test\InheritedPermissionsTest\UnstagedNode.about-staff
+    Parent: =>SilverStripe\Security\Tests\InheritedPermissionsTest\UnstagedNode.about-staff
   about-staffduplicate:
     Title: Staff
-    Parent: =>SilverStripe\Security\Test\InheritedPermissionsTest\UnstagedNode.about
+    Parent: =>SilverStripe\Security\Tests\InheritedPermissionsTest\UnstagedNode.about
   products:
     Title: Products
     CanEditType: OnlyTheseUsers
     EditorGroups: =>SilverStripe\Security\Group.editors
   products-product1:
     Title: 1.1 Test Product
-    Parent: =>SilverStripe\Security\Test\InheritedPermissionsTest\UnstagedNode.products
+    Parent: =>SilverStripe\Security\Tests\InheritedPermissionsTest\UnstagedNode.products
     CanEditType: Inherit
   products-product2:
     Title: Another Product
-    Parent: =>SilverStripe\Security\Test\InheritedPermissionsTest\UnstagedNode.products
+    Parent: =>SilverStripe\Security\Tests\InheritedPermissionsTest\UnstagedNode.products
     CanEditType: Inherit
   products-product3:
     Title: Another Product
-    Parent: =>SilverStripe\Security\Test\InheritedPermissionsTest\UnstagedNode.products
+    Parent: =>SilverStripe\Security\Tests\InheritedPermissionsTest\UnstagedNode.products
     CanEditType: Inherit
   products-product4:
     Title: Another Product
-    Parent: =>SilverStripe\Security\Test\InheritedPermissionsTest\UnstagedNode.products
+    Parent: =>SilverStripe\Security\Tests\InheritedPermissionsTest\UnstagedNode.products
     CanEditType: OnlyTheseUsers
     EditorGroups: =>SilverStripe\Security\Group.admins
   history:
@@ -147,21 +144,21 @@
   history-gallery:
     Title: Gallery
     CanViewType: Inherit
-    Parent: =>SilverStripe\Security\Test\InheritedPermissionsTest\UnstagedNode.history
+    Parent: =>SilverStripe\Security\Tests\InheritedPermissionsTest\UnstagedNode.history
   contact:
     Title: Contact Us
     CanViewType: Anyone
   contact-form:
     Title: Send us a message
     CanViewType: Inherit
-    Parent: =>SilverStripe\Security\Test\InheritedPermissionsTest\UnstagedNode.contact
+    Parent: =>SilverStripe\Security\Tests\InheritedPermissionsTest\UnstagedNode.contact
   secret:
     Title: Secret
     CanViewType: LoggedInUsers
   secret-nested:
     Title: Nested
     CanViewType: Inherit
-    Parent: =>SilverStripe\Security\Test\InheritedPermissionsTest\UnstagedNode.secret
+    Parent: =>SilverStripe\Security\Tests\InheritedPermissionsTest\UnstagedNode.secret
   protected:
     Title: Protected
     CanViewType: OnlyTheseUsers
@@ -169,5 +166,4 @@
   protected-child:
     Title: Child
     CanViewType: Inherit
-    Parent: =>SilverStripe\Security\Test\InheritedPermissionsTest\UnstagedNode.protected
->>>>>>> 7fe8da32
+    Parent: =>SilverStripe\Security\Tests\InheritedPermissionsTest\UnstagedNode.protected