--- conflicted
+++ resolved
@@ -555,18 +555,14 @@
     {
         $this->expectExceptionRedirect('https://www.mysite.com/some-url');
         Director::mockRequest(function ($request) {
-<<<<<<< HEAD
-            Injector::inst()->registerService($request);
-=======
             Injector::inst()->registerService($request, HTTPRequest::class);
->>>>>>> f2c938a0
             Director::forceSSL();
         }, 'http://www.mysite.com/some-url');
     }
 
     public function testPromisedForceSSL()
     {
-        Director::forceSSL();
+            Director::forceSSL();
 
         // Flag is set but not redirected yet
         $middleware = CanonicalURLMiddleware::singleton();
@@ -589,13 +585,8 @@
     {
         // Expect admin to trigger redirect
         $this->expectExceptionRedirect('https://www.mysite.com/admin');
-<<<<<<< HEAD
-        Director::mockRequest(function ($request) {
-            Injector::inst()->registerService($request);
-=======
         Director::mockRequest(function (HTTPRequest $request) {
             Injector::inst()->registerService($request, HTTPRequest::class);
->>>>>>> f2c938a0
             Director::forceSSL(array('/^admin/'));
         }, 'http://www.mysite.com/admin');
     }
@@ -604,13 +595,8 @@
     {
         // Expect to redirect to security login page
         $this->expectExceptionRedirect('https://www.mysite.com/Security/login');
-<<<<<<< HEAD
-        Director::mockRequest(function ($request) {
-            Injector::inst()->registerService($request);
-=======
         Director::mockRequest(function (HTTPRequest $request) {
             Injector::inst()->registerService($request, HTTPRequest::class);
->>>>>>> f2c938a0
             Director::forceSSL(array('/^Security/'));
         }, 'http://www.mysite.com/Security/login');
     }
@@ -618,18 +604,6 @@
     public function testForceSSLWithPatternDoesNotMatchOtherPages()
     {
         // Not on same url should not trigger redirect
-<<<<<<< HEAD
-        Director::mockRequest(function ($request) {
-            Injector::inst()->registerService($request);
-            $this->assertFalse(Director::forceSSL(array('/^admin/')));
-        }, Director::baseURL() . 'normal-page');
-
-        // nested url should not triger redirect either
-        Director::mockRequest(function ($request) {
-            Injector::inst()->registerService($request);
-            $this->assertFalse(Director::forceSSL(array('/^admin/', '/^Security/')));
-        }, Director::baseURL() . 'just-another-page/sub-url');
-=======
         $response = Director::mockRequest(function (HTTPRequest $request) {
             Injector::inst()->registerService($request, HTTPRequest::class);
             Director::forceSSL(array('/^admin/'));
@@ -642,20 +616,14 @@
             Director::forceSSL(array('/^admin/', '/^Security/'));
         }, 'http://www.mysite.com/just-another-page/sub-url');
         $this->assertNull($response, 'Non-matching patterns do not trigger redirect');
->>>>>>> f2c938a0
     }
 
     public function testForceSSLAlternateDomain()
     {
         // Ensure that forceSSL throws the appropriate exception
         $this->expectExceptionRedirect('https://secure.mysite.com/admin');
-<<<<<<< HEAD
-        Director::mockRequest(function ($request) {
-            Injector::inst()->registerService($request);
-=======
         Director::mockRequest(function (HTTPRequest $request) {
             Injector::inst()->registerService($request, HTTPRequest::class);
->>>>>>> f2c938a0
             return Director::forceSSL(array('/^admin/'), 'secure.mysite.com');
         }, 'http://www.mysite.com/admin');
     }
