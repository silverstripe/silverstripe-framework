<?php
/************************************************************************************
 ************************************************************************************
 **                                                                                **
 **  If you can read this text in your browser then you don't have PHP installed.  **
 **  Please install PHP 5.0 or higher, preferably PHP 5.2 or 5.3.                  **
 **                                                                                **
 ************************************************************************************
 ************************************************************************************/

/**
 * @package sapphire
 * @subpackage core
 */

if(version_compare(phpversion(), 5, '<')) {
	header("HTTP/1.1 500 Server Error");
	echo str_replace('$PHPVersion', phpversion(), file_get_contents("dev/install/php5-required.html"));
	die();
}

/**
 * Main file that handles every page request.
 *
 * The main.php does a number of set-up activities for the request.
 * 
 *  - Includes the first one of the following files that it finds: (root)/_ss_environment.php, 
 *    (root)/../_ss_environment.php, or (root)/../../_ss_environment.php
 *  - Gets an up-to-date manifest from {@link ManifestBuilder}
 *  - Sets up error handlers with {@link Debug::loadErrorHandlers()}
 *  - Calls {@link DB::connect()}, passing it the global variable $databaseConfig that should 
 *    be defined in an _config.php
 *  - Sets up the default director rules using {@link Director::addRules()}
 * 
 * After that, it calls {@link Director::direct()}, which is responsible for doing most of the 
 * real work.
 *
 * Finally, main.php will use {@link Profiler} to show a profile if the querystring variable 
 * "debug_profile" is set.
 *
 * CONFIGURING THE WEBSERVER
 *
 * To use Sapphire, every request that doesn't point directly to a file should be rewritten to
 * sapphire/main.php?url=(url).  For example, http://www.example.com/about-us/rss would be rewritten 
 * to http://www.example.com/sapphire/main.php?url=about-us/rss
 *
 * It's important that requests that point directly to a file aren't rewritten; otherwise, visitors 
 * won't be able to download any CSS, JS, image files, or other downloads.
 *
 * On Apache, RewriteEngine can be used to do this.
 *
 * @package sapphire
 * @subpackage core
 * @see Director::direct()
 */

/**
 * Include the defines that set BASE_PATH, etc
 */
<<<<<<< HEAD
require_once("core/Core.php");

Session::start();
=======
require_once('core/Constants.php');

/**
 * Figure out the request URL
 */
global $url;
>>>>>>> 84a8b219

// IIS will sometimes generate this.
if(!empty($_SERVER['HTTP_X_ORIGINAL_URL'])) {
	$_SERVER['REQUEST_URI'] = $_SERVER['HTTP_X_ORIGINAL_URL'];
}

// Apache rewrite rules use this
if (isset($_GET['url'])) {
	$url = $_GET['url'];
	// IIS includes get variables in url
	$i = strpos($url, '?');
	if($i !== false) {
		$url = substr($url, 0, $i);
	}

	// Lighttpd uses this
} else {
	if(strpos($_SERVER['REQUEST_URI'],'?') !== false) {
		list($url, $query) = explode('?', $_SERVER['REQUEST_URI'], 2);
		parse_str($query, $_GET);
		if ($_GET) $_REQUEST = array_merge((array)$_REQUEST, (array)$_GET);
	} else {
		$url = $_SERVER["REQUEST_URI"];
	}
}

// Remove base folders from the URL if webroot is hosted in a subfolder
if (substr(strtolower($url), 0, strlen(BASE_URL)) == strtolower(BASE_URL)) $url = substr($url, strlen(BASE_URL));

/**
 * Include SilverStripe's core code
 */
require_once('core/startup/ErrorControlChain.php');
require_once('core/startup/ParameterConfirmationToken.php');

$chain = new ErrorControlChain();
$token = new ParameterConfirmationToken('flush');

function silverstripe_main($chain) {
	global $token;

	if (isset($_GET['flush']) && !$token->tokenProvided()) {
		unset($_GET['flush']);
	}
	else {
		$chain->setSuppression(false);
	}

	/**
	 * Include Sapphire's core code
	 */
	require_once("core/Core.php");

	if (function_exists('mb_http_output')) {
		mb_http_output('UTF-8');
		mb_internal_encoding('UTF-8');
	}

	Session::start();

	if (isset($_GET['debug_profile'])) {
		Profiler::init();
		Profiler::mark('all_execution');
		Profiler::mark('main.php init');
	}

	// Connect to database
	require_once("core/model/DB.php");
	global $databaseConfig;

	if (isset($_GET['debug_profile'])) Profiler::mark('DB::connect');
	if ($databaseConfig) DB::connect($databaseConfig);
	if (isset($_GET['debug_profile'])) Profiler::unmark('DB::connect');

	if ($token->parameterProvided() && !$token->tokenProvided()) {
		// First, check if we're in dev mode, or the database doesn't have any security data
		$canFlush = Director::isDev() || !Security::database_is_ready();

		// Otherwise, we start up the session if needed, then check for admin
		if (!$canFlush) {
			if(!isset($_SESSION) && (isset($_COOKIE[session_name()]) || isset($_REQUEST[session_name()]))) {
				Session::start();
			}

			if (Permission::check('ADMIN')) {
				$canFlush = true;
			}
			else {
				$loginPage = Director::absoluteURL('Security/login');
				$loginPage .= "?BackURL=" . urlencode($_SERVER['REQUEST_URI']);

				header('location: '.$loginPage, true, 302);
				die;
			}
		}

		// And if we can flush, reload with an authority token
		if ($canFlush) $token->reloadWithToken();
	}
}

function silverstripe_main_flushOnError() {
	global $token;

	if ($token->parameterProvided() && !$token->tokenProvided()) {
		$token->reloadWithToken();
	}
}

$chain
	->then('silverstripe_main')
	->thenIfErrored('silverstripe_main_flushOnError')
	->execute();

// Redirect to the installer if no database is selected
if(!isset($databaseConfig) || !isset($databaseConfig['database']) || !$databaseConfig['database']) {
	$s = (isset($_SERVER['SSL']) || (isset($_SERVER['HTTPS']) && $_SERVER['HTTPS'] != 'off')) ? 's' : '';
	$installURL = "http$s://" . $_SERVER['HTTP_HOST'] . BASE_URL . '/install.php';
	
	// The above dirname() will equate to "\" on Windows when installing directly from http://localhost (not using
	// a sub-directory), this really messes things up in some browsers. Let's get rid of the backslashes
	$installURL = str_replace('\\', '', $installURL);
	
	header("Location: $installURL");
	die();
}

if (isset($_GET['debug_profile'])) Profiler::unmark('main.php init');

// Direct away - this is the "main" function, that hands control to the appropriate controller
Director::direct($url);

if (isset($_GET['debug_profile'])) {
	Profiler::unmark('all_execution');
	if(!Director::isLive()) {
		Profiler::show(isset($_GET['profile_trace']));
	}
}<|MERGE_RESOLUTION|>--- conflicted
+++ resolved
@@ -57,18 +57,12 @@
 /**
  * Include the defines that set BASE_PATH, etc
  */
-<<<<<<< HEAD
-require_once("core/Core.php");
-
-Session::start();
-=======
 require_once('core/Constants.php');
 
 /**
  * Figure out the request URL
  */
 global $url;
->>>>>>> 84a8b219
 
 // IIS will sometimes generate this.
 if(!empty($_SERVER['HTTP_X_ORIGINAL_URL'])) {
@@ -121,11 +115,6 @@
 	 * Include Sapphire's core code
 	 */
 	require_once("core/Core.php");
-
-	if (function_exists('mb_http_output')) {
-		mb_http_output('UTF-8');
-		mb_internal_encoding('UTF-8');
-	}
 
 	Session::start();
 
