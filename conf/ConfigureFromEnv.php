<?php

/**
 * Configure SilverStripe from the _ss_environment.php file.
 * Usage: Put "require_once('conf/ConfigureFromEnv.php');" into your _config.php file.
 *
 * If you include this file, you will be able to use the following defines in _ss_environment.php to control
 * your site.
 *
 * Your database connection will be set up using these defines:
 *  - SS_DATABASE_CLASS:    The database class to use, MySQLDatabase, MSSQLDatabase, etc. defaults to
 *                          MySQLDatabase
 *  - SS_DATABASE_SERVER:   The database server to use, defaulting to localhost
 *  - SS_DATABASE_USERNAME: The database username (mandatory)
 *  - SS_DATABASE_PASSWORD: The database password (mandatory)
 *  - SS_DATABASE_PORT:     The database port
 *  - SS_DATABASE_SUFFIX:   A suffix to add to the database name.
 *  - SS_DATABASE_PREFIX:   A prefix to add to the database name.
 *  - SS_DATABASE_TIMEZONE: Set the database timezone to something other than the system timezone.
 *  - SS_DATABASE_MEMORY:   Use in-memory state if possible. Useful for testing, currently only
 *                          supported by the SQLite database adapter.
 *
 * There is one more setting that is intended to be used by people who work on SilverStripe.
 *  - SS_DATABASE_CHOOSE_NAME: Boolean/Int.  If set, then the system will choose a default database name for you if
 *    one isn't give in the $database variable.  The database name will be "SS_" followed by the name of the folder
 *    into which you have installed SilverStripe.  If this is enabled, it means that the phpinstaller will work out of
 *    the box without the installer needing to alter any files.  This helps prevent accidental changes to the
 *    environment.
 *
 *    If SS_DATABASE_CHOOSE_NAME is an integer greater than one, then an ancestor folder will be used for the database
 *    name.  This is handy for a site that's hosted from /sites/examplesite/www or /buildbot/allmodules-2.3/build.  If
 *    it's 2, the parent folder will be chosen; if it's 3 the grandparent, and so on.
 *
 * You can configure the environment with this define:
 *
 *  - SS_ENVIRONMENT_TYPE: The environment type: dev, test or live.
 *
 * You can configure the default admin with these defines:
 *
 *  - SS_DEFAULT_ADMIN_USERNAME: The username of the default admin - this is a non-database user with administrative
 *    privileges.
 *  - SS_DEFAULT_ADMIN_PASSWORD: The password of the default admin.
 *  - SS_USE_BASIC_AUTH: Protect the site with basic auth (good for test sites)
 *
 * Email:
 *  - SS_SEND_ALL_EMAILS_TO: If you set this define, all emails will be redirected to this address.
 *  - SS_SEND_ALL_EMAILS_FROM: If you set this define, all emails will be send from this address.
 *
 * @package framework
 * @subpackage core
 */

/*
 * _ss_environment.php handler
 */
if(defined('SS_ENVIRONMENT_FILE')) {
<<<<<<< HEAD
	// Only perform valdiation if SS_ENVIRONMENT_FILE is actually set, which is to say, there is an
=======
	// Only perform validation if SS_ENVIRONMENT_FILE is actually set, which is to say, there is an
>>>>>>> 7b89c173
	// _ss_environment.php file
	foreach(array(
		'SS_DATABASE_PASSWORD',
		'SS_DATABASE_USERNAME',
		'SS_ENVIRONMENT_TYPE',) as $reqDefine) {
		if(!defined($reqDefine)) {
			user_error("$reqDefine must be defined in your _ss_environment.php."
				. "See http://doc.silverstripe.org/framework/en/topics/environment-management for more information",
				E_USER_ERROR);
		}
	}
}

if(defined('SS_ENVIRONMENT_TYPE')) {
	Config::inst()->update('Director', 'environment_type', SS_ENVIRONMENT_TYPE);
}

global $database;

// No database provided
if(!isset($database) || !$database) {
	if(defined('SS_DATABASE_NAME')) {
		$database = SS_DATABASE_NAME;
	} else if(defined('SS_DATABASE_CHOOSE_NAME') && SS_DATABASE_CHOOSE_NAME) {
		$loopCount = (int)SS_DATABASE_CHOOSE_NAME;
		$databaseDir = BASE_PATH;
		for($i=0;$i<$loopCount-1;$i++) $databaseDir = dirname($databaseDir);
		$database = "SS_" . basename($databaseDir);
		$database = str_replace('.','',$database);
	}
}

if(defined('SS_DATABASE_USERNAME') && defined('SS_DATABASE_PASSWORD')) {
	global $databaseConfig;
	$databaseConfig = array(
		"type" => defined('SS_DATABASE_CLASS') ? SS_DATABASE_CLASS : "MySQLDatabase",
		"server" => defined('SS_DATABASE_SERVER') ? SS_DATABASE_SERVER : 'localhost',
		"username" => SS_DATABASE_USERNAME,
		"password" => SS_DATABASE_PASSWORD,
		"database" => (defined('SS_DATABASE_PREFIX') ? SS_DATABASE_PREFIX : '')
			. $database
			. (defined('SS_DATABASE_SUFFIX') ? SS_DATABASE_SUFFIX : ''),
	);

	// Set the port if called for
	if(defined('SS_DATABASE_PORT')) {
		$databaseConfig['port'] = SS_DATABASE_PORT;
	}

	// Set the timezone if called for
	if (defined('SS_DATABASE_TIMEZONE')) {
		$databaseConfig['timezone'] = SS_DATABASE_TIMEZONE;
	}

	// For schema enabled drivers:
	if(defined('SS_DATABASE_SCHEMA'))
		$databaseConfig["schema"] = SS_DATABASE_SCHEMA;

	// For SQlite3 memory databases (mainly for testing purposes)
	if(defined('SS_DATABASE_MEMORY'))
		$databaseConfig["memory"] = SS_DATABASE_MEMORY;
}

if(defined('SS_SEND_ALL_EMAILS_TO')) {
	Config::inst()->update("Email","send_all_emails_to", SS_SEND_ALL_EMAILS_TO);
}
if(defined('SS_SEND_ALL_EMAILS_FROM')) {
	Config::inst()->update("Email","send_all_emails_from", SS_SEND_ALL_EMAILS_FROM);
}

if(defined('SS_DEFAULT_ADMIN_USERNAME')) {
	if(!defined('SS_DEFAULT_ADMIN_PASSWORD')) {
		user_error("SS_DEFAULT_ADMIN_PASSWORD must be defined in your _ss_environment.php,"
			. "if SS_DEFAULT_ADMIN_USERNAME is defined.  See "
<<<<<<< HEAD
			. "http://doc.silverstripe.org/framework/en/topics/environment-management for more infomration",
=======
			. "http://doc.silverstripe.org/framework/en/topics/environment-management for more information",
>>>>>>> 7b89c173
			E_USER_ERROR);
	}
	Security::setDefaultAdmin(SS_DEFAULT_ADMIN_USERNAME, SS_DEFAULT_ADMIN_PASSWORD);
}
if(defined('SS_USE_BASIC_AUTH') && SS_USE_BASIC_AUTH) {
	Config::inst()->update('BasicAuth', 'entire_site_protected', SS_USE_BASIC_AUTH);
}

if(defined('SS_ERROR_LOG')) {
	SS_Log::add_writer(new SS_LogFileWriter(BASE_PATH . '/' . SS_ERROR_LOG), SS_Log::WARN, '<=');
}

// Allow database adapters to handle their own configuration
DatabaseAdapterRegistry::autoconfigure();<|MERGE_RESOLUTION|>--- conflicted
+++ resolved
@@ -54,11 +54,7 @@
  * _ss_environment.php handler
  */
 if(defined('SS_ENVIRONMENT_FILE')) {
-<<<<<<< HEAD
-	// Only perform valdiation if SS_ENVIRONMENT_FILE is actually set, which is to say, there is an
-=======
 	// Only perform validation if SS_ENVIRONMENT_FILE is actually set, which is to say, there is an
->>>>>>> 7b89c173
 	// _ss_environment.php file
 	foreach(array(
 		'SS_DATABASE_PASSWORD',
@@ -133,11 +129,7 @@
 	if(!defined('SS_DEFAULT_ADMIN_PASSWORD')) {
 		user_error("SS_DEFAULT_ADMIN_PASSWORD must be defined in your _ss_environment.php,"
 			. "if SS_DEFAULT_ADMIN_USERNAME is defined.  See "
-<<<<<<< HEAD
-			. "http://doc.silverstripe.org/framework/en/topics/environment-management for more infomration",
-=======
 			. "http://doc.silverstripe.org/framework/en/topics/environment-management for more information",
->>>>>>> 7b89c173
 			E_USER_ERROR);
 	}
 	Security::setDefaultAdmin(SS_DEFAULT_ADMIN_USERNAME, SS_DEFAULT_ADMIN_PASSWORD);
