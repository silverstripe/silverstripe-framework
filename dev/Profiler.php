--- conflicted
+++ resolved
@@ -52,12 +52,8 @@
 
     // Public Methods
     
-<<<<<<< HEAD
-    static function init() {
+    public static function init() {
         Deprecation::notice('3.1', 'The Profiler class is deprecated, use third party tools like XHProf instead');
-=======
-    public static function init() {
->>>>>>> e44a3558
     	if(!self::$inst) self::$inst = new Profiler(true,true);
     }
     	
