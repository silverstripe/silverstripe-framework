<?php
/**
 * A blueprint on how to create instances of a certain {@link DataObject} subclass.
 *
 * Relies on a {@link FixtureFactory} to manage database relationships between instances,
 * and manage the mappings between fixture identifiers and their database IDs.
 *
 * @package framework
 * @subpackage core
 */
class FixtureBlueprint {

	/**
	 * @var array Map of field names to values. Supersedes {@link DataObject::$defaults}.
	 */
	protected $defaults = array();

	/**
	 * @var String Arbitrary name by which this fixture type can be referenced.
	 */
	protected $name;

	/**
	 * @var String Subclass of {@link DataObject}
	 */
	protected $class;

	/**
	 * @var array
	 */
	protected $callbacks = array(
		'beforeCreate' => array(),
		'afterCreate' => array(),
	);

	/** @config */
	private static $dependencies = array(
		'factory' => '%$FixtureFactory'
	);

	/**
	 * @param String $name
	 * @param String $class Defaults to $name
	 * @param array $defaults
	 */
	public function __construct($name, $class = null, $defaults = array()) {
		if(!$class) $class = $name;

		if(!is_subclass_of($class, 'DataObject')) {
			throw new InvalidArgumentException(sprintf(
				'Class "%s" is not a valid subclass of DataObject',
				$class
			));
		}

		$this->name = $name;
		$this->class = $class;
		$this->defaults = $defaults;
	}

	/**
	 * @param String $identifier Unique identifier for this fixture type
	 * @param Array $data Map of property names to their values.
	 * @param Array $fixtures Map of fixture names to an associative array of their in-memory
	 *                        identifiers mapped to their database IDs. Used to look up
	 *                        existing fixtures which might be referenced in the $data attribute
	 *                        via the => notation.
	 * @return DataObject
	 */
	public function createObject($identifier, $data = null, $fixtures = null) {
		// We have to disable validation while we import the fixtures, as the order in
		// which they are imported doesnt guarantee valid relations until after the import is complete.
		$validationenabled = Config::inst()->get('DataObject', 'validation_enabled');
		Config::inst()->update('DataObject', 'validation_enabled', false);

		$this->invokeCallbacks('beforeCreate', array($identifier, &$data, &$fixtures));

		try {
			$class = $this->class;
			$obj = DataModel::inst()->$class->newObject();

			// If an ID is explicitly passed, then we'll sort out the initial write straight away
			// This is just in case field setters triggered by the population code in the next block
			// Call $this->write().  (For example, in FileTest)
			if(isset($data['ID'])) {
				$obj->ID = $data['ID'];

				// The database needs to allow inserting values into the foreign key column (ID in our case)
				$conn = DB::get_conn();
				if(method_exists($conn, 'allowPrimaryKeyEditing')) {
					$conn->allowPrimaryKeyEditing(ClassInfo::baseDataClass($class), true);
				}
				$obj->write(false, true);
				if(method_exists($conn, 'allowPrimaryKeyEditing')) {
					$conn->allowPrimaryKeyEditing(ClassInfo::baseDataClass($class), false);
				}
			}

			// Populate defaults
			if($this->defaults) foreach($this->defaults as $fieldName => $fieldVal) {
				if(isset($data[$fieldName]) && $data[$fieldName] !== false) continue;

				if(is_callable($fieldVal)) {
					$obj->$fieldName = $fieldVal($obj, $data, $fixtures);
				} else {
					$obj->$fieldName = $fieldVal;
				}
			}

			// Populate overrides
			if($data) foreach($data as $fieldName => $fieldVal) {
				// Defer relationship processing
				if(
					$obj->manyManyComponent($fieldName)
					|| $obj->hasManyComponent($fieldName)
					|| $obj->hasOneComponent($fieldName)
				) {
					continue;
				}

				$this->setValue($obj, $fieldName, $fieldVal, $fixtures);
			}

			$obj->write();

			// Save to fixture before relationship processing in case of reflexive relationships
			if(!isset($fixtures[$class])) {
				$fixtures[$class] = array();
			}
			$fixtures[$class][$identifier] = $obj->ID;

			// Populate all relations
			if($data) foreach($data as $fieldName => $fieldVal) {
				if($obj->manyManyComponent($fieldName) || $obj->hasManyComponent($fieldName)) {
					$obj->write();

					$parsedItems = array();

					if(is_array($fieldVal)) {
						// handle lists of many_many relations. Each item can
						// specify the many_many_extraFields against each
						// related item.
						foreach($fieldVal as $relVal) {
							$item = key($relVal);
							$id = $this->parseValue($item, $fixtures);
							$parsedItems[] = $id;

							array_shift($relVal);

							$obj->getManyManyComponents($fieldName)->add(
								$id, $relVal
							);
						}
					} else {
						$items = preg_split('/ *, */',trim($fieldVal));

						foreach($items as $item) {
							// Check for correct format: =><relationname>.<identifier>.
							// Ignore if the item has already been replaced with a numeric DB identifier
							if(!is_numeric($item) && !preg_match('/^=>[^\.]+\.[^\.]+/', $item)) {
								throw new InvalidArgumentException(sprintf(
									'Invalid format for relation "%s" on class "%s" ("%s")',
									$fieldName,
									$class,
									$item
								));
							}

							$parsedItems[] = $this->parseValue($item, $fixtures);
						}

						if($obj->hasManyComponent($fieldName)) {
							$obj->getComponents($fieldName)->setByIDList($parsedItems);
						} elseif($obj->manyManyComponent($fieldName)) {
							$obj->getManyManyComponents($fieldName)->setByIDList($parsedItems);
						}
					}
				} else {
					$hasOneField = preg_replace('/ID$/', '', $fieldName);
					if($className = $obj->hasOneComponent($hasOneField)) {
						$obj->{$hasOneField.'ID'} = $this->parseValue($fieldVal, $fixtures, $fieldClass);
						// Inject class for polymorphic relation
						if($className === 'DataObject') {
							$obj->{$hasOneField.'Class'} = $fieldClass;
						}
					}
				}
			}
			$obj->write();

			// If LastEdited was set in the fixture, set it here
			if($data && array_key_exists('LastEdited', $data)) {
<<<<<<< HEAD
				$edited = $this->parseValue($data['LastEdited'], $fixtures);
				$update = new SQLUpdate(
					$class,
					array('"LastEdited"' => $edited),
					array('"ID"' => $obj->id)
				);
				$update->execute();
=======
				$this->overrideField($obj, 'LastEdited', $data['LastEdited'], $fixtures);
>>>>>>> 0f3e62f6
			}
		} catch(Exception $e) {
			Config::inst()->update('DataObject', 'validation_enabled', $validationenabled);
			throw $e;
		}

		Config::inst()->update('DataObject', 'validation_enabled', $validationenabled);

		$this->invokeCallbacks('afterCreate', array($obj, $identifier, &$data, &$fixtures));

		return $obj;
	}

	/**
	 * @param Array $defaults
	 */
	public function setDefaults($defaults) {
		$this->defaults = $defaults;
		return $this;
	}

	/**
	 * @return Array
	 */
	public function getDefaults() {
		return $this->defaults;
	}

	/**
	 * @return String
	 */
	public function getClass() {
		return $this->class;
	}

	/**
	 * See class documentation.
	 *
	 * @param String $type
	 * @param callable $callback
	 */
	public function addCallback($type, $callback) {
		if(!array_key_exists($type, $this->callbacks)) {
			throw new InvalidArgumentException(sprintf('Invalid type "%s"', $type));
		}

		$this->callbacks[$type][] = $callback;
		return $this;
	}

	/**
	 * @param String $type
	 * @param callable $callback
	 */
	public function removeCallback($type, $callback) {
		$pos = array_search($callback, $this->callbacks[$type]);
		if($pos !== false) unset($this->callbacks[$type][$pos]);

		return $this;
	}

	protected function invokeCallbacks($type, $args = array()) {
		foreach($this->callbacks[$type] as $callback) {
			call_user_func_array($callback, $args);
		}
	}

	/**
	 * Parse a value from a fixture file.  If it starts with =>
	 * it will get an ID from the fixture dictionary
	 *
	 * @param string $fieldVal
	 * @param array $fixtures See {@link createObject()}
	 * @param string $class If the value parsed is a class relation, this parameter
	 * will be given the value of that class's name
	 * @return string Fixture database ID, or the original value
	 */
	protected function parseValue($value, $fixtures = null, &$class = null) {
		if(substr($value,0,2) == '=>') {
			// Parse a dictionary reference - used to set foreign keys
			list($class, $identifier) = explode('.', substr($value,2), 2);

			if($fixtures && !isset($fixtures[$class][$identifier])) {
				throw new InvalidArgumentException(sprintf(
					'No fixture definitions found for "%s"',
					$value
				));
			}

			return $fixtures[$class][$identifier];
		} else {
			// Regular field value setting
			return $value;
		}
	}

	protected function setValue($obj, $name, $value, $fixtures = null) {
		$obj->$name = $this->parseValue($value, $fixtures);
	}

	protected function overrideField($obj, $fieldName, $value, $fixtures = null) {
		$table = ClassInfo::table_for_object_field(get_class($obj), $fieldName);
		$value = $this->parseValue($value, $fixtures);

		DB::manipulate(array(
			$table => array(
				"command" => "update", "id" => $obj->ID,
				"fields" => array($fieldName => is_string($value) ? "'$value'" : $value)
			)
		));
		$obj->$fieldName = $value;
	}

}<|MERGE_RESOLUTION|>--- conflicted
+++ resolved
@@ -190,17 +190,7 @@
 
 			// If LastEdited was set in the fixture, set it here
 			if($data && array_key_exists('LastEdited', $data)) {
-<<<<<<< HEAD
-				$edited = $this->parseValue($data['LastEdited'], $fixtures);
-				$update = new SQLUpdate(
-					$class,
-					array('"LastEdited"' => $edited),
-					array('"ID"' => $obj->id)
-				);
-				$update->execute();
-=======
 				$this->overrideField($obj, 'LastEdited', $data['LastEdited'], $fixtures);
->>>>>>> 0f3e62f6
 			}
 		} catch(Exception $e) {
 			Config::inst()->update('DataObject', 'validation_enabled', $validationenabled);
