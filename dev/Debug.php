--- conflicted
+++ resolved
@@ -542,20 +542,6 @@
  */
 function errorHandler($errno, $errstr, $errfile, $errline) {
 	switch($errno) {
-<<<<<<< HEAD
-=======
-		case E_ERROR:
-		case E_CORE_ERROR:
-		case E_USER_ERROR:
-			Debug::fatalHandler($errno, $errstr, $errfile, $errline, debug_backtrace());
-			exit(1);
-
-		case E_WARNING:
-		case E_CORE_WARNING:
-		case E_USER_WARNING:
-			return Debug::warningHandler($errno, $errstr, $errfile, $errline, debug_backtrace());
-
->>>>>>> 712d796c
 		case E_NOTICE:
 		case E_USER_NOTICE:
 		case E_DEPRECATED:
@@ -573,6 +559,7 @@
 		case E_CORE_ERROR:
 		case E_USER_ERROR:
 		default:
-			return Debug::fatalHandler($errno, $errstr, $errfile, $errline, debug_backtrace());
+			Debug::fatalHandler($errno, $errstr, $errfile, $errline, debug_backtrace());
+			exit(1);
 	}
 }