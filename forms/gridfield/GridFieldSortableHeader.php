<?php

/**
 * GridFieldSortableHeader adds column headers to a {@link GridField} that can
 * also sort the columns.
 *
 * @see GridField
 *
 * @package forms
 * @subpackage fields-gridfield
 */
class GridFieldSortableHeader implements GridField_HTMLProvider, GridField_DataManipulator, GridField_ActionProvider {

	/**
	 * See {@link setThrowExceptionOnBadDataType()}
	 */
	protected $throwExceptionOnBadDataType = true;

	/**
	 * @var array
	 */
	public $fieldSorting = array();

	/**
	 * Determine what happens when this component is used with a list that isn't {@link SS_Filterable}.
	 *
	 *  - true:  An exception is thrown
	 *  - false: This component will be ignored - it won't make any changes to the GridField.
	 *
	 * By default, this is set to true so that it's clearer what's happening, but the predefined
	 * {@link GridFieldConfig} subclasses set this to false for flexibility.
	 */
	public function setThrowExceptionOnBadDataType($throwExceptionOnBadDataType) {
		$this->throwExceptionOnBadDataType = $throwExceptionOnBadDataType;
	}

	/**
	 * See {@link setThrowExceptionOnBadDataType()}
	 */
	public function getThrowExceptionOnBadDataType() {
		return $this->throwExceptionOnBadDataType;
	}

	/**
	 * Check that this dataList is of the right data type.
	 * Returns false if it's a bad data type, and if appropriate, throws an exception.
	 */
	protected function checkDataType($dataList) {
		if($dataList instanceof SS_Sortable) {
			return true;
		} else {
			if($this->throwExceptionOnBadDataType) {
				throw new LogicException(
					get_class($this) . " expects an SS_Sortable list to be passed to the GridField.");
			}
			return false;
		}
	}

	/**
	 * Specify sortings with fieldname as the key, and actual fieldname to sort as value.
	 * Example: array("MyCustomTitle"=>"Title", "MyCustomBooleanField" => "ActualBooleanField")
	 *
	 * @param array $casting
	 */
	public function setFieldSorting($sorting) {
		$this->fieldSorting = $sorting;
		return $this;
	}

	/**
	 * @return array
	 */
	public function getFieldSorting() {
		return $this->fieldSorting;
	}

	/**
	 * Returns the header row providing titles with sort buttons
	 */
	public function getHTMLFragments($gridField) {
		if(!$this->checkDataType($gridField->getList())) return;

		$forTemplate = new ArrayData(array());
		$forTemplate->Fields = new ArrayList;

		$state = $gridField->State->GridFieldSortableHeader;
		$columns = $gridField->getColumns();
		$currentColumn = 0;
		$list = $gridField->getList();

		foreach($columns as $columnField) {
			$currentColumn++;
			$metadata = $gridField->getColumnMetadata($columnField);
			$fieldName = str_replace('.', '-', $columnField);
			$title = $metadata['title'];

			if(isset($this->fieldSorting[$columnField]) && $this->fieldSorting[$columnField]) {
				$columnField = $this->fieldSorting[$columnField];
			}

			$allowSort = ($title && $list->canSortBy($columnField));

			if(!$allowSort && strpos($columnField, '.') !== false) {
				// we have a relation column with dot notation
				// @see DataObject::relField for approximation
				$parts = explode('.', $columnField);
				$tmpItem = singleton($list->dataClass());
				for($idx = 0; $idx < sizeof($parts); $idx++) {
					$methodName = $parts[$idx];
					if($tmpItem instanceof SS_List) {
						// It's impossible to sort on a HasManyList/ManyManyList
						break;
					} elseif(method_exists($tmpItem, 'hasMethod') && $tmpItem->hasMethod($methodName)) {
						// The part is a relation name, so get the object/list from it
						$tmpItem = $tmpItem->$methodName();
					} elseif($tmpItem instanceof DataObject && $tmpItem->hasDatabaseField($methodName)) {
						// Else, if we've found a database field at the end of the chain, we can sort on it.
						// If a method is applied further to this field (E.g. 'Cost.Currency') then don't try to sort.
						$allowSort = $idx === sizeof($parts) - 1;
						break;
					} else {
						// If neither method nor field, then unable to sort
						break;
					}
				}
			}

			if($allowSort) {
				$dir = 'asc';
				if($state->SortColumn(null) == $columnField && $state->SortDirection('asc') == 'asc') {
					$dir = 'desc';
				}

				$field = Object::create(
					'GridField_FormAction', $gridField, 'SetOrder'.$fieldName, $title,
					"sort$dir", array('SortColumn' => $columnField)
				)->addExtraClass('ss-gridfield-sort');

				if($state->SortColumn(null) == $columnField){
					$field->addExtraClass('ss-gridfield-sorted');

					if($state->SortDirection('asc') == 'asc')
						$field->addExtraClass('ss-gridfield-sorted-asc');
					else
						$field->addExtraClass('ss-gridfield-sorted-desc');
				}
			} else {
				if($currentColumn == count($columns)
						&& $gridField->getConfig()->getComponentByType('GridFieldFilterHeader')){

					$field = new LiteralField($fieldName,
						'<button type="button" name="showFilter" class="ss-gridfield-button-filter trigger"></button>');
				} else {
					$field = new LiteralField($fieldName, '<span class="non-sortable">' . $title . '</span>');
				}
			}
			$forTemplate->Fields->push($field);
		}

		return array(
			'header' => $forTemplate->renderWith('GridFieldSortableHeader_Row'),
		);
	}

	/**
	 *
	 * @param GridField $gridField
	 * @return array
	 */
	public function getActions($gridField) {
		if(!$this->checkDataType($gridField->getList())) return;

		return array('sortasc', 'sortdesc');
	}

	public function handleAction(GridField $gridField, $actionName, $arguments, $data) {
		if(!$this->checkDataType($gridField->getList())) return;

		$state = $gridField->State->GridFieldSortableHeader;
		switch($actionName) {
			case 'sortasc':
				$state->SortColumn = $arguments['SortColumn'];
				$state->SortDirection = 'asc';
				break;

			case 'sortdesc':
				$state->SortColumn = $arguments['SortColumn'];
				$state->SortDirection = 'desc';
				break;
		}
	}

	/**
	 * Returns the manipulated (sorted) DataList. Field names will simply add an
	 * 'ORDER BY' clause, relation names will add appropriate joins to the
	 * {@link DataQuery} first.
	 *
	 * @param GridField
	 * @param SS_List
	 * @return SS_List
	 */
	public function getManipulatedData(GridField $gridField, SS_List $dataList) {
		if(!$this->checkDataType($dataList)) return $dataList;

		$state = $gridField->State->GridFieldSortableHeader;
		if ($state->SortColumn == "") {
			return $dataList;
		}

<<<<<<< HEAD
		return $dataList->sort($state->SortColumn, $state->SortDirection('asc'));
=======
		$column = $state->SortColumn;

		// if we have a relation column with dot notation
		if(strpos($column, '.') !== false) {
			$lastAlias = $dataList->dataClass();
			$tmpItem = singleton($lastAlias);
			$parts = explode('.', $state->SortColumn);

			for($idx = 0; $idx < sizeof($parts); $idx++) {
				$methodName = $parts[$idx];

				// If we're not on the last item, we're looking at a relation
				if($idx !== sizeof($parts) - 1) {
					// Traverse to the relational list
					$tmpItem = $tmpItem->$methodName();

					$joinClass = ClassInfo::table_for_object_field(
						$lastAlias,
						$methodName . "ID"
					);

					// if the field isn't in the object tree then it is likely
					// been aliased. In that event, assume what the user has
					// provided is the correct value
					if(!$joinClass) $joinClass = $lastAlias;

					$dataList = $dataList->leftJoin(
						$tmpItem->class,
						'"' . $methodName . '"."ID" = "' . $joinClass . '"."' . $methodName . 'ID"',
						$methodName
					);

					// Store the last 'alias' name as it'll be used for the next
					// join, or the 'sort' column
					$lastAlias = $methodName;
				} else {
					// Change relation.relation.fieldname to alias.fieldname
					$column = $lastAlias . '.' . $methodName;
				}
			}
		}

		// We need to manually create our ORDER BY "Foo"."Bar" string for relations,
		// as ->sort() won't do it by itself. Blame PostgreSQL for making this necessary
		$pieces = explode('.', $column);
		$column = '"' . implode('"."', $pieces) . '"';

		return $dataList->sort($column, $state->SortDirection('asc'));
>>>>>>> 8e4db95f
	}
}<|MERGE_RESOLUTION|>--- conflicted
+++ resolved
@@ -208,57 +208,6 @@
 			return $dataList;
 		}
 
-<<<<<<< HEAD
 		return $dataList->sort($state->SortColumn, $state->SortDirection('asc'));
-=======
-		$column = $state->SortColumn;
-
-		// if we have a relation column with dot notation
-		if(strpos($column, '.') !== false) {
-			$lastAlias = $dataList->dataClass();
-			$tmpItem = singleton($lastAlias);
-			$parts = explode('.', $state->SortColumn);
-
-			for($idx = 0; $idx < sizeof($parts); $idx++) {
-				$methodName = $parts[$idx];
-
-				// If we're not on the last item, we're looking at a relation
-				if($idx !== sizeof($parts) - 1) {
-					// Traverse to the relational list
-					$tmpItem = $tmpItem->$methodName();
-
-					$joinClass = ClassInfo::table_for_object_field(
-						$lastAlias,
-						$methodName . "ID"
-					);
-
-					// if the field isn't in the object tree then it is likely
-					// been aliased. In that event, assume what the user has
-					// provided is the correct value
-					if(!$joinClass) $joinClass = $lastAlias;
-
-					$dataList = $dataList->leftJoin(
-						$tmpItem->class,
-						'"' . $methodName . '"."ID" = "' . $joinClass . '"."' . $methodName . 'ID"',
-						$methodName
-					);
-
-					// Store the last 'alias' name as it'll be used for the next
-					// join, or the 'sort' column
-					$lastAlias = $methodName;
-				} else {
-					// Change relation.relation.fieldname to alias.fieldname
-					$column = $lastAlias . '.' . $methodName;
-				}
-			}
-		}
-
-		// We need to manually create our ORDER BY "Foo"."Bar" string for relations,
-		// as ->sort() won't do it by itself. Blame PostgreSQL for making this necessary
-		$pieces = explode('.', $column);
-		$column = '"' . implode('"."', $pieces) . '"';
-
-		return $dataList->sort($column, $state->SortDirection('asc'));
->>>>>>> 8e4db95f
 	}
 }