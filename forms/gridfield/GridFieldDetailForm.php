<?php

use SilverStripe\Framework\Core\Extensible;
use SilverStripe\ORM\DataModel;
use SilverStripe\ORM\DataObject;
use SilverStripe\ORM\HasManyList;
use SilverStripe\ORM\ManyManyList;
use SilverStripe\ORM\SS_List;
use SilverStripe\ORM\ValidationException;
use SilverStripe\ORM\FieldType\DBHTMLText;
use SilverStripe\Admin\LeftAndMain;

/**
 * Provides view and edit forms at GridField-specific URLs.
 *
 * These can be placed into pop-ups by an appropriate front-end.
 *
 * Usually added to a {@link GridField} alongside of a
 * {@link GridFieldEditButton} which takes care of linking the
 * individual rows to their edit view.
 *
 * The URLs provided will be off the following form:
 *  - <FormURL>/field/<GridFieldName>/item/<RecordID>
 *  - <FormURL>/field/<GridFieldName>/item/<RecordID>/edit
 *
 * @package forms
 * @subpackage fields-gridfield
 */
class GridFieldDetailForm implements GridField_URLHandler {

	use Extensible;

	/**
	 * @var string
	 */
	protected $template = 'GridFieldDetailForm';

	/**
	 *
	 * @var string
	 */
	protected $name;

	/**
	 * @var Validator The form validator used for both add and edit fields.
	 */
	protected $validator;

	/**
	 * @var FieldList Falls back to {@link DataObject->getCMSFields()} if not defined.
	 */
	protected $fields;

	/**
	 * @var string
	 */
	protected $itemRequestClass;

	/**
	 * @var callable With two parameters: $form and $component
	 */
	protected $itemEditFormCallback;

	public function getURLHandlers($gridField) {
		return array(
			'item/$ID' => 'handleItem',
			'autocomplete' => 'handleAutocomplete',
		);
	}

	/**
	 * Create a popup component. The two arguments will specify how the popup form's HTML and
	 * behaviour is created.  The given controller will be customised, putting the edit form into the
	 * template with the given name.
	 *
	 * The arguments are experimental API's to support partial content to be passed back to whatever
	 * controller who wants to display the getCMSFields
	 *
	 * @param string $name The name of the edit form to place into the pop-up form
	 */
	public function __construct($name = 'DetailForm') {
		$this->name = $name;
		$this->constructExtensions();
	}

	/**
	 *
	 * @param GridField $gridField
	 * @param SS_HTTPRequest $request
	 * @return GridFieldDetailForm_ItemRequest
	 */
	public function handleItem($gridField, $request) {
		// Our getController could either give us a true Controller, if this is the top-level GridField.
		// It could also give us a RequestHandler in the form of GridFieldDetailForm_ItemRequest if this is a
		// nested GridField.
		$requestHandler = $gridField->getForm()->getController();

		if(is_numeric($request->param('ID'))) {
			$record = $gridField->getList()->byID($request->param("ID"));
		} else {
			$record = Object::create($gridField->getModelClass());
		}

		$handler = $this->getItemRequestHandler($gridField, $record, $requestHandler);

		// if no validator has been set on the GridField and the record has a
		// CMS validator, use that.
		if(!$this->getValidator() && (method_exists($record, 'getCMSValidator') || $record instanceof Object && $record->hasMethod('getCMSValidator'))) {
			$this->setValidator($record->getCMSValidator());
		}

		return $handler->handleRequest($request, DataModel::inst());
	}

	/**
	 * Build a request handler for the given record
	 *
	 * @param GridField $gridField
	 * @param DataObject $record
	 * @param Controller $requestHandler
	 * @return GridFieldDetailForm_ItemRequest
	 */
	protected function getItemRequestHandler($gridField, $record, $requestHandler) {
		$class = $this->getItemRequestClass();
		$this->extend('updateItemRequestClass', $class, $gridField, $record, $requestHandler);
		$handler = \Injector::inst()->createWithArgs(
			$class,
			array($gridField, $this, $record, $requestHandler, $this->name)
		);
		$handler->setTemplate($this->template);
		$this->extend('updateItemRequestHandler', $handler);
		return $handler;
	}

	/**
	 * @param string $template
	 * @return $this
	 */
	public function setTemplate($template) {
		$this->template = $template;
		return $this;
	}

	/**
	 * @return String
	 */
	public function getTemplate() {
		return $this->template;
	}

	/**
	 * @param string $name
	 * @return $this
	 */
	public function setName($name) {
		$this->name = $name;
		return $this;
	}

	/**
	 * @return String
	 */
	public function getName() {
		return $this->name;
	}

	/**
	 * @param Validator $validator
	 * @return $this
	 */
	public function setValidator(Validator $validator) {
		$this->validator = $validator;
		return $this;
	}

	/**
	 * @return Validator
	 */
	public function getValidator() {
		return $this->validator;
	}

	/**
	 * @param FieldList $fields
	 * @return $this
	 */
	public function setFields(FieldList $fields) {
		$this->fields = $fields;
		return $this;
	}

	/**
	 * @return FieldList
	 */
	public function getFields() {
		return $this->fields;
	}

	/**
	 * @param string $class
	 * @return $this
	 */
	public function setItemRequestClass($class) {
		$this->itemRequestClass = $class;
		return $this;
	}

	/**
	 * @return String
	 */
	public function getItemRequestClass() {
		if($this->itemRequestClass) {
			return $this->itemRequestClass;
		} else if(ClassInfo::exists(get_class($this) . "_ItemRequest")) {
			return get_class($this) . "_ItemRequest";
		} else {
			return 'GridFieldDetailForm_ItemRequest';
		}
	}

	/**
	 * @param Closure $cb Make changes on the edit form after constructing it.
	 * @return $this
	 */
	public function setItemEditFormCallback(Closure $cb) {
		$this->itemEditFormCallback = $cb;
		return $this;
	}

	/**
	 * @return Closure
	 */
	public function getItemEditFormCallback() {
		return $this->itemEditFormCallback;
	}

}

/**
 * @package forms
 * @subpackage fields-gridfield
 */
class GridFieldDetailForm_ItemRequest extends RequestHandler {

	private static $allowed_actions = array(
		'edit',
		'view',
		'ItemEditForm'
	);

	/**
	 *
	 * @var GridField
	 */
	protected $gridField;

	/**
	 *
	 * @var GridField_URLHandler
	 */
	protected $component;

	/**
	 *
	 * @var DataObject
	 */
	protected $record;

	/**
	 * This represents the current parent RequestHandler (which does not necessarily need to be a Controller).
	 * It allows us to traverse the RequestHandler chain upwards to reach the Controller stack.
	 *
	 * @var RequestHandler
	 */
	protected $popupController;

	/**
	 *
	 * @var string
	 */
	protected $popupFormName;

	/**
	 * @var String
	 */
	protected $template = 'GridFieldItemEditView';

	private static $url_handlers = array(
		'$Action!' => '$Action',
		'' => 'edit',
	);

	/**
	 *
	 * @param GridFIeld $gridField
	 * @param GridField_URLHandler $component
	 * @param DataObject $record
	 * @param RequestHandler $requestHandler
	 * @param string $popupFormName
	 */
	public function __construct($gridField, $component, $record, $requestHandler, $popupFormName) {
		$this->gridField = $gridField;
		$this->component = $component;
		$this->record = $record;
		$this->popupController = $requestHandler;
		$this->popupFormName = $popupFormName;
		parent::__construct();
	}

	public function Link($action = null) {
		return Controller::join_links($this->gridField->Link('item'),
			$this->record->ID ? $this->record->ID : 'new', $action);
	}

	public function view($request) {
		if(!$this->record->canView()) {
			$this->httpError(403);
		}

		$controller = $this->getToplevelController();

		$form = $this->ItemEditForm($this->gridField, $request);
		$form->makeReadonly();

		$data = new ArrayData(array(
			'Backlink'     => $controller->Link(),
			'ItemEditForm' => $form
		));
		$return = $data->renderWith($this->template);

		if($request->isAjax()) {
			return $return;
		} else {
			return $controller->customise(array('Content' => $return));
		}
	}

	public function edit($request) {
		$controller = $this->getToplevelController();
		$form = $this->ItemEditForm($this->gridField, $request);

		$return = $this->customise(array(
			'Backlink' => $controller->hasMethod('Backlink') ? $controller->Backlink() : $controller->Link(),
			'ItemEditForm' => $form,
		))->renderWith($this->template);

		if($request->isAjax()) {
			return $return;
		} else {
			// If not requested by ajax, we need to render it within the controller context+template
			return $controller->customise(array(
				// TODO CMS coupling
				'Content' => $return,
			));
		}
	}

	/**
	 * Builds an item edit form.  The arguments to getCMSFields() are the popupController and
	 * popupFormName, however this is an experimental API and may change.
	 *
	 * @todo In the future, we will probably need to come up with a tigher object representing a partially
	 * complete controller with gaps for extra functionality.  This, for example, would be a better way
	 * of letting Security/login put its log-in form inside a UI specified elsewhere.
	 *
	 * @return Form
	 */
	public function ItemEditForm() {
		$list = $this->gridField->getList();

		if (empty($this->record)) {
			$controller = $this->getToplevelController();
			$url = $controller->getRequest()->getURL();
			$noActionURL = $controller->removeAction($url);
			$controller->getResponse()->removeHeader('Location');   //clear the existing redirect
			return $controller->redirect($noActionURL, 302);
		}

		$canView = $this->record->canView();
		$canEdit = $this->record->canEdit();
		$canDelete = $this->record->canDelete();
		$canCreate = $this->record->canCreate();

		if(!$canView) {
			$controller = $this->getToplevelController();
			// TODO More friendly error
			return $controller->httpError(403);
		}

		// Build actions
		$actions = $this->getFormActions();

		// If we are creating a new record in a has-many list, then
		// pre-populate the record's foreign key.
		if($list instanceof HasManyList && !$this->record->isInDB()) {
			$key = $list->getForeignKey();
			$id = $list->getForeignID();
			$this->record->$key = $id;
		}

		$fields = $this->component->getFields();
		if(!$fields) $fields = $this->record->getCMSFields();

		// If we are creating a new record in a has-many list, then
		// Disable the form field as it has no effect.
		if($list instanceof HasManyList) {
			$key = $list->getForeignKey();

			if($field = $fields->dataFieldByName($key)) {
				$fields->makeFieldReadonly($field);
			}
		}

<<<<<<< HEAD

=======
		// this pushes the current page ID in as a hidden field
		// this means the request will have the current page ID in it
		// rather than relying on session which can have been rewritten
		// by the user having another tab open
		// see LeftAndMain::currentPageID
		if($this->controller->hasMethod('currentPageID') && $this->controller->currentPageID()) {
			$fields->push(new HiddenField('CMSMainCurrentPageID', null, $this->controller->currentPageID()));
		}
>>>>>>> 058f5797
		// Caution: API violation. Form expects a Controller, but we are giving it a RequestHandler instead.
		// Thanks to this however, we are able to nest GridFields, and also access the initial Controller by
		// dereferencing GridFieldDetailForm_ItemRequest->getController() multiple times. See getToplevelController
		// below.
		$form = new Form(
			$this,
			'ItemEditForm',
			$fields,
			$actions,
			$this->component->getValidator()
		);

		$form->loadDataFrom($this->record, $this->record->ID == 0 ? Form::MERGE_IGNORE_FALSEISH : Form::MERGE_DEFAULT);

		if($this->record->ID && !$canEdit) {
			// Restrict editing of existing records
			$form->makeReadonly();
			// Hack to re-enable delete button if user can delete
			if ($canDelete) {
				$form->Actions()->fieldByName('action_doDelete')->setReadonly(false);
			}
		} elseif(!$this->record->ID && !$canCreate) {
			// Restrict creation of new records
			$form->makeReadonly();
		}

		// Load many_many extraData for record.
		// Fields with the correct 'ManyMany' namespace need to be added manually through getCMSFields().
		if($list instanceof ManyManyList) {
			$extraData = $list->getExtraData('', $this->record->ID);
			$form->loadDataFrom(array('ManyMany' => $extraData));
		}

		// TODO Coupling with CMS
		$toplevelController = $this->getToplevelController();
		if($toplevelController && $toplevelController instanceof LeftAndMain) {
			// Always show with base template (full width, no other panels),
			// regardless of overloaded CMS controller templates.
			// TODO Allow customization, e.g. to display an edit form alongside a search form from the CMS controller
			$form->setTemplate([
				'type' => 'Includes',
				'SilverStripe\\Admin\\LeftAndMain_EditForm',
			]);
			$form->addExtraClass('cms-content cms-edit-form center');
			$form->setAttribute('data-pjax-fragment', 'CurrentForm Content');
			if($form->Fields()->hasTabset()) {
				$form->Fields()->findOrMakeTab('Root')->setTemplate('CMSTabSet');
				$form->addExtraClass('cms-tabset');
			}

			$form->Backlink = $this->getBackLink();
		}

		$cb = $this->component->getItemEditFormCallback();
		if($cb) $cb($form, $this);
		$this->extend("updateItemEditForm", $form);
		return $form;
	}

	/**
	 * Build the set of form field actions for this DataObject
	 *
	 * @return FieldList
	 */
	protected function getFormActions() {
		$canEdit = $this->record->canEdit();
		$canDelete = $this->record->canDelete();
		$actions = new FieldList();
		if($this->record->ID !== 0) {
			if($canEdit) {
				$actions->push(FormAction::create('doSave', _t('GridFieldDetailForm.Save', 'Save'))
					->setUseButtonTag(true)
					->addExtraClass('ss-ui-action-constructive')
					->setAttribute('data-icon', 'accept'));
			}

			if($canDelete) {
				$actions->push(FormAction::create('doDelete', _t('GridFieldDetailForm.Delete', 'Delete'))
					->setUseButtonTag(true)
					->addExtraClass('ss-ui-action-destructive action-delete'));
			}

		} else { // adding new record
			//Change the Save label to 'Create'
			$actions->push(FormAction::create('doSave', _t('GridFieldDetailForm.Create', 'Create'))
				->setUseButtonTag(true)
				->addExtraClass('ss-ui-action-constructive')
				->setAttribute('data-icon', 'add'));

			// Add a Cancel link which is a button-like link and link back to one level up.
			$crumbs = $this->Breadcrumbs();
			if($crumbs && $crumbs->count() >= 2){
				$oneLevelUp = $crumbs->offsetGet($crumbs->count() - 2);
				$text = sprintf(
					"<a class=\"%s\" href=\"%s\">%s</a>",
					"crumb ss-ui-button ss-ui-action-destructive cms-panel-link ui-corner-all", // CSS classes
					$oneLevelUp->Link, // url
					_t('GridFieldDetailForm.CancelBtn', 'Cancel') // label
				);
				$actions->push(new LiteralField('cancelbutton', $text));
			}
		}
		$this->extend('updateFormActions', $actions);
		return $actions;
	}

	/**
	 * Traverse the nested RequestHandlers until we reach something that's not GridFieldDetailForm_ItemRequest.
	 * This allows us to access the Controller responsible for invoking the top-level GridField.
	 * This should be equivalent to getting the controller off the top of the controller stack via Controller::curr(),
	 * but allows us to avoid accessing the global state.
	 *
	 * GridFieldDetailForm_ItemRequests are RequestHandlers, and as such they are not part of the controller stack.
	 *
	 * @return Controller
	 */
	protected function getToplevelController() {
		$c = $this->popupController;
		while($c && $c instanceof GridFieldDetailForm_ItemRequest) {
			$c = $c->getController();
		}
		return $c;
	}

	protected function getBackLink(){
		// TODO Coupling with CMS
		$backlink = '';
		$toplevelController = $this->getToplevelController();
		if($toplevelController && $toplevelController instanceof LeftAndMain) {
			if($toplevelController->hasMethod('Backlink')) {
				$backlink = $toplevelController->Backlink();
			} elseif($this->popupController->hasMethod('Breadcrumbs')) {
				$parents = $this->popupController->Breadcrumbs(false)->items;
				$backlink = array_pop($parents)->Link;
			}
		}
		if(!$backlink) $backlink = $toplevelController->Link();

		return $backlink;
	}

	/**
	 * Get the list of extra data from the $record as saved into it by
	 * {@see Form::saveInto()}
	 *
	 * Handles detection of falsey values explicitly saved into the
	 * DataObject by formfields
	 *
	 * @param DataObject $record
	 * @param SS_List $list
	 * @return array List of data to write to the relation
	 */
	protected function getExtraSavedData($record, $list) {
		// Skip extra data if not ManyManyList
		if(!($list instanceof ManyManyList)) {
			return null;
		}

		$data = array();
		foreach($list->getExtraFields() as $field => $dbSpec) {
			$savedField = "ManyMany[{$field}]";
			if($record->hasField($savedField)) {
				$data[$field] = $record->getField($savedField);
			}
		}
		return $data;
	}

	public function doSave($data, $form) {
		$isNewRecord = $this->record->ID == 0;

		// Check permission
		if (!$this->record->canEdit()) {
			return $this->httpError(403);
		}

		// Save from form data
		try {
			$this->saveFormIntoRecord($data, $form);
		} catch (ValidationException $e) {
			return $this->generateValidationResponse($form, $e);
		}

		$link = '<a href="' . $this->Link('edit') . '">"'
			. htmlspecialchars($this->record->Title, ENT_QUOTES)
			. '"</a>';
		$message = _t(
			'GridFieldDetailForm.Saved',
			'Saved {name} {link}',
			array(
				'name' => $this->record->i18n_singular_name(),
				'link' => $link
			)
		);

		$form->sessionMessage($message, 'good', false);

		// Redirect after save
		return $this->redirectAfterSave($isNewRecord);
	}

	/**
	 * Response object for this request after a successful save
	 *
	 * @param bool $isNewRecord True if this record was just created
	 * @return SS_HTTPResponse|DBHTMLText
	 */
	protected function redirectAfterSave($isNewRecord) {
		$controller = $this->getToplevelController();
		if($isNewRecord) {
			return $controller->redirect($this->Link());
		} elseif($this->gridField->getList()->byID($this->record->ID)) {
			// Return new view, as we can't do a "virtual redirect" via the CMS Ajax
			// to the same URL (it assumes that its content is already current, and doesn't reload)
			return $this->edit($controller->getRequest());
		} else {
			// Changes to the record properties might've excluded the record from
			// a filtered list, so return back to the main view if it can't be found
			$url = $controller->getRequest()->getURL();
			$noActionURL = $controller->removeAction($url);
			$controller->getRequest()->addHeader('X-Pjax', 'Content');
			return $controller->redirect($noActionURL, 302);
		}
	}

	public function httpError($errorCode, $errorMessage = null) {
		$controller = $this->getToplevelController();
		return $controller->httpError($errorCode, $errorMessage);
	}

	/**
	 * Loads the given form data into the underlying dataobject and relation
	 *
	 * @param array $data
	 * @param Form $form
	 * @throws ValidationException On error
	 * @return DataObject Saved record
	 */
	protected function saveFormIntoRecord($data, $form) {
		$list = $this->gridField->getList();

		// Check object matches the correct classname
		if (isset($data['ClassName']) && $data['ClassName'] != $this->record->ClassName) {
			$newClassName = $data['ClassName'];
			// The records originally saved attribute was overwritten by $form->saveInto($record) before.
			// This is necessary for newClassInstance() to work as expected, and trigger change detection
			// on the ClassName attribute
			$this->record->setClassName($this->record->ClassName);
			// Replace $record with a new instance
			$this->record = $this->record->newClassInstance($newClassName);
		}

		// Save form and any extra saved data into this dataobject
		$form->saveInto($this->record);
		$this->record->write();
		$extraData = $this->getExtraSavedData($this->record, $list);
		$list->add($this->record, $extraData);

		return $this->record;
	}

	/**
	 * Generate a response object for a form validation error
	 *
	 * @param Form $form The source form
	 * @param ValidationException $e The validation error message
	 * @return SS_HTTPResponse
	 * @throws SS_HTTPResponse_Exception
	 */
	protected function generateValidationResponse($form, $e) {
		$controller = $this->getToplevelController();

		$form->sessionMessage($e->getResult()->message(), 'bad', false);
		$responseNegotiator = new PjaxResponseNegotiator(array(
			'CurrentForm' => function() use(&$form) {
				return $form->forTemplate();
			},
			'default' => function() use(&$controller) {
				return $controller->redirectBack();
			}
		));
		if($controller->getRequest()->isAjax()){
			$controller->getRequest()->addHeader('X-Pjax', 'CurrentForm');
		}
		return $responseNegotiator->respond($controller->getRequest());
	}


	public function doDelete($data, $form) {
		$title = $this->record->Title;
		$backLink = $this->getBacklink();
		try {
			if (!$this->record->canDelete()) {
				throw new ValidationException(
					_t('GridFieldDetailForm.DeletePermissionsFailure',"No delete permissions"),0);
			}

			$this->record->delete();
		} catch(ValidationException $e) {
			$form->sessionMessage($e->getResult()->message(), 'bad', false);
			return $this->getToplevelController()->redirectBack();
		}

		$message = sprintf(
			_t('GridFieldDetailForm.Deleted', 'Deleted %s %s'),
			$this->record->i18n_singular_name(),
			htmlspecialchars($title, ENT_QUOTES)
		);

		$toplevelController = $this->getToplevelController();
		if($toplevelController && $toplevelController instanceof LeftAndMain) {
			$backForm = $toplevelController->getEditForm();
			$backForm->sessionMessage($message, 'good', false);
		} else {
			$form->sessionMessage($message, 'good', false);
		}

		//when an item is deleted, redirect to the parent controller
		$controller = $this->getToplevelController();
		$controller->getRequest()->addHeader('X-Pjax', 'Content'); // Force a content refresh

		return $controller->redirect($backLink, 302); //redirect back to admin section
	}

	/**
	 * @param string $template
	 * @return $this
	 */
	public function setTemplate($template) {
		$this->template = $template;
		return $this;
	}

	/**
	 * @return String
	 */
	public function getTemplate() {
		return $this->template;
	}

	/**
	 * @return Controller
	 */
	public function getController() {
		return $this->popupController;
	}

	/**
	 * @return GridField
	 */
	public function getGridField() {
		return $this->gridField;
	}

	/**
	 * @return DataObject
	 */
	public function getRecord() {
		return $this->record;
	}

	/**
	 * CMS-specific functionality: Passes through navigation breadcrumbs
	 * to the template, and includes the currently edited record (if any).
	 * see {@link LeftAndMain->Breadcrumbs()} for details.
	 *
	 * @param boolean $unlinked
	 * @return ArrayData
	 */
	public function Breadcrumbs($unlinked = false) {
		if(!$this->popupController->hasMethod('Breadcrumbs')) return;

		$items = $this->popupController->Breadcrumbs($unlinked);
		if($this->record && $this->record->ID) {
			$title = ($this->record->Title) ? $this->record->Title : "#{$this->record->ID}";
			$items->push(new ArrayData(array(
				'Title' => $title,
				'Link' => $this->Link()
			)));
		} else {
			$items->push(new ArrayData(array(
				'Title' => sprintf(_t('GridField.NewRecord', 'New %s'), $this->record->i18n_singular_name()),
				'Link' => false
			)));
		}

		return $items;
	}
}<|MERGE_RESOLUTION|>--- conflicted
+++ resolved
@@ -411,18 +411,6 @@
 			}
 		}
 
-<<<<<<< HEAD
-
-=======
-		// this pushes the current page ID in as a hidden field
-		// this means the request will have the current page ID in it
-		// rather than relying on session which can have been rewritten
-		// by the user having another tab open
-		// see LeftAndMain::currentPageID
-		if($this->controller->hasMethod('currentPageID') && $this->controller->currentPageID()) {
-			$fields->push(new HiddenField('CMSMainCurrentPageID', null, $this->controller->currentPageID()));
-		}
->>>>>>> 058f5797
 		// Caution: API violation. Form expects a Controller, but we are giving it a RequestHandler instead.
 		// Thanks to this however, we are able to nest GridFields, and also access the initial Controller by
 		// dereferencing GridFieldDetailForm_ItemRequest->getController() multiple times. See getToplevelController
