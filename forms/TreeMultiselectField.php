<?php
/**
 * This formfield represents many-many joins using a tree selector shown in a dropdown styled element
 * which can be added to any form usually in the CMS.
 *
 * This form class allows you to represent Many-Many Joins in a handy single field. The field has javascript which
 * generates a AJAX tree of the site structure allowing you to save selected options to a component set on a given
 * {@link DataObject}.
 *
 * <b>Saving</b>
 *
 * This field saves a {@link ComponentSet} object which is present on the {@link DataObject} passed by the form,
 * returned by calling a function with the same name as the field. The Join is updated by running setByIDList on the
 * {@link ComponentSet}
 *
 * <b>Customizing Save Behaviour</b>
 *
 * Before the data is saved, you can modify the ID list sent to the {@link ComponentSet} by specifying a function on
 * the {@link DataObject} called "onChange[fieldname](&items)". This will be passed by reference the IDlist (an array
 * of ID's) from the Treefield to be saved to the component set.
 *
 * Returning false on this method will prevent treemultiselect from saving to the {@link ComponentSet} of the given
 * {@link DataObject}
 *
 * <code>
 * // Called when we try and set the Parents() component set
 * // by Tree Multiselect Field in the administration.
 * function onChangeParents(&$items) {
 *  // This ensures this DataObject can never be a parent of itself
 * 	if($items){
 * 		foreach($items as $k => $id){
 * 			if($id == $this->ID){
 * 				unset($items[$k]);
 * 			}
 * 		}
 * 	}
 * 	return true;
 * }
 * </code>
 *
 * @see TreeDropdownField for the sample implementation, but only allowing single selects
 *
 * @package forms
 * @subpackage fields-relational
 */
class TreeMultiselectField extends TreeDropdownField {
	public function __construct($name, $title=null, $sourceObject="Group", $keyField="ID", $labelField="Title") {
		parent::__construct($name, $title, $sourceObject, $keyField, $labelField);
		$this->removeExtraClass('single');
		$this->addExtraClass('multiple');
		$this->value = 'unchanged';
	}

	/**
	 * Return this field's linked items
	 */
	public function getItems() {
		// If the value has been set, use that
		if($this->value != 'unchanged' && is_array($this->sourceObject)) {
			$items = array();
			$values = is_array($this->value) ? $this->value : preg_split('/ *, */', trim($this->value));
			foreach($values as $value) {
				$item = new stdClass;
				$item->ID = $value;
				$item->Title = $this->sourceObject[$value];
				$items[] = $item;
			}
			return $items;

		// Otherwise, look data up from the linked relation
		} if($this->value != 'unchanged' && is_string($this->value)) {
			$items = new ArrayList();
			$ids = explode(',', $this->value);
			foreach($ids as $id) {
				if(!is_numeric($id)) continue;
				$item = DataObject::get_by_id($this->sourceObject, $id);
				if($item) $items->push($item);
			}
			return $items;
		} else if($this->form) {
			$fieldName = $this->name;
			$record = $this->form->getRecord();
			if(is_object($record) && $record->hasMethod($fieldName))
				return $record->$fieldName();
		}
	}
	/**
	 * We overwrite the field attribute to add our hidden fields, as this
	 * formfield can contain multiple values.
	 */
	public function Field($properties = array()) {
		Requirements::add_i18n_javascript(FRAMEWORK_DIR . '/javascript/lang');

		Requirements::javascript(FRAMEWORK_DIR . '/thirdparty/jquery/jquery.js');
		Requirements::javascript(FRAMEWORK_DIR . '/thirdparty/jquery-entwine/dist/jquery.entwine-dist.js');
		Requirements::javascript(FRAMEWORK_DIR . '/thirdparty/jstree/jquery.jstree.js');
		Requirements::javascript(FRAMEWORK_DIR . '/javascript/TreeDropdownField.js');

		Requirements::css(FRAMEWORK_DIR . '/thirdparty/jquery-ui-themes/smoothness/jquery-ui.css');
		Requirements::css(FRAMEWORK_DIR . '/css/TreeDropdownField.css');

		$value = '';
		$titleArray = array();
		$idArray = array();
		$items = $this->getItems();
		$emptyTitle = _t('DropdownField.CHOOSE', '(Choose)', 'start value of a dropdown');

		if($items && count($items)) {
			foreach($items as $item) {
				$idArray[] = $item->ID;
				$titleArray[] = ($item instanceof ViewableData)
					? $item->obj($this->labelField)->forTemplate()
					: Convert::raw2xml($item->{$this->labelField});
			}

			$title = implode(", ", $titleArray);
			$value = implode(",", $idArray);
		} else {
<<<<<<< HEAD
			$title = _t('DropdownField.CHOOSE', '(Choose)', 'start value of a dropdown');
		}

=======
			$title = $emptyTitle;
		} 
		
>>>>>>> 4de81a7b
		$dataUrlTree = '';
		if ($this->form){
			$dataUrlTree = $this->Link('tree');
			if (!empty($idArray)){
				$dataUrlTree = Controller::join_links($dataUrlTree, '?forceValue='.implode(',',$idArray));
			}
		}
		$properties = array_merge(
			$properties,
			array(
				'Title' => $title,
				'EmptyTitle' => $emptyTitle,
				'Link' => $dataUrlTree,
				'Value' => $value
			)
		);
		return $this->customise($properties)->renderWith('TreeDropdownField');
	}

	/**
	 * Save the results into the form
	 * Calls function $record->onChange($items) before saving to the assummed
	 * Component set.
	 */
	public function saveInto(DataObjectInterface $record) {
		// Detect whether this field has actually been updated
		if($this->value !== 'unchanged') {
			$items = array();

			$fieldName = $this->name;
			$saveDest = $record->$fieldName();
			if(!$saveDest) {
				user_error("TreeMultiselectField::saveInto() Field '$fieldName' not found on"
					. " $record->class.$record->ID", E_USER_ERROR);
			}

			if($this->value) {
				$items = preg_split("/ *, */", trim($this->value));
			}

			// Allows you to modify the items on your object before save
			$funcName = "onChange$fieldName";
			if($record->hasMethod($funcName)){
				$result = $record->$funcName($items);
				if(!$result){
					return;
				}
			}

			$saveDest->setByIDList($items);
		}
	}

	/**
	 * Changes this field to the readonly field.
	 */
	public function performReadonlyTransformation() {
		$copy = $this->castedCopy('TreeMultiselectField_Readonly');
		$copy->setKeyField($this->keyField);
		$copy->setLabelField($this->labelField);
		$copy->setSourceObject($this->sourceObject);

		return $copy;
	}
}

/**
 * @package forms
 * @subpackage fields-relational
 */
class TreeMultiselectField_Readonly extends TreeMultiselectField {

	protected $readonly = true;

	public function Field($properties = array()) {
		$titleArray = $itemIDs = array();
		$titleList = $itemIDsList = "";
		if($items = $this->getItems()) {
			foreach($items as $item) $titleArray[] = $item->Title;
			foreach($items as $item) $itemIDs[] = $item->ID;
			if($titleArray) $titleList = implode(", ", $titleArray);
			if($itemIDs) $itemIDsList = implode(",", $itemIDs);
		}

		$field = new ReadonlyField($this->name.'_ReadonlyValue', $this->title);
		$field->setValue($titleList);
		$field->setForm($this->form);

		$valueField = new HiddenField($this->name);
		$valueField->setValue($itemIDsList);
		$valueField->setForm($this->form);

		return $field->Field().$valueField->Field();
	}
}<|MERGE_RESOLUTION|>--- conflicted
+++ resolved
@@ -116,15 +116,9 @@
 			$title = implode(", ", $titleArray);
 			$value = implode(",", $idArray);
 		} else {
-<<<<<<< HEAD
-			$title = _t('DropdownField.CHOOSE', '(Choose)', 'start value of a dropdown');
-		}
-
-=======
 			$title = $emptyTitle;
-		} 
-		
->>>>>>> 4de81a7b
+		}
+
 		$dataUrlTree = '';
 		if ($this->form){
 			$dataUrlTree = $this->Link('tree');
