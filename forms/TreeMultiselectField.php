--- conflicted
+++ resolved
@@ -111,17 +111,9 @@
 					? $item->obj($this->labelField)->forTemplate()
 					: Convert::raw2xml($item->{$this->labelField});
 			}
-<<<<<<< HEAD
-
-			if(isset($titleArray)) {
-				$title = implode(", ", $titleArray);
-				$value = implode(",", $idArray);
-			}
-=======
-				
+
 			$title = implode(", ", $titleArray);
 			$value = implode(",", $idArray);
->>>>>>> 2336ea8f
 		} else {
 			$title = _t('DropdownField.CHOOSE', '(Choose)', 'start value of a dropdown');
 		}
