<?php

/**
 * Two masked input fields, checks for matching passwords.
 *
 * Optionally hides the fields by default and shows a link to toggle their 
 * visibility.
 * 
 * @package forms
 * @subpackage fields-formattedinput
 */
class ConfirmedPasswordField extends FormField {
	
	/**
	 * Minimum character length of the password.
	 *
	 * @var int
	 */
	public $minLength = null;
	
	/**
	 * Maximum character length of the password.
	 *
	 * @var int
	 */
	public $maxLength = null;
	
	/**
	 * Enforces at least one digit and one alphanumeric
	 * character (in addition to {$minLength} and {$maxLength}
	 *
	 * @var boolean
	 */
	public $requireStrongPassword = false;
	
	/**
	 * Allow empty fields in serverside validation
	 *
	 * @var boolean
	 */
	public $canBeEmpty = false;
	
	/**
	 * If set to TRUE, the "password" and "confirm password" form fields will 
	 * be hidden via CSS and JavaScript by default, and triggered by a link. 
	 *
	 * An additional hidden field determines if showing the fields has been 
	 * triggered and just validates/saves the input in this case.
	 *
	 * This behaviour works unobtrusively, without JavaScript enabled
	 * the fields show, validate and save by default.
	 * 
	 * @param boolean $showOnClick
	 */
	protected $showOnClick = false;
	
	/**
	 * Title for the link that triggers the visibility of password fields.
	 *
	 * @var string
	 */
	public $showOnClickTitle;
	
	/**
	 * Child fields (_Password, _ConfirmPassword)
	 * 
	 * @var FieldList
	 */
	 public $children;
	
	/**
	 * @param string $name
	 * @param string $title
	 * @param mixed $value
	 * @param Form $form
	 * @param boolean $showOnClick
	 * @param string $titleConfirmField Alternate title (not localizeable)
	 */
	public function __construct($name, $title = null, $value = "", $form = null, $showOnClick = false,
			$titleConfirmField = null) {

		// naming with underscores to prevent values from actually being saved somewhere
		$this->children = new FieldList(
			new PasswordField(
				"{$name}[_Password]", 
				(isset($title)) ? $title : _t('Member.PASSWORD', 'Password')
			),
			new PasswordField(
				"{$name}[_ConfirmPassword]",
				(isset($titleConfirmField)) ? $titleConfirmField : _t('Member.CONFIRMPASSWORD', 'Confirm Password')
			)
		);
		
		// has to be called in constructor because Field() isn't triggered upon saving the instance
		if($showOnClick) {
			$this->children->push(new HiddenField("{$name}[_PasswordFieldVisible]"));
		}

		// disable auto complete
		foreach($this->children as $child) {
			$child->setAttribute('autocomplete', 'off');
		}

		$this->showOnClick = $showOnClick;
		
		// we have labels for the subfields
		$title = false;
		
		parent::__construct($name, $title, null, $form);
		$this->setValue($value);
	}
	
	/**
	 * @param array $properties
	 *
	 * @return string
	 */
	public function Field($properties = array()) {
		Requirements::javascript(FRAMEWORK_DIR . '/thirdparty/jquery/jquery.js');
		Requirements::javascript(FRAMEWORK_DIR . '/javascript/ConfirmedPasswordField.js');
		Requirements::css(FRAMEWORK_DIR . '/css/ConfirmedPasswordField.css');
		
		$content = '';
		
		if($this->showOnClick) {
			if($this->showOnClickTitle) {
				$title = $this->showOnClickTitle;
			} else {
				$title = _t(
					'ConfirmedPasswordField.SHOWONCLICKTITLE', 
					'Change Password', 
					
					'Label of the link which triggers display of the "change password" formfields'
				);
			}
			
			$content .= "<div class=\"showOnClick\">\n";
			$content .= "<a href=\"#\">{$title}</a>\n";
			$content .= "<div class=\"showOnClickContainer\">";
		}

		foreach($this->children as $field) {
			$field->setDisabled($this->isDisabled()); 
			$field->setReadonly($this->isReadonly());

			if(count($this->attributes)) {
				foreach($this->attributes as $name => $value) {
					$field->setAttribute($name, $value);
				}
			}

			$content .= $field->FieldHolder();
		}

		if($this->showOnClick) {
			$content .= "</div>\n";
			$content .= "</div>\n";
		}
		
		return $content;
	}
	
	/**
<<<<<<< HEAD
	 * Returns the children of this field for use in templating.
	 * @return FieldList
	 */
	public function getChildren() {
		return $this->children;
	}
	
	/**
	 * Can be empty is a flag that turns on/off empty field checking.
=======
	 * Can be empty is a flag that turns on / off empty field checking.
	 *
>>>>>>> 738581f0
	 * For example, set this to false (the default) when creating a user account,
	 * and true when displaying on an edit form.
	 *
	 * @param boolean $value
	 * 
	 * @return ConfirmedPasswordField
	 */
	public function setCanBeEmpty($value) {
		$this->canBeEmpty = (bool)$value;

		return $this;
	}
	
	/**
	 * The title on the link which triggers display of the "password" and 
	 * "confirm password" formfields. Only used if {@link setShowOnClick()} 
	 * is set to TRUE.
	 * 
	 * @param string $title
	 *
	 * @return ConfirmedPasswordField
	 */
	public function setShowOnClickTitle($title) {
		$this->showOnClickTitle = $title;

		return $this;
	}
	
	/**
	 * @return string $title
	 */
	public function getShowOnClickTitle() {
		return $this->showOnClickTitle;
	}
	
	/**
	 * @param string $title
	 *
	 * @return ConfirmedPasswordField
	 */
	public function setRightTitle($title) {
		foreach($this->children as $field) {
			$field->setRightTitle($title);
		}

		return $this;
	}
	
	/**
	 * @param array $titles 2 entry array with the customized title for each 
	 *						of the 2 children.
	 *
	 * @return ConfirmedPasswordField
	 */
	public function setChildrenTitles($titles) {
		if(is_array($titles) && count($titles) == 2) {
			foreach($this->children as $field) {
				if(isset($titles[0])) {
					$field->setTitle($titles[0]);

					array_shift($titles);		
				}
			}
		}

		return $this;
	}
	
	/**
	 * Value is sometimes an array, and sometimes a single value, so we need 
	 * to handle both cases.
	 *
	 * @param mixed $value
	 *
	 * @return ConfirmedPasswordField
	 */
	public function setValue($value) {
		if(is_array($value)) {
			if($value['_Password'] || (!$value['_Password'] && !$this->canBeEmpty)) {
				$this->value = $value['_Password'];
			}

			if($this->showOnClick && isset($value['_PasswordFieldVisible'])) {
				$this->children->fieldByName($this->getName() . '[_PasswordFieldVisible]')
					->setValue($value['_PasswordFieldVisible']);
			}
		} else {
			if($value || (!$value && $this->canBeEmpty)) {
				$this->value = $value;
			}
		}

		$this->children->fieldByName($this->getName() . '[_Password]')
			->setValue($this->value);

		$this->children->fieldByName($this->getName() . '[_ConfirmPassword]')
			->setValue($this->value);

		return $this;
	}

	/**
	 * Determines if the field was actually shown on the client side - if not, 
	 * we don't validate or save it.
	 * 
	 * @return boolean
	 */
	public function isSaveable() {
		$isVisible = $this->children->fieldByName($this->getName() . '[_PasswordFieldVisible]');

		return (!$this->showOnClick || ($this->showOnClick && $isVisible && $isVisible->Value()));
	}
	
	/**
	 * @param Validator $validator
	 *
	 * @return boolean
	 */
	public function validate($validator) {
		$name = $this->name;
		
		// if field isn't visible, don't validate
		if(!$this->isSaveable()) {
			return true;
		}
		
		$passwordField = $this->children->fieldByName($name.'[_Password]');
		$passwordConfirmField = $this->children->fieldByName($name.'[_ConfirmPassword]');
		$passwordField->setValue($_POST[$name]['_Password']);
		$passwordConfirmField->setValue($_POST[$name]['_ConfirmPassword']);
		
		$value = $passwordField->Value();
		
		// both password-fields should be the same
		if($value != $passwordConfirmField->Value()) {
			$validator->validationError(
				$name, 
				_t('Form.VALIDATIONPASSWORDSDONTMATCH',"Passwords don't match"),
				"validation", 
				false
			);

			return false;
		}

		if(!$this->canBeEmpty) {
			// both password-fields shouldn't be empty
			if(!$value || !$passwordConfirmField->Value()) {
				$validator->validationError(
					$name, 
					_t('Form.VALIDATIONPASSWORDSNOTEMPTY', "Passwords can't be empty"),
					"validation", 
					false
				);

				return false;
			}
		}
			
		// lengths
		if(($this->minLength || $this->maxLength)) {
			if($this->minLength && $this->maxLength) {
				$limit = "{{$this->minLength},{$this->maxLength}}";
				$errorMsg = _t(
					'ConfirmedPasswordField.BETWEEN', 
					'Passwords must be {min} to {max} characters long.', 
					array('min' => $this->minLength, 'max' => $this->maxLength)
				);
			} elseif($this->minLength) {
				$limit = "{{$this->minLength}}.*";
				$errorMsg = _t(
					'ConfirmedPasswordField.ATLEAST', 
					'Passwords must be at least {min} characters long.', 
					array('min' => $this->minLength)
				);
			} elseif($this->maxLength) {
				$limit = "{0,{$this->maxLength}}";
				$errorMsg = _t(
					'ConfirmedPasswordField.MAXIMUM', 
					'Passwords must be at most {max} characters long.', 
					array('max' => $this->maxLength)
				);
			}
			$limitRegex = '/^.' . $limit . '$/';
			if(!empty($value) && !preg_match($limitRegex,$value)) {
				$validator->validationError('Password', $errorMsg, 
					"validation", 
					false
				);
			}
		}
		
		if($this->requireStrongPassword) {
			if(!preg_match('/^(([a-zA-Z]+\d+)|(\d+[a-zA-Z]+))[a-zA-Z0-9]*$/',$value)) {
				$validator->validationError(
					'Password', 
					_t('Form.VALIDATIONSTRONGPASSWORD',
						"Passwords must have at least one digit and one alphanumeric character"), 
					"validation", 
					false
				);

				return false;
			}
		}

		return true;
	}
	
	/**
	 * Only save if field was shown on the client, and is not empty.
	 *
	 * @param DataObjectInterface $record
	 *
	 * @return boolean
	 */
	public function saveInto(DataObjectInterface $record) {
		if(!$this->isSaveable()) {
			return false;
		}
		
		if(!($this->canBeEmpty && !$this->value)) {
			parent::saveInto($record);
		}
	}
	
	/**
	 * Makes a read only field with some stars in it to replace the password
	 *
	 * @return ReadonlyField
	 */
	public function performReadonlyTransformation() {
		$field = $this->castedCopy('ReadonlyField')
			->setTitle($this->title ? $this->title : _t('Member.PASSWORD'))
			->setValue('*****');

		return $field;
	}
}<|MERGE_RESOLUTION|>--- conflicted
+++ resolved
@@ -161,7 +161,6 @@
 	}
 	
 	/**
-<<<<<<< HEAD
 	 * Returns the children of this field for use in templating.
 	 * @return FieldList
 	 */
@@ -170,11 +169,8 @@
 	}
 	
 	/**
-	 * Can be empty is a flag that turns on/off empty field checking.
-=======
 	 * Can be empty is a flag that turns on / off empty field checking.
 	 *
->>>>>>> 738581f0
 	 * For example, set this to false (the default) when creating a user account,
 	 * and true when displaying on an edit form.
 	 *
