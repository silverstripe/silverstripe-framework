<?php

use SilverStripe\ORM\ArrayList;
/**
 * Multi-line listbox field, created from a <select> tag.
 *
 * <b>Usage</b>
 *
 * <code>
 * new ListboxField(
 *    $name = "pickanumber",
 *    $title = "Pick a number",
 *    $source = array(
 *       "1" => "one",
 *       "2" => "two",
 *       "3" => "three"
 *    ),
 *    $value = 1
 * )
 * </code>
 *
 * @see DropdownField for a simple <select> field with a single element.
 * @see CheckboxSetField for multiple selections through checkboxes.
 * @see OptionsetField for single selections via radiobuttons.
 * @see TreeDropdownField for a rich and customizeable UI that can visualize a tree of selectable elements
 *
 * @package forms
 * @subpackage fields-basic
 */
class ListboxField extends MultiSelectField {

	/**
	 * The size of the field in rows.
	 * @var int
	 */
	protected $size;

	/**
	 * @var Array
	 */
	protected $disabledItems = array();

	/**
	 * Creates a new dropdown field.
	 *
	 * @param string $name The field name
	 * @param string $title The field title
	 * @param array $source An map of the dropdown items
	 * @param string|array|null $value You can pass an array of values or a single value like a drop down to be selected
	 * @param int $size Optional size of the select element
	 */
	public function __construct($name, $title = '', $source = array(), $value = null, $size = null) {
		if($size) {
			$this->setSize($size);
		}

		parent::__construct($name, $title, $source, $value);
	}

	/**
	 * Returns a <select> tag containing all the appropriate <option> tags
	 *
	 * @param array $properties
	 * @return string
	 */
	public function Field($properties = array()) {
		$properties = array_merge($properties, array(
			'Options' => $this->getOptions()
		));
		return $this
			->customise($properties)
			->renderWith($this->getTemplates());
	}

<<<<<<< HEAD
	/**
	 * Gets the list of options to render in this formfield
	 *
	 * @return ArrayList
	 */
	public function getOptions() {
		// Loop through and figure out which values were selected.
		$options = array();
		$selectedValue = $this->getValueArray();
		foreach($this->getSource() as $itemValue => $title) {
			$itemSelected = in_array($itemValue, $selectedValue)
				|| in_array($itemValue, $this->getDefaultItems());
			$itemDisabled = $this->isDisabled()
				|| in_array($itemValue, $this->getDisabledItems());
			$options[] = new ArrayData(array(
				'Title' => $title,
				'Value' => $itemValue,
				'Selected' => $itemSelected,
				'Disabled' => $itemDisabled,
			));
		}

		$options = new ArrayList($options);
		$this->extend('updateGetOptions', $options);
		return $options;
=======
		return FormField::Field($properties);
>>>>>>> 3906228f
	}

	public function getAttributes() {
		return array_merge(
			parent::getAttributes(),
			array(
				'multiple' => 'true',
				'size' => $this->getSize(),
				'name' => $this->getName() . '[]'
			)
		);
	}

	/**
	 * Get the size of this dropdown in rows.
	 *
	 * @return integer
	 */
	public function getSize() {
		return $this->size;
	}

	/**
	 * Sets the size of this dropdown in rows.
	 *
<<<<<<< HEAD
	 * @param int $size The height in rows (e.g. 3)
	 * @return $this Self reference
=======
	 * @param DataObject $record The record to save into
	 */
	public function saveInto(DataObjectInterface $record) {
		if($this->multiple) {
			$fieldname = $this->name;
			$relation = ($fieldname && $record && $record->hasMethod($fieldname)) ? $record->$fieldname() : null;
			if($fieldname && $record && $relation &&
				($relation instanceof RelationList || $relation instanceof UnsavedRelationList)) {
				$idList = (is_array($this->value)) ? array_values($this->value) : array();
				$relation->setByIDList($idList);
			} elseif($fieldname && $record) {
				if($this->value) {
					$this->value = str_replace(',', '{comma}', $this->value);
					$record->$fieldname = implode(",", $this->value);
				} else {
					$record->$fieldname = null;
				}
			}
		} else {
			parent::saveInto($record);
		}
	}

	/**
	 * Load a value into this ListboxField
>>>>>>> 3906228f
	 */
	public function setSize($size) {
		$this->size = $size;
		return $this;
	}

	/**
	 * Mark certain elements as disabled,
	 * regardless of the {@link setDisabled()} settings.
	 *
	 * @param array $items Collection of array keys, as defined in the $source array
	 * @return $this Self reference
	 */
	public function setDisabledItems($items) {
		$this->disabledItems = $items;
		return $this;
	}

	/**
	 * @return array
	 */
	public function getDisabledItems() {
		return $this->disabledItems;
	}

}<|MERGE_RESOLUTION|>--- conflicted
+++ resolved
@@ -65,14 +65,12 @@
 	 */
 	public function Field($properties = array()) {
 		$properties = array_merge($properties, array(
-			'Options' => $this->getOptions()
+			'Options' => $this->getOptions(),
 		));
-		return $this
-			->customise($properties)
-			->renderWith($this->getTemplates());
+
+		return FormField::Field($properties);
 	}
 
-<<<<<<< HEAD
 	/**
 	 * Gets the list of options to render in this formfield
 	 *
@@ -98,9 +96,6 @@
 		$options = new ArrayList($options);
 		$this->extend('updateGetOptions', $options);
 		return $options;
-=======
-		return FormField::Field($properties);
->>>>>>> 3906228f
 	}
 
 	public function getAttributes() {
@@ -126,36 +121,8 @@
 	/**
 	 * Sets the size of this dropdown in rows.
 	 *
-<<<<<<< HEAD
 	 * @param int $size The height in rows (e.g. 3)
 	 * @return $this Self reference
-=======
-	 * @param DataObject $record The record to save into
-	 */
-	public function saveInto(DataObjectInterface $record) {
-		if($this->multiple) {
-			$fieldname = $this->name;
-			$relation = ($fieldname && $record && $record->hasMethod($fieldname)) ? $record->$fieldname() : null;
-			if($fieldname && $record && $relation &&
-				($relation instanceof RelationList || $relation instanceof UnsavedRelationList)) {
-				$idList = (is_array($this->value)) ? array_values($this->value) : array();
-				$relation->setByIDList($idList);
-			} elseif($fieldname && $record) {
-				if($this->value) {
-					$this->value = str_replace(',', '{comma}', $this->value);
-					$record->$fieldname = implode(",", $this->value);
-				} else {
-					$record->$fieldname = null;
-				}
-			}
-		} else {
-			parent::saveInto($record);
-		}
-	}
-
-	/**
-	 * Load a value into this ListboxField
->>>>>>> 3906228f
 	 */
 	public function setSize($size) {
 		$this->size = $size;
