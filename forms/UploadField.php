<?php

/**
 * Field for uploading single or multiple files of all types, including images.
 * 
 * <b>Features (some might not be available to old browsers):</b>
 * 
 * - File Drag&Drop support
 * - Progressbar
 * - Image thumbnail/file icons even before upload finished
 * - Saving into relations on form submit
 * - Edit file
 * - allowedExtensions is by default File::$allowed_extensions<li>maxFileSize the value of min(upload_max_filesize,
 * post_max_size) from php.ini
 *
 * <>Usage</b>
 * 
 * @example <code>
 * $UploadField = new UploadField('AttachedImages', 'Please upload some images <span>(max. 5 files)</span>');
 * $UploadField->setAllowedFileCategories('image');
 * $UploadField->setAllowedMaxFileNumber(5);
 * </code>
 * 
 * @author Zauberfisch
 * @package framework
 * @subpackage forms
 */
class UploadField extends FileField {

	/**
	 * @var array
	 */
	private static $allowed_actions = array(
		'upload',
		'attach',
		'handleItem',
		'handleSelect',
		'fileexists'
	);

	/**
	 * @var array
	 */
	private static $url_handlers = array(
		'item/$ID' => 'handleItem',
		'select' => 'handleSelect',
		'$Action!' => '$Action',
	);

	/**
	 * Template to use for the file button widget
	 * 
	 * @var string
	 */
	protected $templateFileButtons = 'UploadField_FileButtons';

	/**
	 * Template to use for the edit form
	 * 
	 * @var string
	 */
	protected $templateFileEdit = 'UploadField_FileEdit';

	/**
	 * Parent data record. Will be infered from parent form or controller if blank.
	 * 
	 * @var DataObject
	 */
	protected $record;

	/**
	 * Items loaded into this field. May be a RelationList, or any other SS_List
	 * 
	 * @var SS_List
	 */
	protected $items;

	/**
	 * Config for this field used in the front-end javascript
	 * (will be merged into the config of the javascript file upload plugin).
	 * See framework/_config/uploadfield.yml for configuration defaults and documentation.
	 * 
	 * @var array
	 */
	protected $ufConfig = array(
		/**
		 * Automatically upload the file once selected
		 * 
		 * @var boolean
		 */
		'autoUpload' => true,
		/**
		 * Restriction on number of files that may be set for this field. Set to null to allow
		 * unlimited. If record has a has_one and allowedMaxFileNumber is null, it will be set to 1.
		 * The resulting value will be set to maxNumberOfFiles
		 * 
		 * @var integer
		 */
		'allowedMaxFileNumber' => null,
		/**
		 * Can the user upload new files, or just select from existing files.
		 * String values are interpreted as permission codes.
		 * 
		 * @var boolean|string
		 */
		'canUpload' => true,
		/**
		 * Can the user attach files from the assets archive on the site?
		 * String values are interpreted as permission codes.
		 * 
		 * @var boolean|string
		 */
		'canAttachExisting' => "CMS_ACCESS_AssetAdmin",
		/**
		 * Shows the target folder for new uploads in the field UI.
		 * Disable to keep the internal filesystem structure hidden from users.
		 * 
		 * @var boolean|string
		 */
		'canPreviewFolder' => true,
		/**
		 * Maximum width of the preview thumbnail
		 * 
		 * @var integer
		 */
		'previewMaxWidth' => 80,
		/**
		 * Maximum height of the preview thumbnail
		 * 
		 * @var integer
		 */
		'previewMaxHeight' => 60,
		/**
		 * javascript template used to display uploading files
		 * 
		 * @see javascript/UploadField_uploadtemplate.js
		 * @var string
		 */
		'uploadTemplateName' => 'ss-uploadfield-uploadtemplate',
		/**
		 * javascript template used to display already uploaded files
		 * 
		 * @see javascript/UploadField_downloadtemplate.js
		 * @var string
		 */
		'downloadTemplateName' => 'ss-uploadfield-downloadtemplate',
		/**
		 * Show a warning when overwriting a file.
		 * This requires Upload->replaceFile config to be set to true, otherwise
		 * files will be renamed instead of overwritten (although the warning will
		 * still be displayed)
		 * 
		 * @see Upload
		 * @var boolean
		 */
		'overwriteWarning' => true
	);

	/**
	 * FieldList $fields or string $name (of a method on File to provide a fields) for the EditForm
	 * @example 'getCMSFields'
	 * 
	 * @var FieldList|string
	 */
	protected $fileEditFields = null;

	/**
	 * FieldList $actions or string $name (of a method on File to provide a actions) for the EditForm
	 * @example 'getCMSActions'
	 * 
	 * @var FieldList|string
	 */
	protected $fileEditActions = null;

	/**
	 * Validator (eg RequiredFields) or string $name (of a method on File to provide a Validator) for the EditForm
	 * @example 'getCMSValidator'
	 * 
	 * @var RequiredFields|string
	 */
	protected $fileEditValidator = null;

	/**
	 * Construct a new UploadField instance
	 * 
	 * @param string $name The internal field name, passed to forms.
	 * @param string $title The field label.
	 * @param SS_List $items If no items are defined, the field will try to auto-detect an existing relation on
	 *                       @link $record}, with the same name as the field name.
	 * @param Form $form Reference to the container form
	 */
	public function __construct($name, $title = null, SS_List $items = null) {
		
		// TODO thats the first thing that came to my head, feel free to change it
		$this->addExtraClass('ss-upload'); // class, used by js
		$this->addExtraClass('ss-uploadfield'); // class, used by css for uploadfield only

		$this->ufConfig = array_merge($this->ufConfig, self::config()->defaultConfig);

		parent::__construct($name, $title);

		if($items) $this->setItems($items);

		// filter out '' since this would be a regex problem on JS end
		$this->getValidator()->setAllowedExtensions(
			array_filter(Config::inst()->get('File', 'allowed_extensions'))
		); 
		
		// get the lower max size
		$maxUpload = File::ini2bytes(ini_get('upload_max_filesize'));
		$maxPost = File::ini2bytes(ini_get('post_max_size'));
		$this->getValidator()->setAllowedMaxFileSize(min($maxUpload, $maxPost));
	}

	/**
	 * Set name of template used for Buttons on each file (replace, edit, remove, delete) (without path or extension)
	 * 
	 * @param string
	 */
	public function setTemplateFileButtons($template) {
		$this->templateFileButtons = $template;
		return $this;
	}

	/**
	 * @return string
	 */
	public function getTemplateFileButtons() {
		return $this->templateFileButtons;
	}

	/**
	 * Set name of template used for the edit (inline & popup) of a file file (without path or extension)
	 * 
	 * @param string
	 */
	public function setTemplateFileEdit($template) {
		$this->templateFileEdit = $template;
		return $this;
	}

	/**
	 * @return string
	 */
	public function getTemplateFileEdit() {
		return $this->templateFileEdit;
	}

	/**
	 * Determine if the target folder for new uploads in is visible the field UI.
	 * 
	 * @return boolean
	 */
	public function canPreviewFolder() {
		if(!$this->isActive()) return false;
		$can = $this->getConfig('canPreviewFolder');
		return (is_bool($can)) ? $can : Permission::check($can);
	}

	/**
	 * Determine if the target folder for new uploads in is visible the field UI.
	 * Disable to keep the internal filesystem structure hidden from users.
	 * 
	 * @param boolean|string $canPreviewFolder Either a boolean flag, or a
	 * required permission code
	 * @return UploadField Self reference
	 */
	public function setCanPreviewFolder($canPreviewFolder) {
		return $this->setConfig('canPreviewFolder', $canPreviewFolder);
	}
	
	/**
	 * Determine if the field should show a warning when overwriting a file.
	 * This requires Upload->replaceFile config to be set to true, otherwise
	 * files will be renamed instead of overwritten (although the warning will
	 * still be displayed)
	 * 
	 * @return boolean
	 */
	public function getOverwriteWarning() {
		return $this->getConfig('overwriteWarning');
	}
	
	/**
	 * Determine if the field should show a warning when overwriting a file.
	 * This requires Upload->replaceFile config to be set to true, otherwise
	 * files will be renamed instead of overwritten (although the warning will
	 * still be displayed)
	 * 
	 * @param boolean $overwriteWarning
	 * @return UploadField Self reference
	 */
	public function setOverwriteWarning($overwriteWarning) {
		return $this->setConfig('overwriteWarning', $overwriteWarning);
	}

	/**
	 * Force a record to be used as "Parent" for uploaded Files (eg a Page with a has_one to File)
	 * @param DataObject $record
	 */
	public function setRecord($record) {
		$this->record = $record;
		return $this;
	}
	/**
	 * Get the record to use as "Parent" for uploaded Files (eg a Page with a has_one to File) If none is set, it will
	 * use Form->getRecord() or Form->Controller()->data()
	 * 
	 * @return DataObject
	 */
	public function getRecord() {
		if (!$this->record && $this->form) {
			if (($record = $this->form->getRecord()) && ($record instanceof DataObject)) {
				$this->record = $record;
			} elseif (($controller = $this->form->Controller())
				&& $controller->hasMethod('data') 
				&& ($record = $controller->data())
				&& ($record instanceof DataObject)
			) {
				$this->record = $record;
			}
		}
		return $this->record;
	}
	
	/**
	 * Loads the related record values into this field. UploadField can be uploaded
	 * in one of three ways:
	 * 
	 *  - By passing in a list of file IDs in the $value parameter (an array with a single
	 *    key 'Files', with the value being the actual array of IDs).
	 *  - By passing in an explicit list of File objects in the $record parameter, and
	 *    leaving $value blank.
	 *  - By passing in a dataobject in the $record parameter, from which file objects
	 *    will be extracting using the field name as the relation field.
	 * 
	 * Each of these methods will update both the items (list of File objects) and the 
	 * field value (list of file ID values).
	 * 
	 * @param array $value Array of submitted form data, if submitting from a form
	 * @param array|DataObject|SS_List $record Full source record, either as a DataObject,
	 * SS_List of items, or an array of submitted form data
	 * @return UploadField Self reference
	 */
	public function setValue($value, $record = null) {
		
		// If we're not passed a value directly, we can attempt to infer the field
		// value from the second parameter by inspecting its relations
		$items = new ArrayList();
		
		// Determine format of presented data
		if(empty($value) && $record) {
			// If a record is given as a second parameter, but no submitted values,
			// then we should inspect this instead for the form values
			
			if(($record instanceof DataObject) && $record->hasMethod($this->getName())) {
				// If given a dataobject use reflection to extract details
				
				$data = $record->{$this->getName()}();
				if($data instanceof DataObject) {
					// If has_one, add sole item to default list
					$items->push($data);
				} elseif($data instanceof SS_List) {
					// For many_many and has_many relations we can use the relation list directly
					$items = $data;
				}
			} elseif($record instanceof SS_List) {
				// If directly passing a list then save the items directly
				$items = $record;
			}
		} elseif(!empty($value['Files'])) {
			// If value is given as an array (such as a posted form), extract File IDs from this
			$class = $this->getRelationAutosetClass();
			$items = DataObject::get($class)->byIDs($value['Files']);
		}
		
		// If javascript is disabled, direct file upload (non-html5 style) can 
		// trigger a single or multiple file submission. Note that this may be
		// included in addition to re-submitted File IDs as above, so these
		// should be added to the list instead of operated on independently.
		if($uploadedFiles = $this->extractUploadedFileData($value)) {
			foreach($uploadedFiles as $tempFile) {
				$file = $this->saveTemporaryFile($tempFile, $error);
				if($file) {
					$items->add($file);
				} else {
					throw new ValidationException($error);
				}
			}
		}
		
		// Filter items by what's allowed to be viewed
		$filteredItems = new ArrayList();
		$fileIDs = array();
		foreach($items as $file) {
			if($file->exists() && $file->canView()) {
				$filteredItems->push($file);
				$fileIDs[] = $file->ID;
			}
		}
		
		// Filter and cache updated item list
		$this->items = $filteredItems;
		// Same format as posted form values for this field. Also ensures that
		// $this->setValue($this->getValue()); is non-destructive
		$value = $fileIDs ? array('Files' => $fileIDs) : null;

		// Set value using parent
		return parent::setValue($value, $record);
	}

	/**
	 * Sets the items assigned to this field as an SS_List of File objects.
	 * Calling setItems will also update the value of this field, as well as 
	 * updating the internal list of File items.
	 * 
	 * @param SS_List $items
	 * @return UploadField self reference
	 */
	public function setItems(SS_List $items) {
		return $this->setValue(null, $items);
	}

	/**
	 * Retrieves the current list of files
	 * 
	 * @return SS_List
	 */
	public function getItems() {
		return $this->items ? $this->items : new ArrayList();
	}
	
	/**
	 * Retrieves a customised list of all File records to ensure they are 
	 * properly viewable when rendered in the field template.
	 * 
	 * @return SS_List[ViewableData_Customised]
	 */
	public function getCustomisedItems() {
		$customised = new ArrayList();
		foreach($this->getItems() as $file) {
			$customised->push($this->customiseFile($file));
		}
		return $customised;
	}
	
	/**
	 * Retrieves the list of selected file IDs
	 * 
	 * @return array
	 */
	public function getItemIDs() {
		$value = $this->Value();
		return empty($value['Files']) ? array() : $value['Files'];
	}
	
	public function Value() {
		// Re-override FileField Value to use data value
		return $this->dataValue();
	}

	public function saveInto(DataObjectInterface $record) {
		// Check required relation details are available
		$fieldname = $this->getName();
		if(!$fieldname) return $this;
		
		// Get details to save
		$idList = $this->getItemIDs();
		
		// Check type of relation
		$relation = $record->hasMethod($fieldname) ? $record->$fieldname() : null;
		if($relation && ($relation instanceof RelationList || $relation instanceof UnsavedRelationList)) {
			// has_many or many_many
			$relation->setByIDList($idList);
		} elseif($record->has_one($fieldname)) {
			// has_one
			$record->{"{$fieldname}ID"} = $idList ? reset($idList) : 0;
		}
		return $this;
	}

	/**
	 * Customises a file with additional details suitable for rendering in the
	 * UploadField.ss template
	 * 
	 * @param File $file
	 * @return ViewableData_Customised
	 */
	protected function customiseFile(File $file) {
		$file = $file->customise(array(
			'UploadFieldThumbnailURL' => $this->getThumbnailURLForFile($file),
			'UploadFieldDeleteLink' => $this->getItemHandler($file->ID)->DeleteLink(),
			'UploadFieldEditLink' => $this->getItemHandler($file->ID)->EditLink(),
			'UploadField' => $this
		));
		// we do this in a second customise to have the access to the previous customisations
		return $file->customise(array(
			'UploadFieldFileButtons' => (string)$file->renderWith($this->getTemplateFileButtons())
		));
	}

	/**
	 * Assign a front-end config variable for the upload field
	 * 
	 * @see https://github.com/blueimp/jQuery-File-Upload/wiki/Options for the list of front end options available
	 * 
	 * @param string $key
	 * @param mixed $val
	 * @return UploadField self reference
	 */
	public function setConfig($key, $val) {
		$this->ufConfig[$key] = $val;
		return $this;
	}

	/**
	 * Gets a front-end config variable for the upload field
	 * 
	 * @see https://github.com/blueimp/jQuery-File-Upload/wiki/Options for the list of front end options available
	 * 
	 * @param string $key
	 * @return mixed
	 */
	public function getConfig($key) {
		if(!isset($this->ufConfig[$key])) return null;
		return $this->ufConfig[$key];
	}

	/**
	 * Determine if the field should automatically upload the file.
	 * 
	 * @return boolean
	 */
	public function getAutoUpload() {
		return $this->getConfig('autoUpload');
	}

	/**
	 * Determine if the field should automatically upload the file
	 * 
	 * @param boolean $autoUpload
	 * @return UploadField Self reference
	 */
	public function setAutoUpload($autoUpload) {
		return $this->setConfig('autoUpload', $autoUpload);
	}

	/**
	 * Determine maximum number of files allowed to be attached
	 * Defaults to 1 for has_one and null (unlimited) for 
	 * many_many and has_many relations.
	 * 
	 * @return integer|null Maximum limit, or null for no limit
	 */
	public function getAllowedMaxFileNumber() {
		$allowedMaxFileNumber = $this->getConfig('allowedMaxFileNumber');
		
		// if there is a has_one relation with that name on the record and 
		// allowedMaxFileNumber has not been set, it's wanted to be 1
		if(empty($allowedMaxFileNumber)) {
			$record = $this->getRecord();
			$name = $this->getName();
			if($record && $record->has_one($name)) {
				return 1; // Default for has_one
			} else {
				return null; // Default for has_many and many_many
			}
		} else {
			return $allowedMaxFileNumber;
		}
	}
	
	
	/**
	 * Limit allowed file extensions. Empty by default, allowing all extensions.
	 * To allow files without an extension, use an empty string.
	 * See {@link File::$allowed_extensions} to get a good standard set of
	 * extensions that are typically not harmful in a webserver context.
	 * See {@link setAllowedMaxFileSize()} to limit file size by extension.
	 * 
	 * @param array $rules List of extensions
	 * @return UploadField Self reference
	 */
	public function setAllowedExtensions($rules) {
		$this->getValidator()->setAllowedExtensions($rules);
		return $this;
	}
	
	/**
	 * Limit allowed file extensions by specifying categories of file types.
	 * These may be 'image', 'audio', 'mov', 'zip', 'flash', or 'doc'
	 * See {@link File::$allowed_extensions} for details of allowed extensions
	 * for each of these categories
	 * 
	 * @param string $category Category name
	 * @param string,... $categories Additional category names
	 * @return UploadField Self reference
	 */
	public function setAllowedFileCategories($category) {
		$extensions = array();
		$knownCategories = File::config()->app_categories;
		
		// Parse arguments
		$categories = func_get_args();
		if(func_num_args() === 1 && is_array(reset($categories))) {
			$categories = reset($categories);
		}
		
		// Merge all categories into list of extensions
		foreach(array_filter($categories) as $category) {
			if(isset($knownCategories[$category])) {
				$extensions = array_merge($extensions, $knownCategories[$category]);
			} else {
				user_error("Unknown file category: $category", E_USER_ERROR);
			}
		}
		return $this->setAllowedExtensions($extensions);
	}
	
	/**
	 * Returns list of extensions allowed by this field, or an empty array
	 * if there is no restriction
	 * 
	 * @return array
	 */
	public function getAllowedExtensions() {
		return $this->getValidator()->getAllowedExtensions();
	}

	/**
	 * Determine maximum number of files allowed to be attached.
	 * 
	 * @param integer|null $allowedMaxFileNumber Maximum limit. 0 or null will be treated as unlimited
	 * @return UploadField Self reference
	 */
	public function setAllowedMaxFileNumber($allowedMaxFileNumber) {
		return $this->setConfig('allowedMaxFileNumber', $allowedMaxFileNumber);
	}

	/**
	 * Determine if the user has permission to upload.
	 * 
	 * @return boolean
	 */
	public function canUpload() {
		if(!$this->isActive()) return false;
		$can = $this->getConfig('canUpload');
		return (is_bool($can)) ? $can : Permission::check($can);
	}

	/**
	 * Specify whether the user can upload files.
	 * String values will be treated as required permission codes
	 * 
	 * @param boolean|string $canUpload Either a boolean flag, or a required
	 * permission code
	 * @return UploadField Self reference
	 */
	public function setCanUpload($canUpload) {
		return $this->setConfig('canUpload', $canUpload);
	}

	/**
	 * Determine if the user has permission to attach existing files
	 * By default returns true if the user has the CMS_ACCESS_AssetAdmin permission
	 * 
	 * @return boolean
	 */
	public function canAttachExisting() {
		if(!$this->isActive()) return false;
		$can = $this->getConfig('canAttachExisting');
		return (is_bool($can)) ? $can : Permission::check($can);
	}
	
	/**
	 * Returns true if the field is neither readonly nor disabled
	 * 
	 * @return boolean
	 */
	public function isActive() {
		return !$this->isDisabled() && !$this->isReadonly();
	}

	/**
	 * Specify whether the user can attach existing files
	 * String values will be treated as required permission codes
	 * 
	 * @param boolean|string $canAttachExisting Either a boolean flag, or a
	 * required permission code
	 * @return UploadField Self reference
	 */
	public function setCanAttachExisting($canAttachExisting) {
		return $this->setConfig('canAttachExisting', $canAttachExisting);
	}

	/**
	 * Gets thumbnail width. Defaults to 80
	 * 
	 * @return integer
	 */
	public function getPreviewMaxWidth() {
		return $this->getConfig('previewMaxWidth');
	}

	/**
	 * @see UploadField::getPreviewMaxWidth()
	 * 
	 * @param integer $previewMaxWidth
	 * @return UploadField Self reference
	 */
	public function setPreviewMaxWidth($previewMaxWidth) {
		return $this->setConfig('previewMaxWidth', $previewMaxWidth);
	}

	/**
	 * Gets thumbnail height. Defaults to 60
	 * 
	 * @return integer
	 */
	public function getPreviewMaxHeight() {
		return $this->getConfig('previewMaxHeight');
	}

	/**
	 * @see UploadField::getPreviewMaxHeight()
	 * 
	 * @param integer $previewMaxHeight
	 * @return UploadField Self reference
	 */
	public function setPreviewMaxHeight($previewMaxHeight) {
		return $this->setConfig('previewMaxHeight', $previewMaxHeight);
	}

	/**
	 * javascript template used to display uploading files
	 * Defaults to 'ss-uploadfield-uploadtemplate'
	 * 
	 * @see javascript/UploadField_uploadtemplate.js
	 * @var string
	 */
	public function getUploadTemplateName() {
		return $this->getConfig('uploadTemplateName');
	}

	/**
	 * @see UploadField::getUploadTemplateName()
	 * 
	 * @param string $uploadTemplateName
	 * @return UploadField Self reference
	 */
	public function setUploadTemplateName($uploadTemplateName) {
		return $this->setConfig('uploadTemplateName', $uploadTemplateName);
	}

	/**
	 * javascript template used to display already uploaded files
	 * Defaults to 'ss-downloadfield-downloadtemplate'
	 * 
	 * @see javascript/DownloadField_downloadtemplate.js
	 * @var string
	 */
	public function getDownloadTemplateName() {
		return $this->getConfig('downloadTemplateName');
	}

	/**
	 * @see Uploadfield::getDownloadTemplateName()
	 * 
	 * @param string $downloadTemplateName
	 * @return Uploadfield Self reference
	 */
	public function setDownloadTemplateName($downloadTemplateName) {
		return $this->setConfig('downloadTemplateName', $downloadTemplateName);
	}

	/**
	 * FieldList $fields for the EditForm
	 * @example 'getCMSFields'
	 * 
	 * @param File $file File context to generate fields for
	 * @return FieldList List of form fields
	 */
	public function getFileEditFields(File $file) {
		
		// Empty actions, generate default
		if(empty($this->fileEditFields)) {
			$fields = $file->getCMSFields();
			// Only display main tab, to avoid overly complex interface
			if($fields->hasTabSet() && ($mainTab = $fields->findOrMakeTab('Root.Main'))) {
				$fields = $mainTab->Fields();
			}
			return $fields;
		}
		
		// Fields instance
		if ($this->fileEditFields instanceof FieldList) return $this->fileEditFields;
		
		// Method to call on the given file
		if($file->hasMethod($this->fileEditFields)) {
			return $file->{$this->fileEditFields}();
		}
		
		user_error("Invalid value for UploadField::fileEditFields", E_USER_ERROR);
	}

	/**
	 * FieldList $fields or string $name (of a method on File to provide a fields) for the EditForm
	 * @example 'getCMSFields'
	 * 
	 * @param FieldList|string
	 * @return Uploadfield Self reference
	 */
	public function setFileEditFields($fileEditFields) {
		$this->fileEditFields = $fileEditFields;
		return $this;
	}

	/**
	 * FieldList $actions or string $name (of a method on File to provide a actions) for the EditForm
	 * @example 'getCMSActions'
	 * 
	 * @param File $file File context to generate form actions for
	 * @return FieldList Field list containing FormAction
	 */
	public function getFileEditActions(File $file) {
		
		// Empty actions, generate default
		if(empty($this->fileEditActions)) {
			$actions = new FieldList($saveAction = new FormAction('doEdit', _t('UploadField.DOEDIT', 'Save')));
			$saveAction->addExtraClass('ss-ui-action-constructive icon-accept');
			return $actions;
		}
		
		// Actions instance
		if ($this->fileEditActions instanceof FieldList) return $this->fileEditActions;
		
		// Method to call on the given file
		if($file->hasMethod($this->fileEditActions)) {
			return $file->{$this->fileEditActions}();
		}
		
		user_error("Invalid value for UploadField::fileEditActions", E_USER_ERROR);
	}

	/**
	 * FieldList $actions or string $name (of a method on File to provide a actions) for the EditForm
	 * @example 'getCMSActions'
	 * 
	 * @param FieldList|string
	 * @return Uploadfield Self reference
	 */
	public function setFileEditActions($fileEditActions) {
		$this->fileEditActions = $fileEditActions;
		return $this;
	}

	/**
	 * Determines the validator to use for the edit form
	 * @example 'getCMSValidator'
	 * 
	 * @param File $file File context to generate validator from
	 * @return Validator Validator object
	 */
	public function getFileEditValidator(File $file) {
		// Empty validator
		if(empty($this->fileEditValidator)) return null;
		
		// Validator instance
		if($this->fileEditValidator instanceof Validator) return $this->fileEditValidator;
		
		// Method to call on the given file
		if($file->hasMethod($this->fileEditValidator)) {
			return $file->{$this->fileEditValidator}();
		}
		
		user_error("Invalid value for UploadField::fileEditValidator", E_USER_ERROR);
	}

	/**
	 * Validator (eg RequiredFields) or string $name (of a method on File to provide a Validator) for the EditForm
	 * @example 'getCMSValidator'
	 * 
	 * @param Validator|string
	 * @return Uploadfield Self reference
	 */
	public function setFileEditValidator($fileEditValidator) {
		$this->fileEditValidator = $fileEditValidator;
		return $this;
	}

	/**
	 * @param File $file
	 * @return string
	 */
	protected function getThumbnailURLForFile(File $file) {
		if ($file->exists() && file_exists(Director::baseFolder() . '/' . $file->getFilename())) {
			$width = $this->getPreviewMaxWidth();
			$height = $this->getPreviewMaxHeight();
			if ($file->hasMethod('getThumbnail')) {
				return $file->getThumbnail($width, $height)->getURL();
			} elseif ($file->hasMethod('getThumbnailURL')) {
				return $file->getThumbnailURL($width, $height);
			} elseif ($file->hasMethod('SetRatioSize')) {
				return $file->SetRatioSize($width, $height)->getURL();
			} else {
				return $file->Icon();
			}
		}
		return false;
	}

	public function getAttributes() {
		return array_merge(
			parent::getAttributes(),
			array('data-selectdialog-url', $this->Link('select'))
		);
	}

	public function extraClass() {
		if($this->isDisabled()) $this->addExtraClass('disabled');
		if($this->isReadonly()) $this->addExtraClass('readonly');
		return parent::extraClass();
	}

	public function Field($properties = array()) {
		Requirements::javascript(THIRDPARTY_DIR . '/jquery/jquery.js');
		Requirements::javascript(THIRDPARTY_DIR . '/jquery-ui/jquery-ui.js');
		Requirements::javascript(THIRDPARTY_DIR . '/jquery-entwine/dist/jquery.entwine-dist.js');
		Requirements::javascript(FRAMEWORK_DIR . '/javascript/i18n.js');
		Requirements::javascript(FRAMEWORK_ADMIN_DIR . '/javascript/ssui.core.js');

		Requirements::combine_files('uploadfield.js', array(
			// @todo jquery templates is a project no longer maintained and should be retired at some point.
			THIRDPARTY_DIR . '/javascript-templates/tmpl.js', 
			THIRDPARTY_DIR . '/javascript-loadimage/load-image.js',
			THIRDPARTY_DIR . '/jquery-fileupload/jquery.iframe-transport.js',
			THIRDPARTY_DIR . '/jquery-fileupload/cors/jquery.xdr-transport.js',
			THIRDPARTY_DIR . '/jquery-fileupload/jquery.fileupload.js',
			THIRDPARTY_DIR . '/jquery-fileupload/jquery.fileupload-ui.js',
			FRAMEWORK_DIR . '/javascript/UploadField_uploadtemplate.js',
			FRAMEWORK_DIR . '/javascript/UploadField_downloadtemplate.js',
			FRAMEWORK_DIR . '/javascript/UploadField.js',
		));
		Requirements::css(THIRDPARTY_DIR . '/jquery-ui-themes/smoothness/jquery-ui.css'); // TODO hmmm, remove it?
		Requirements::css(FRAMEWORK_DIR . '/css/UploadField.css');

		// Calculated config as per jquery.fileupload-ui.js
		$allowedMaxFileNumber = $this->getAllowedMaxFileNumber();
		$config = array(
			'url' => $this->Link('upload'),
			'urlSelectDialog' => $this->Link('select'),
			'urlAttach' => $this->Link('attach'),
			'urlFileExists' => $this->link('fileexists'),
			'acceptFileTypes' => '.+$',
			// Fileupload treats maxNumberOfFiles as the max number of _additional_ items allowed
			'maxNumberOfFiles' => $allowedMaxFileNumber ? ($allowedMaxFileNumber - count($this->getItemIDs())) : null
		);
		
		// Validation: File extensions
		if ($allowedExtensions = $this->getAllowedExtensions()) {
			$config['acceptFileTypes'] = '(\.|\/)(' . implode('|', $allowedExtensions) . ')$';
			$config['errorMessages']['acceptFileTypes'] = _t(
				'File.INVALIDEXTENSIONSHORT', 
				'Extension is not allowed'
			);
		}
		
		// Validation: File size
		if ($allowedMaxFileSize = $this->getValidator()->getAllowedMaxFileSize()) {
			$config['maxFileSize'] = $allowedMaxFileSize;
			$config['errorMessages']['maxFileSize'] = _t(
				'File.TOOLARGESHORT', 
				'Filesize exceeds {size}',
				array('size' => File::format_size($config['maxFileSize']))
			);
		}
		
		// Validation: Number of files
		if ($allowedMaxFileNumber) {
			if($allowedMaxFileNumber > 1) {
				$config['errorMessages']['maxNumberOfFiles'] = _t(
					'UploadField.MAXNUMBEROFFILESSHORT', 
					'Can only upload {count} files',
					array('count' => $allowedMaxFileNumber)
				);
			} else {
				$config['errorMessages']['maxNumberOfFiles'] = _t(
					'UploadField.MAXNUMBEROFFILESONE', 
					'Can only upload one file'
				);
			}
		}

		//get all the existing files in the current folder
		if ($this->getOverwriteWarning()) {
			//add overwrite warning error message to the config object sent to Javascript
			$config['errorMessages']['overwriteWarning'] =
				_t('UploadField.OVERWRITEWARNING', 'File with the same name already exists');
		}
		
		$mergedConfig = array_merge($config, $this->ufConfig);
		return $this->customise(array(
			'configString' => str_replace('"', "'", Convert::raw2json($mergedConfig)),
			'config' => new ArrayData($mergedConfig),
			'multiple' => $allowedMaxFileNumber !== 1
		))->renderWith($this->getTemplates());
	}

	/**
	 * Validation method for this field, called when the entire form is validated
	 * 
	 * @param Validator $validator
	 * @return boolean
	 */
	public function validate($validator) {
		
		// @todo Test compatibility with RequiredFields
		$name = $this->getName();
		$files = $this->getItems();
		
		// If there are no files then quit
		if($files->count() == 0) return true;

		// Check max number of files 
		$maxFiles = $this->getAllowedMaxFileNumber();
		if($maxFiles && ($files->count() > $maxFiles)) {
			$validator->validationError(
				$name,
				_t(
					'UploadField.MAXNUMBEROFFILES', 
					'Max number of {count} file(s) exceeded.',
					array('count' => $maxFiles)
				),
				"validation"
			);
			return false;
		}
		
		// Revalidate each file against nested validator
		$this->upload->clearErrors();
		foreach($files as $file) {
			// Generate $_FILES style file attribute array for upload validator
			$tmpFile = array(
				'name' => $file->Name,
				'type' => null, // Not used for type validation
				'size' => $file->AbsoluteSize,
				'tmp_name' => null, // Should bypass is_uploaded_file check
				'error' => UPLOAD_ERR_OK,
			);
			$this->upload->validate($tmpFile);
		}
		
		// Check all errors
		if($errors = $this->upload->getErrors()) {
			foreach($errors as $error) {
				$validator->validationError($name, $error, "validation");
			}
			return false;
		}
		
		return true;
	}
	
	/**
	 * @param SS_HTTPRequest $request
	 * @return UploadField_ItemHandler
	 */
	public function handleItem(SS_HTTPRequest $request) {
		return $this->getItemHandler($request->param('ID'));
	}

	/**
	 * @param int $itemID
	 * @return UploadField_ItemHandler
	 */
	public function getItemHandler($itemID) {
		return UploadField_ItemHandler::create($this, $itemID);
	}

	/**
	 * @param SS_HTTPRequest $request
	 * @return UploadField_ItemHandler
	 */
	public function handleSelect(SS_HTTPRequest $request) {
		return UploadField_SelectHandler::create($this, $this->getFolderName());
	}
	
	/**
	 * Given an array of post variables, extract all temporary file data into an array
	 * 
	 * @param array $postVars Array of posted form data
	 * @return array List of temporary file data
	 */
	protected function extractUploadedFileData($postVars) {
		
		// Note: Format of posted file parameters in php is a feature of using
		// <input name='{$Name}[Uploads][]' /> for multiple file uploads
		$tmpFiles = array();
		if(	!empty($postVars['tmp_name'])
			&& is_array($postVars['tmp_name'])
			&& !empty($postVars['tmp_name']['Uploads'])
		) {
			for($i = 0; $i < count($postVars['tmp_name']['Uploads']); $i++) {
				// Skip if "empty" file
				if(empty($postVars['tmp_name']['Uploads'][$i])) continue;
				$tmpFile = array();
				foreach(array('name', 'type', 'tmp_name', 'error', 'size') as $field) {
					$tmpFile[$field] = $postVars[$field]['Uploads'][$i];
				}
				$tmpFiles[] = $tmpFile;
			}
		} elseif(!empty($postVars['tmp_name'])) {
			// Fallback to allow single file uploads (method used by AssetUploadField)
			$tmpFiles[] = $postVars;
		}
		
		return $tmpFiles;
	}
	
	/**
	 * Loads the temporary file data into a File object
	 * 
	 * @param array $tmpFile Temporary file data
	 * @param string $error Error message
	 * @return File File object, or null if error
	 */
	protected function saveTemporaryFile($tmpFile, &$error = null) {
		
		// Determine container object
		$error = null;
		$fileObject = null;
		
		if (empty($tmpFile)) {
			$error = _t('UploadField.FIELDNOTSET', 'File information not found');
			return null;
		}
		
		if($tmpFile['error']) {
			$error = $tmpFile['error'];
			return null;
		}
		
		// Search for relations that can hold the uploaded files, but don't fallback
		// to default if there is no automatic relation
		if ($relationClass = $this->getRelationAutosetClass(null)) {
			// Create new object explicitly. Otherwise rely on Upload::load to choose the class.
			$fileObject = Object::create($relationClass);
		}

		// Get the uploaded file into a new file object.
		try {
			$this->upload->loadIntoFile($tmpFile, $fileObject, $this->getFolderName());
		} catch (Exception $e) {
			// we shouldn't get an error here, but just in case
			$error = $e->getMessage();
			return null;
		}

		// Check if upload field has an error
		if ($this->upload->isError()) {
			$error = implode(' ' . PHP_EOL, $this->upload->getErrors());
			return null;
		}
		
		// return file
		return $this->upload->getFile();
	}
	
	/**
	 * Safely encodes the File object with all standard fields required
	 * by the front end
	 * 
	 * @param File $file
	 * @return array Array encoded list of file attributes
	 */
	protected function encodeFileAttributes(File $file) {

		// Collect all output data.
		$file =  $this->customiseFile($file);
		return array(
			'id' => $file->ID,
			'name' => $file->Name,
			'url' => $file->URL,
			'thumbnail_url' => $file->UploadFieldThumbnailURL,
			'edit_url' => $file->UploadFieldEditLink,
			'size' => $file->AbsoluteSize,
			'type' => $file->FileType,
			'buttons' => $file->UploadFieldFileButtons,
			'fieldname' => $this->getName()
		);
	}

	/**
	 * Action to handle upload of a single file
	 * 
	 * @param SS_HTTPRequest $request
	 * @return SS_HTTPResponse
	 */
	public function upload(SS_HTTPRequest $request) {
		if($this->isDisabled() || $this->isReadonly() || !$this->canUpload()) {
			return $this->httpError(403);
		}

		// Protect against CSRF on destructive action
		$token = $this->getForm()->getSecurityToken();
		if(!$token->checkRequest($request)) return $this->httpError(400);
		
		// Get form details
		$name = $this->getName();
		$postVars = $request->postVar($name);

		// Save the temporary file into a File object
		$uploadedFiles = $this->extractUploadedFileData($postVars);
		$firstFile = reset($uploadedFiles);
		$file = $this->saveTemporaryFile($firstFile, $error);
		if(empty($file)) {
			$return = array('error' => $error);
		} else {
<<<<<<< HEAD
			$return = $this->encodeFileAttributes($file);
=======
			$return = array(
				'name' => $tmpfile['name'],
				'size' => $tmpfile['size'],
				'type' => $tmpfile['type'],
				'error' => $tmpfile['error']
			);
		}

		// Check for constraints on the record to which the file will be attached.
		if (!$return['error'] && $this->relationAutoSetting && $record && $record->exists()) {
			$tooManyFiles = false;
			// Some relationships allow many files to be attached.
			if ($this->getConfig('allowedMaxFileNumber') && ($record->has_many($name) || $record->many_many($name))) {
				if(!$record->isInDB()) $record->write();
				$tooManyFiles = $record->{$name}()->count() >= $this->getConfig('allowedMaxFileNumber');
			// has_one only allows one file at any given time.
			} elseif($record->has_one($name)) {
				// If we're allowed to replace an existing file, clear out the old one
				if($record->$name && $this->getConfig('replaceExistingFile')) {
					$record->$name = null;
				}
				$tooManyFiles = $record->{$name}() && $record->{$name}()->exists();
			}

			// Report the constraint violation.
			if ($tooManyFiles) {
				if(!$this->getConfig('allowedMaxFileNumber')) $this->setConfig('allowedMaxFileNumber', 1);
				$return['error'] = _t(
					'UploadField.MAXNUMBEROFFILES', 
					'Max number of {count} file(s) exceeded.',
					array('count' => $this->getConfig('allowedMaxFileNumber'))
				);
			}
		}

		// Process the uploaded file
		if (!$return['error']) {
			$fileObject = null;

			if ($this->relationAutoSetting) {
				// Search for relations that can hold the uploaded files.
				if ($relationClass = $this->getRelationAutosetClass()) {
					// Create new object explicitly. Otherwise rely on Upload::load to choose the class.
					$fileObject = Object::create($relationClass);
				}
			}

			// Get the uploaded file into a new file object.
			// The loadIntoFile() method also validates constraints like allowed extensions
			try {
				$this->upload->loadIntoFile($tmpfile, $fileObject, $this->folderName);
			} catch (Exception $e) {
				// we shouldn't get an error here, but just in case
				$return['error'] = $e->getMessage();
			}

			if (!$return['error']) {
				if ($this->upload->isError()) {
					$return['error'] = implode(' '.PHP_EOL, $this->upload->getErrors());
				} else {
					$file = $this->upload->getFile();

					// Attach the file to the related record.
					if ($this->relationAutoSetting) {
						$this->attachFile($file);
					}

					// Collect all output data.
					$file =  $this->customiseFile($file);
					$return = array_merge($return, array(
						'id' => $file->ID,
						'name' => $file->getTitle() . '.' . $file->getExtension(),
						'url' => $file->getURL(),
						'thumbnail_url' => $file->UploadFieldThumbnailURL,
						'edit_url' => $file->UploadFieldEditLink,
						'size' => $file->getAbsoluteSize(),
						'buttons' => $file->UploadFieldFileButtons
					));
				}
			}
>>>>>>> 7656a223
		}
		
		// Format response with json
		$response = new SS_HTTPResponse(Convert::raw2json(array($return)));
		$response->addHeader('Content-Type', 'text/plain');
		if($return['error']) $response->setStatusCode(403);
		return $response;
	}

	/**
	 * Retrieves details for files that this field wishes to attache to the 
	 * client-side form
	 * 
	 * @param SS_HTTPRequest $request
	 * @return SS_HTTPResponse
	 */
	public function attach(SS_HTTPRequest $request) {
		if(!$request->isPOST()) return $this->httpError(403);
		if(!$this->canAttachExisting()) return $this->httpError(403);
		
		// Retrieve file attributes required by front end
		$return = array();
		$files = File::get()->byIDs($request->postVar('ids'));
		foreach($files as $file) {
			$return[] = $this->encodeFileAttributes($file);
		}
		$response = new SS_HTTPResponse(Convert::raw2json($return));
		$response->addHeader('Content-Type', 'application/json');
		return $response;
	}
	
	/**
	 * Determines if a specified file exists
	 * 
	 * @param SS_HTTPRequest $request
	 */
	public function fileexists(SS_HTTPRequest $request) {
		
		// Check both original and safely filtered filename
		$originalFile = $request->requestVar('filename');
		$nameFilter = FileNameFilter::create();
		$filteredFile = basename($nameFilter->filter($originalFile));
		
		// check if either file exists
		$folder = $this->getFolderName();
		$exists = false;
		foreach(array($originalFile, $filteredFile) as $file) {
			if(file_exists(ASSETS_PATH."/$folder/$file")) {
				$exists = true;
				break;
			}
		}
		
		// Encode and present response
		$response = new SS_HTTPResponse(Convert::raw2json(array('exists' => $exists)));
		$response->addHeader('Content-Type', 'application/json');
		return $response;
	}

	public function performReadonlyTransformation() {
		$clone = clone $this;
		$clone->addExtraClass('readonly');
		$clone->setReadonly(true);
		return $clone;
	}

	/**
	 * Gets the foreign class that needs to be created, or 'File' as default if there
	 * is no relationship, or it cannot be determined.
	 *
	 * @param $default Default value to return if no value could be calculated
	 * @return string Foreign class name.
	 */
	public function getRelationAutosetClass($default = 'File') {
		
		// Don't autodetermine relation if no relationship between parent record
		if(!$this->relationAutoSetting) return $default;
		
		// Check record and name
		$name = $this->getName();
		$record = $this->getRecord();
		if(empty($name) || empty($record)) {
			return $default;
		} else {
			$class = $record->getRelationClass($name);
			return empty($class) ? $default : $class;
		}
	}

}

/**
 * RequestHandler for actions (edit, remove, delete) on a single item (File) of the UploadField
 * 
 * @author Zauberfisch
 * @package framework
 * @subpackage forms
 */
class UploadField_ItemHandler extends RequestHandler {

	/**
	 * @var UploadFIeld
	 */
	protected $parent;

	/**
	 * @var int FileID
	 */
	protected $itemID;

	private static $url_handlers = array(
		'$Action!' => '$Action',
		'' => 'index',
	);

	private static $allowed_actions = array(
		'delete',
		'edit',
		'EditForm',
	);

	/**
	 * @param UploadFIeld $parent
	 * @param int $item
	 */
	public function __construct($parent, $itemID) {
		$this->parent = $parent;
		$this->itemID = $itemID;

		parent::__construct();
	}

	/**
	 * @return File
	 */
	public function getItem() {
		return DataObject::get_by_id('File', $this->itemID);
	}

	/**
	 * @param string $action
	 * @return string
	 */
	public function Link($action = null) {
		return Controller::join_links($this->parent->Link(), '/item/', $this->itemID, $action);
	}

	/**
	 * @return string
	 */
	public function DeleteLink() {
		$token = $this->parent->getForm()->getSecurityToken();
		return $token->addToUrl($this->Link('delete'));
	}

	/**
	 * @return string
	 */
	public function EditLink() {
		return $this->Link('edit');
	}

	/**
	 * Action to handle deleting of a single file
	 * 
	 * @param SS_HTTPRequest $request
	 * @return SS_HTTPResponse
	 */
	public function delete(SS_HTTPRequest $request) {
		// Check form field state
		if($this->parent->isDisabled() || $this->parent->isReadonly()) return $this->httpError(403);

		// Protect against CSRF on destructive action
		$token = $this->parent->getForm()->getSecurityToken();
		if(!$token->checkRequest($request)) return $this->httpError(400);

		// Check item permissions
		$item = $this->getItem();
		if(!$item) return $this->httpError(404);
		if(!$item->canDelete()) return $this->httpError(403);

		// Delete the file from the filesystem. The file will be removed
		// from the relation on save
		// @todo Investigate if references to deleted files (if unsaved) is dangerous
		$item->delete();
	}

	/**
	 * Action to handle editing of a single file
	 * 
	 * @param SS_HTTPRequest $request
	 * @return ViewableData_Customised
	 */
	public function edit(SS_HTTPRequest $request) {
		// Check form field state
		if($this->parent->isDisabled() || $this->parent->isReadonly()) return $this->httpError(403);

		// Check item permissions
		$item = $this->getItem();
		if(!$item) return $this->httpError(404);
		if(!$item->canEdit()) return $this->httpError(403);

		Requirements::css(FRAMEWORK_DIR . '/css/UploadField.css');

		return $this->customise(array(
			'Form' => $this->EditForm()
		))->renderWith($this->parent->getTemplateFileEdit());
	}

	/**
	 * @return Form
	 */
	public function EditForm() {
		$file = $this->getItem();
		// Get form components
		$fields = $this->parent->getFileEditFields($file);
		$actions = $this->parent->getFileEditActions($file);
		$validator = $this->parent->getFileEditValidator($file);
		$form = new Form(
			$this,
			__FUNCTION__, 
			$fields,
			$actions,
			$validator
		);
		$form->loadDataFrom($file);
		$form->addExtraClass('small');
		
		return $form;
	}

	/**
	 * @param array $data
	 * @param Form $form
	 * @param SS_HTTPRequest $request
	 */
	public function doEdit(array $data, Form $form, SS_HTTPRequest $request) {
		// Check form field state
		if($this->parent->isDisabled() || $this->parent->isReadonly()) return $this->httpError(403);

		// Check item permissions
		$item = $this->getItem();
		if(!$item) return $this->httpError(404);

		$form->saveInto($item);
		$item->write();

		$form->sessionMessage(_t('UploadField.Saved', 'Saved'), 'good');

		return $this->edit($request);
	}
	
}

/**
 * File selection popup for attaching existing files.
 */
class UploadField_SelectHandler extends RequestHandler {

	/**
	 * @var UploadField
	 */
	protected $parent;

	/**
	 * @var string
	 */
	protected $folderName;

	private static $url_handlers = array(
		'$Action!' => '$Action',
		'' => 'index',
	);

	private static $allowed_actions = array(
		'Form'
	);

	public function __construct($parent, $folderName = null) {
		$this->parent = $parent;
		$this->folderName = $folderName;

		parent::__construct();
	}

	public function index() {
		// Requires a separate JS file, because we can't reach into the iframe with entwine.
		Requirements::javascript(FRAMEWORK_DIR . '/javascript/UploadField_select.js');
		return $this->renderWith('CMSDialog');
	}

	/**
	 * @param string $action
	 * @return string
	 */
	public function Link($action = null) {
		return Controller::join_links($this->parent->Link(), '/select/', $action);
	}

	/**
	 * Build the file selection form.
	 *
	 * @return Form
	 */
	public function Form() {
		// Find out the requested folder ID.
		$folderID = $this->parent->getRequest()->requestVar('ParentID');
		if (!isset($folderID)) {
			$folder = Folder::find_or_make($this->folderName);
			$folderID = $folder ? $folder->ID : 0;
		}

		// Construct the form
		$action = new FormAction('doAttach', _t('UploadField.AttachFile', 'Attach file(s)'));
		$action->addExtraClass('ss-ui-action-constructive icon-accept');
		$form = new Form(
			$this,
			'Form',
			new FieldList($this->getListField($folderID)),
			new FieldList($action)
		);

		// Add a class so we can reach the form from the frontend.
		$form->addExtraClass('uploadfield-form');

		return $form;
	}

	/**
	 * @param $folderID The ID of the folder to display.
	 * @return FormField
	 */
	protected function getListField($folderID) {
		// Generate the folder selection field.
		$folderField = new TreeDropdownField('ParentID', _t('HtmlEditorField.FOLDER', 'Folder'), 'Folder');
		$folderField->setValue($folderID);
		
		// Generate the file list field.
		$config = GridFieldConfig::create();
		$config->addComponent(new GridFieldSortableHeader());
		$config->addComponent(new GridFieldFilterHeader());
		$config->addComponent($columns = new GridFieldDataColumns());
		$columns->setDisplayFields(array(
			'StripThumbnail' => '',
			'Name' => 'Name',
			'Title' => 'Title'
		));
		$config->addComponent(new GridFieldPaginator(8));

		// If relation is to be autoset, we need to make sure we only list compatible objects.
		$baseClass = $this->parent->getRelationAutosetClass();

		// Create the data source for the list of files within the current directory.
		$files = DataList::create($baseClass)->filter('ParentID', $folderID);

		$fileField = new GridField('Files', false, $files, $config);
		$fileField->setAttribute('data-selectable', true);
		if($this->parent->getAllowedMaxFileNumber() !== 1) {
			$fileField->setAttribute('data-multiselect', true);
		}

		$selectComposite = new CompositeField(
			$folderField,
			$fileField
		);

		return $selectComposite;
	}

	public function doAttach($data, $form) {
		// Popup-window attach does not require server side action, as it is implemented via JS
	}

}<|MERGE_RESOLUTION|>--- conflicted
+++ resolved
@@ -1195,6 +1195,7 @@
 	 * 
 	 * @param SS_HTTPRequest $request
 	 * @return SS_HTTPResponse
+	 * @return SS_HTTPResponse
 	 */
 	public function upload(SS_HTTPRequest $request) {
 		if($this->isDisabled() || $this->isReadonly() || !$this->canUpload()) {
@@ -1216,96 +1217,13 @@
 		if(empty($file)) {
 			$return = array('error' => $error);
 		} else {
-<<<<<<< HEAD
 			$return = $this->encodeFileAttributes($file);
-=======
-			$return = array(
-				'name' => $tmpfile['name'],
-				'size' => $tmpfile['size'],
-				'type' => $tmpfile['type'],
-				'error' => $tmpfile['error']
-			);
-		}
-
-		// Check for constraints on the record to which the file will be attached.
-		if (!$return['error'] && $this->relationAutoSetting && $record && $record->exists()) {
-			$tooManyFiles = false;
-			// Some relationships allow many files to be attached.
-			if ($this->getConfig('allowedMaxFileNumber') && ($record->has_many($name) || $record->many_many($name))) {
-				if(!$record->isInDB()) $record->write();
-				$tooManyFiles = $record->{$name}()->count() >= $this->getConfig('allowedMaxFileNumber');
-			// has_one only allows one file at any given time.
-			} elseif($record->has_one($name)) {
-				// If we're allowed to replace an existing file, clear out the old one
-				if($record->$name && $this->getConfig('replaceExistingFile')) {
-					$record->$name = null;
-				}
-				$tooManyFiles = $record->{$name}() && $record->{$name}()->exists();
-			}
-
-			// Report the constraint violation.
-			if ($tooManyFiles) {
-				if(!$this->getConfig('allowedMaxFileNumber')) $this->setConfig('allowedMaxFileNumber', 1);
-				$return['error'] = _t(
-					'UploadField.MAXNUMBEROFFILES', 
-					'Max number of {count} file(s) exceeded.',
-					array('count' => $this->getConfig('allowedMaxFileNumber'))
-				);
-			}
-		}
-
-		// Process the uploaded file
-		if (!$return['error']) {
-			$fileObject = null;
-
-			if ($this->relationAutoSetting) {
-				// Search for relations that can hold the uploaded files.
-				if ($relationClass = $this->getRelationAutosetClass()) {
-					// Create new object explicitly. Otherwise rely on Upload::load to choose the class.
-					$fileObject = Object::create($relationClass);
-				}
-			}
-
-			// Get the uploaded file into a new file object.
-			// The loadIntoFile() method also validates constraints like allowed extensions
-			try {
-				$this->upload->loadIntoFile($tmpfile, $fileObject, $this->folderName);
-			} catch (Exception $e) {
-				// we shouldn't get an error here, but just in case
-				$return['error'] = $e->getMessage();
-			}
-
-			if (!$return['error']) {
-				if ($this->upload->isError()) {
-					$return['error'] = implode(' '.PHP_EOL, $this->upload->getErrors());
-				} else {
-					$file = $this->upload->getFile();
-
-					// Attach the file to the related record.
-					if ($this->relationAutoSetting) {
-						$this->attachFile($file);
-					}
-
-					// Collect all output data.
-					$file =  $this->customiseFile($file);
-					$return = array_merge($return, array(
-						'id' => $file->ID,
-						'name' => $file->getTitle() . '.' . $file->getExtension(),
-						'url' => $file->getURL(),
-						'thumbnail_url' => $file->UploadFieldThumbnailURL,
-						'edit_url' => $file->UploadFieldEditLink,
-						'size' => $file->getAbsoluteSize(),
-						'buttons' => $file->UploadFieldFileButtons
-					));
-				}
-			}
->>>>>>> 7656a223
 		}
 		
 		// Format response with json
 		$response = new SS_HTTPResponse(Convert::raw2json(array($return)));
 		$response->addHeader('Content-Type', 'text/plain');
-		if($return['error']) $response->setStatusCode(403);
+		if(!empty($return['error'])) $response->setStatusCode(403);
 		return $response;
 	}
 
