<?php

/**
 * A PHP version of TinyMCE's configuration, to allow various parameters to be configured on a site or section basis
 *
 * There can be multiple HtmlEditorConfig's, which should always be created / accessed using HtmlEditorConfig::get.
 * You can then set the currently active config using set_active. Whichever config is active when
 * HtmlEditorField#Field is called wins.
 *
 * @author "Hamish Friedlander" <hamish@silverstripe.com>
 * @package forms
 * @subpackage fields-formattedinput
 */
class HtmlEditorConfig {

	private static $configs = array();

	private static $current = null;

	/**
	 * Get the HtmlEditorConfig object for the given identifier. This is a correct way to get an HtmlEditorConfig
	 * instance - do not call 'new'
	 *
	 * @param $identifier string - the identifier for the config set
	 * @return HtmlEditorConfig - the configuration object. This will be created if it does not yet exist for that
	 *                            identifier
	 */
	public static function get($identifier = 'default') {
		if (!array_key_exists($identifier, self::$configs)) self::$configs[$identifier] = new HtmlEditorConfig();
		return self::$configs[$identifier];
	}

	/**
	 * Set the currently active configuration object
	 * @param $identifier string - the identifier for the config set
	 * @return null
	 */
	public static function set_active($identifier = null) {
		self::$current = $identifier;
	}

	/**
	 * Get the currently active configuration object
	 * @return HtmlEditorConfig - the active configuration object
	 */
	public static function get_active() {
		$identifier = self::$current ? self::$current : 'default';
		return self::get($identifier);
	}

	/**
	 * Get the available configurations as a map of friendly_name to
	 * configuration name.
	 * @return array
	 */
	public static function get_available_configs_map() {
		$configs = array();

		foreach(self::$configs as $identifier => $config) {
			$configs[$identifier] = $config->getOption('friendly_name');
		}

		return $configs;
	}

	/**
	 * Holder for all TinyMCE settings _except_ plugins and buttons
	 */
	protected $settings = array(
		'friendly_name' => '(Please set a friendly name for this config)',
		'priority' => 0,
		'mode' => "none", // initialized through HtmlEditorField.js redraw() logic
		'editor_selector' => "htmleditor",
		'width' => "100%",
		'auto_resize' => false,
		'update_interval' => 5000, // Ensure update of this data every 5 seconds to the underlying textarea
		'theme' => "advanced",

		'theme_advanced_layout_manager' => "SimpleLayout",
		'theme_advanced_toolbar_location' => "top",
		'theme_advanced_toolbar_align' => "left",
		'theme_advanced_toolbar_parent' => "right",

		'blockquote_clear_tag' => "p",
		'table_inline_editing' => true,

		'safari_warning' => false,
		'relative_urls' => true,
		'verify_html' => true,
		'browser_spellcheck' => true,
	);

	/**
	 * Holder list of enabled plugins
	 */
	protected $plugins = array(
		'contextmenu' => null,
		'table' => null,
		'emotions' => null,
		'paste' => null,
	);

	/**
	 * Holder list of buttons, organised by line
	 */
	protected $buttons = array(
		1 => array('bold','italic','underline','strikethrough','separator',
			'justifyleft','justifycenter','justifyright','justifyfull','formatselect','separator',
			'bullist','numlist','outdent','indent','blockquote','hr','charmap'),
		2 => array('undo','redo','separator','cut','copy','paste','pastetext','pasteword','separator',
			'advcode','search','replace','selectall','visualaid','separator','tablecontrols'),
		3 => array()
	);

	/**
	 * Get the current value of an option
	 * @param $k string - The key of the option to get
	 * @return mixed - The value of the specified option
	 */
	public function getOption($k) {
		if(isset($this->settings[$k])) return $this->settings[$k];
	}

	/**
	 * Set the value of one option
	 * @param $k string - The key of the option to set
	 * @param $v mixed - The value of the option to set
	 * @return HtmlEditorConfig
	 */
	public function setOption($k,$v) {
		$this->settings[$k] = $v;
		return $this;
	}

	/**
	 * Set multiple options
	 * @param $a array - The options to set, as keys and values of the array
	 * @return HtmlEditorConfig
	 */
	public function setOptions($a) {
		foreach ($a as $k=>$v) {
			$this->settings[$k] = $v;
		}
		return $this;
	}

	/**
	 * Enable one or several plugins. Will maintain unique list if already
	 * enabled plugin is re-passed. If passed in as a map of plugin-name to path,
	 * the plugin will be loaded by tinymce.PluginManager.load() instead of through tinyMCE.init().
	 * Keep in mind that these externals plugins require a dash-prefix in their name.
	 *
	 * @see http://wiki.moxiecode.com/index.php/TinyMCE:API/tinymce.PluginManager/load
	 *
	 * @param String [0..] a string, or several strings, or a single array of strings - The plugins to enable
	 * @return HtmlEditorConfig
	 */
	public function enablePlugins() {
		$plugins = func_get_args();
		if (is_array(current($plugins))) $plugins = current($plugins);
		foreach ($plugins as $plugin => $path) {
			// if plugins are passed without a path
			if(is_numeric($plugin)) {
				$plugin = $path;
				$path = null;
			}
			if (!array_key_exists($plugin, $this->plugins)) $this->plugins[$plugin] = $path;
		}
		return $this;
	}

	/**
	 * Enable one or several plugins. Will properly handle being passed a plugin that is already disabled
	 * @param String [0..] a string, or several strings, or a single array of strings - The plugins to disable
	 * @return HtmlEditorConfig
	 */
	public function disablePlugins() {
		$plugins = func_get_args();
		if (is_array(current($plugins))) $plugins = current($plugins);

		foreach ($plugins as $plugin) {
			if(array_key_exists($plugin, $this->plugins)) {
				unset($this->plugins[$plugin]);
			}
		}
		return $this;
	}

	/**
	 * @return Array
	 */
	public function getPlugins() {
		return $this->plugins;
	}

	/**
	 * Totally re-set the buttons on a given line
	 *
	 * @param integer from 1..3 - The line number to redefine
	 * @param string  a string or several strings, or a single array of strings - The button names to make this line
<<<<<<< HEAD
	 *                contain
	 * @return null
=======
	 *                contain 
	 * @return HtmlEditorConfig
>>>>>>> 7b89c173
	 */
	public function setButtonsForLine() {
		if (func_num_args() == 2) {
			list($line, $buttons) = func_get_args();
		}
		else {
			$buttons = func_get_args();
			$line = array_shift($buttons);
		}
		$this->buttons[$line] = is_array($buttons) ? $buttons : array($buttons);
		return $this;
	}

	/**
	 * Add buttons to the end of a line
	 * @param integer from 1..3
	 * @param string a string, or several strings, or a single array of strings - The button names to add to the end
<<<<<<< HEAD
	 *               of this line
	 * @return null
=======
	 *               of this line 
	 * @return HtmlEditorConfig
>>>>>>> 7b89c173
	 */
	public function addButtonsToLine() {
		$inserts = func_get_args();
		$line = array_shift($inserts);
		if (is_array($inserts[0])) $inserts = $inserts[0];

		foreach ($inserts as $button) {
			$this->buttons[$line][] = $button;
		}
		return $this;
	}

	/**
	 * Internal function for adding and removing buttons related to another button
	 * @param $name string - the name of the button to modify
	 * @param $offset integer - the offset relative to that button to perform an array_splice at - 0 for before $name,
	 *                          1 for after
	 * @param $del integer - the number of buttons to remove at the position given by index(string) + offset
	 * @param $add mixed - an array or single item to insert at the position given by index(string) + offset,
	 *                     or null for no insertion
	 * @return boolean - true if $name matched a button, false otherwise
	 */
	protected function modifyButtons($name, $offset, $del=0, $add=null) {
		foreach ($this->buttons as &$buttons) {
			if (($idx = array_search($name, $buttons)) !== false) {
				if ($add) array_splice($buttons, $idx+$offset, $del, $add);
				else     array_splice($buttons, $idx+$offset, $del, $add);
				return true;
			}
		}
		return false;
	}

	/**
	 * Insert buttons before the first occurance of another button
	 * @param string - the name of the button to insert other buttons before
	 * @param string a string, or several strings, or a single array of strings - the button names to insert before
	 *               that button
	 * @return boolean - true if insertion occured, false if it did not (because the given button name was not found)
	 */
	public function insertButtonsBefore() {
		$inserts = func_get_args();
		$before = array_shift($inserts);
		return $this->modifyButtons($before, 0, 0, $inserts);
	}

	/**
	 * Insert buttons after the first occurance of another button
	 * @param string - the name of the button to insert other buttons after
	 * @param string a string, or several strings, or a single array of strings - the button names to insert after
	 *               that button
	 * @return boolean - true if insertion occured, false if it did not (because the given button name was not found)
	 */
	public function insertButtonsAfter() {
		$inserts = func_get_args();
		$after = array_shift($inserts);
		return $this->modifyButtons($after, 1, 0, $inserts);
	}

	/**
	 * Remove the first occurance of buttons
	 * @param string one or more strings - the name of the buttons to remove
	 * @return null
	 */
	public function removeButtons() {
		$removes = func_get_args();
		foreach ($removes as $button) {
			$this->modifyButtons($button, 0, 1);
		}
	}

	/**
	 * Generate the javascript that will set tinyMCE's configuration to that of the current settings of this object
	 * @return string - the javascript
	 */
	public function generateJS() {
		$config = $this->settings;

		// plugins
		$internalPlugins = array();
		$externalPluginsJS = '';
		foreach($this->plugins as $plugin => $path) {
			if(!$path) {
				$internalPlugins[] = $plugin;
			} else {
				$internalPlugins[] = '-' . $plugin;
				$externalPluginsJS .= sprintf(
					'tinymce.PluginManager.load("%s", "%s");' . "\n",
					$plugin,
					$path
				);
			}
		}
		$config['plugins'] = implode(',', $internalPlugins);

		foreach ($this->buttons as $i=>$buttons) {
			$config['theme_advanced_buttons'.$i] = implode(',', $buttons);
		}

		return "
if((typeof tinyMCE != 'undefined')) {
	$externalPluginsJS
	var ssTinyMceConfig = " . Convert::raw2json($config) . ";
}
";
	}
}<|MERGE_RESOLUTION|>--- conflicted
+++ resolved
@@ -198,13 +198,8 @@
 	 *
 	 * @param integer from 1..3 - The line number to redefine
 	 * @param string  a string or several strings, or a single array of strings - The button names to make this line
-<<<<<<< HEAD
 	 *                contain
-	 * @return null
-=======
-	 *                contain 
-	 * @return HtmlEditorConfig
->>>>>>> 7b89c173
+	 * @return HtmlEditorConfig
 	 */
 	public function setButtonsForLine() {
 		if (func_num_args() == 2) {
@@ -222,13 +217,8 @@
 	 * Add buttons to the end of a line
 	 * @param integer from 1..3
 	 * @param string a string, or several strings, or a single array of strings - The button names to add to the end
-<<<<<<< HEAD
 	 *               of this line
-	 * @return null
-=======
-	 *               of this line 
-	 * @return HtmlEditorConfig
->>>>>>> 7b89c173
+	 * @return HtmlEditorConfig
 	 */
 	public function addButtonsToLine() {
 		$inserts = func_get_args();
