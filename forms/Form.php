<?php
/**
 * Base class for all forms.
 * The form class is an extensible base for all forms on a SilverStripe application.  It can be used
 * either by extending it, and creating processor methods on the subclass, or by creating instances
 * of form whose actions are handled by the parent controller.
 *
 * In either case, if you want to get a form to do anything, it must be inextricably tied to a
 * controller.  The constructor is passed a controller and a method on that controller.  This method
 * should return the form object, and it shouldn't require any arguments.  Parameters, if necessary,
 * can be passed using the URL or get variables.  These restrictions are in place so that we can
 * recreate the form object upon form submission, without the use of a session, which would be too
 * resource-intensive.
 * 
 * You will need to create at least one method for processing the submission (through {@link FormAction}).
 * This method will be passed two parameters: the raw request data, and the form object.
 * Usually you want to save data into a {@link DataObject} by using {@link saveInto()}.
 * If you want to process the submitted data in any way, please use {@link getData()} rather than
 * the raw request data.
 * 
 * <h2>Validation</h2>
 * Each form needs some form of {@link Validator} to trigger the {@link FormField->validate()} methods for each field.
 * You can't disable validator for security reasons, because crucial behaviour like extension checks for file uploads
 * depend on it.
 * The default validator is an instance of {@link RequiredFields}.
 * If you want to enforce serverside-validation to be ignored for a specific {@link FormField},
 * you need to subclass it.
 *
 * <h2>URL Handling</h2>
 * The form class extends {@link RequestHandler}, which means it can
 * be accessed directly through a URL. This can be handy for refreshing
 * a form by ajax, or even just displaying a single form field.
 * You can find out the base URL for your form by looking at the
 * <form action="..."> value. For example, the edit form in the CMS would be located at
 * "admin/EditForm". This URL will render the form without its surrounding
 * template when called through GET instead of POST. 
 * 
 * By appending to this URL, you can render invidual form elements
 * through the {@link FormField->FieldHolder()} method.
 * For example, the "URLSegment" field in a standard CMS form would be
 * accessible through "admin/EditForm/field/URLSegment/FieldHolder".
 *
 * @package forms
 * @subpackage core
 */
class Form extends RequestHandler {

	const ENC_TYPE_URLENCODED = 'application/x-www-form-urlencoded';
	const ENC_TYPE_MULTIPART  = 'multipart/form-data';

	/**
	 * @var boolean $includeFormTag Accessed by Form.ss; modified by {@link formHtmlContent()}.
	 * A performance enhancement over the generate-the-form-tag-and-then-remove-it code that was there previously
	 */
	public $IncludeFormTag = true;
	
	protected $fields;
	
	protected $actions;
	
	protected $controller;
	
	protected $name;

	protected $validator;
	
	protected $formMethod = "post";

<<<<<<< HEAD
	/**
	 * @var boolean
	 */
	protected $strictFormMethodCheck = false;
	
=======
>>>>>>> d963eac0
	protected static $current_action;
	
	/**
	 * @var Dataobject $record Populated by {@link loadDataFrom()}.
	 */
	protected $record;

	/**
	 * Keeps track of whether this form has a default action or not.
	 * Set to false by $this->disableDefaultAction();
	 */
	protected $hasDefaultAction = true;

	/**
	 * Target attribute of form-tag.
	 * Useful to open a new window upon
	 * form submission.
	 *
	 * @var string
	 */
	protected $target;
	
	/**
	 * Legend value, to be inserted into the 
	 * <legend> element before the <fieldset>
	 * in Form.ss template.
	 *
	 * @var string
	 */
	protected $legend;
	
	/**
	 * The SS template to render this form HTML into.
	 * Default is "Form", but this can be changed to
	 * another template for customisation.
	 * 
	 * @see Form->setTemplate()
	 * @var string
	 */
	protected $template;
	
	protected $buttonClickedFunc;
	
	protected $message;
	
	protected $messageType;
	
	/**
	 * Should we redirect the user back down to the 
	 * the form on validation errors rather then just the page
	 * 
	 * @var bool
	 */
	protected $redirectToFormOnValidationError = false;
	
	protected $security = true;
	
	/**
	 * @var SecurityToken
	 */
	protected $securityToken = null;
	
	/**
	 * @var array $extraClasses List of additional CSS classes for the form tag.
	 */
	protected $extraClasses = array();

	/**
	 * @var string
	 */
	protected $encType;

	/**
	 * @var array Any custom form attributes set through {@link setAttributes()}.
	 * Some attributes are calculated on the fly, so please use {@link getAttributes()} to access them.
	 */
	protected $attributes = array();

<<<<<<< HEAD
	private static $allowed_actions = array(
		'handleField', 
		'httpSubmission',
		'forTemplate',
	);

	private static $casting = array(
=======
	public static $casting = array(
>>>>>>> d963eac0
		'Message' => 'Text'
	);

	/**
	 * Create a new form, with the given fields an action buttons.
	 * 
	 * @param Controller $controller The parent controller, necessary to create the appropriate form action tag.
	 * @param String $name The method on the controller that will return this form object.
	 * @param FieldList $fields All of the fields in the form - a {@link FieldList} of {@link FormField} objects.
	 * @param FieldList $actions All of the action buttons in the form - a {@link FieldLis} of
	 *                           {@link FormAction} objects
	 * @param Validator $validator Override the default validator instance (Default: {@link RequiredFields})
	 */
	public function __construct($controller, $name, FieldList $fields, FieldList $actions, $validator = null) {
		parent::__construct();
		
		if(!$fields instanceof FieldList) {
			throw new InvalidArgumentException('$fields must be a valid FieldList instance');
		}
		if(!$actions instanceof FieldList) {
			throw new InvalidArgumentException('$actions must be a valid FieldList instance');
		}
		if($validator && !$validator instanceof Validator) {
			throw new InvalidArgumentException('$validator must be a Validator instance');
		}

		$fields->setForm($this);
		$actions->setForm($this);

		$this->fields = $fields;
		$this->actions = $actions;
		$this->controller = $controller;
		$this->name = $name;
		
		if(!$this->controller) user_error("$this->class form created without a controller", E_USER_ERROR);

		// Form validation
		$this->validator = ($validator) ? $validator : new RequiredFields();
		$this->validator->setForm($this);

		// Form error controls
		$this->setupFormErrors();
		
		// Check if CSRF protection is enabled, either on the parent controller or from the default setting. Note that
		// method_exists() is used as some controllers (e.g. GroupTest) do not always extend from Object.
		if(method_exists($controller, 'securityTokenEnabled') || (method_exists($controller, 'hasMethod')
				&& $controller->hasMethod('securityTokenEnabled'))) {

			$securityEnabled = $controller->securityTokenEnabled();
		} else {
			$securityEnabled = SecurityToken::is_enabled();
		}
		
		$this->securityToken = ($securityEnabled) ? new SecurityToken() : new NullSecurityToken();
	}
	
	private static $url_handlers = array(
		'field/$FieldName!' => 'handleField',
		'POST ' => 'httpSubmission',
		'GET ' => 'httpSubmission',
		'HEAD ' => 'httpSubmission',
	);

	/**
	 * Set up current form errors in session to
	 * the current form if appropriate.
	 */
	public function setupFormErrors() {
		$errorInfo = Session::get("FormInfo.{$this->FormName()}");

		if(isset($errorInfo['errors']) && is_array($errorInfo['errors'])) {
			foreach($errorInfo['errors'] as $error) {
				$field = $this->fields->dataFieldByName($error['fieldName']);

				if(!$field) {
					$errorInfo['message'] = $error['message'];
					$errorInfo['type'] = $error['messageType'];
				} else {
					$field->setError($error['message'], $error['messageType']);
				}
			}

			// load data in from previous submission upon error
			if(isset($errorInfo['data'])) $this->loadDataFrom($errorInfo['data']);
		}

		if(isset($errorInfo['message']) && isset($errorInfo['type'])) {
			$this->setMessage($errorInfo['message'], $errorInfo['type']);
		}

		return $this;
	}
	
	/**
	 * Handle a form submission.  GET and POST requests behave identically.
	 * Populates the form with {@link loadDataFrom()}, calls {@link validate()},
	 * and only triggers the requested form action/method
	 * if the form is valid.
	 */
	public function httpSubmission($request) {
<<<<<<< HEAD
		// Strict method check
		if($this->strictFormMethodCheck) {
			
			// Throws an error if the method is bad...
			if($this->formMethod != strtolower($request->httpMethod())) {
				$response = Controller::curr()->getResponse();
				$response->addHeader('Allow', $this->formMethod);
				$this->httpError(405, _t("Form.BAD_METHOD", "This form requires a ".$this->formMethod." submission"));
			}

			// ...and only uses the vairables corresponding to that method type
			$vars = $this->formMethod == 'get' ? $request->getVars() : $request->postVars();
		} else {
			$vars = $request->requestVars();
=======
			$vars = $request->requestVars();
		if(isset($funcName)) {
			Form::set_current_action($funcName);
>>>>>>> d963eac0
		}
		
		// Populate the form
		$this->loadDataFrom($vars, true);
	
		// Protection against CSRF attacks
		$token = $this->getSecurityToken();
		if(!$token->checkRequest($request)) {
			$this->httpError(400, _t("Form.CSRF_FAILED_MESSAGE",
				"There seems to have been a technical problem. Please click the back button,"
				. " refresh your browser, and try again."));
		}
		
		// Determine the action button clicked
		$funcName = null;
		foreach($vars as $paramName => $paramVal) {
			if(substr($paramName,0,7) == 'action_') {
				// Break off querystring arguments included in the action
				if(strpos($paramName,'?') !== false) {
					list($paramName, $paramVars) = explode('?', $paramName, 2);
					$newRequestParams = array();
					parse_str($paramVars, $newRequestParams);
					$vars = array_merge((array)$vars, (array)$newRequestParams);
				}
				
				// Cleanup action_, _x and _y from image fields
				$funcName = preg_replace(array('/^action_/','/_x$|_y$/'),'',$paramName);
				break;
			}
		}
		
		// If the action wasnt' set, choose the default on the form.
		if(!isset($funcName) && $defaultAction = $this->defaultAction()){
			$funcName = $defaultAction->actionName();
		}
			
		if(isset($funcName)) {
			Form::set_current_action($funcName);
			$this->setButtonClicked($funcName);
		}

		// Permission checks (first on controller, then falling back to form)
		if(
			// Ensure that the action is actually a button or method on the form,
			// and not just a method on the controller.
			$this->controller->hasMethod($funcName)
			&& !$this->controller->checkAccessAction($funcName)
			// If a button exists, allow it on the controller
			&& !$this->actions->dataFieldByName('action_' . $funcName)
		) {
			return $this->httpError(
				403, 
				sprintf('Action "%s" not allowed on controller (Class: %s)', $funcName, get_class($this->controller))
			);
		} elseif(
			$this->hasMethod($funcName)
			&& !$this->checkAccessAction($funcName)
			// No checks for button existence or $allowed_actions is performed -
			// all form methods are callable (e.g. the legacy "callfieldmethod()")
		) {
			return $this->httpError(
				403, 
				sprintf('Action "%s" not allowed on form (Name: "%s")', $funcName, $this->name)
			);
		}
		// TODO : Once we switch to a stricter policy regarding allowed_actions (meaning actions must be set
		// explicitly in allowed_actions in order to run)
		// Uncomment the following for checking security against running actions on form fields
		/* else {
			// Try to find a field that has the action, and allows it
			$fieldsHaveMethod = false;
			foreach ($this->Fields() as $field){
				if ($field->hasMethod($funcName) && $field->checkAccessAction($funcName)) {
					$fieldsHaveMethod = true;
				}
			}
			if (!$fieldsHaveMethod) {
				return $this->httpError(
					403, 
					sprintf('Action "%s" not allowed on any fields of form (Name: "%s")', $funcName, $this->Name())
				);
			}
		}*/
		
		// Validate the form
		if(!$this->validate()) {
			return $this->getValidationErrorResponse();
		}
		
		// First, try a handler method on the controller (has been checked for allowed_actions above already)
		if($this->controller->hasMethod($funcName)) {
			return $this->controller->$funcName($vars, $this, $request);
		// Otherwise, try a handler method on the form object.
		} elseif($this->hasMethod($funcName)) {
			return $this->$funcName($vars, $this, $request);
		} elseif($field = $this->checkFieldsForAction($this->Fields(), $funcName)) {
			return $field->$funcName($vars, $this, $request);
		}
		
		return $this->httpError(404);
	}

	public function checkAccessAction($action) {
		return (
			parent::checkAccessAction($action)
			// Always allow actions which map to buttons. See httpSubmission() for further access checks.
			|| $this->actions->dataFieldByName('action_' . $action)
			// Always allow actions on fields
			|| (
				$field = $this->checkFieldsForAction($this->Fields(), $action)
				&& $field->checkAccessAction($action)
			)
		);
	}

	/**
	 * Returns the appropriate response up the controller chain
	 * if {@link validate()} fails (which is checked prior to executing any form actions).
	 * By default, returns different views for ajax/non-ajax request, and
	 * handles 'appliction/json' requests with a JSON object containing the error messages.
	 * Behaviour can be influenced by setting {@link $redirectToFormOnValidationError}.
	 * 
	 * @return SS_HTTPResponse|string
	 */
	protected function getValidationErrorResponse() {
		$request = $this->getRequest();
		if($request->isAjax()) {
				// Special case for legacy Validator.js implementation 
				// (assumes eval'ed javascript collected through FormResponse)
				$acceptType = $request->getHeader('Accept');
				if(strpos($acceptType, 'application/json') !== FALSE) {
					// Send validation errors back as JSON with a flag at the start
					$response = new SS_HTTPResponse(Convert::array2json($this->validator->getErrors()));
					$response->addHeader('Content-Type', 'application/json');
				} else {
					$this->setupFormErrors();
					// Send the newly rendered form tag as HTML
					$response = new SS_HTTPResponse($this->forTemplate());
					$response->addHeader('Content-Type', 'text/html');
				}
				
				return $response;
			} else {
				if($this->getRedirectToFormOnValidationError()) {
					if($pageURL = $request->getHeader('Referer')) {
						if(Director::is_site_url($pageURL)) {
							// Remove existing pragmas
							$pageURL = preg_replace('/(#.*)/', '', $pageURL);
							return $this->controller->redirect($pageURL . '#' . $this->FormName());
						}
					}
				}
				return $this->controller->redirectBack();
			}
<<<<<<< HEAD
=======
	}
	
		// First, try a handler method on the controller (has been checked for allowed_actions above already)
		if($this->controller->hasMethod($funcName)) {
			return $this->controller->$funcName($vars, $this, $request);
		// Otherwise, try a handler method on the form object.
		} elseif($this->hasMethod($funcName)) {
			return $this->$funcName($vars, $this, $request);
		} elseif($field = $this->checkFieldsForAction($this->Fields(), $funcName)) {
			return $field->$funcName($vars, $this, $request);
		}
		
		return $this->httpError(404);
>>>>>>> d963eac0
	}
	
	/**
	 * Fields can have action to, let's check if anyone of the responds to $funcname them
	 * 
	 * @return FormField
	 */
	protected function checkFieldsForAction($fields, $funcName) {
		foreach($fields as $field){
			if(method_exists($field, 'FieldList')) {
				if($field = $this->checkFieldsForAction($field->FieldList(), $funcName)) {
					return $field;
				}
			} elseif ($field->hasMethod($funcName) && $field->checkAccessAction($funcName)) {
				return $field;
			}
		}
	}

	/**
	 * Handle a field request.
	 * Uses {@link Form->dataFieldByName()} to find a matching field,
	 * and falls back to {@link FieldList->fieldByName()} to look
	 * for tabs instead. This means that if you have a tab and a
	 * formfield with the same name, this method gives priority
	 * to the formfield.
	 * 
	 * @param SS_HTTPRequest $request
	 * @return FormField
	 */
	public function handleField($request) {
		$field = $this->Fields()->dataFieldByName($request->param('FieldName'));
		
		if($field) {
			return $field;
		} else {
			// falling back to fieldByName, e.g. for getting tabs
			return $this->Fields()->fieldByName($request->param('FieldName'));
		}
	}

	/**
	 * Convert this form into a readonly form
	 */
	public function makeReadonly() {
		$this->transform(new ReadonlyTransformation());
	}
	
	/**
	 * Set whether the user should be redirected back down to the 
	 * form on the page upon validation errors in the form or if 
	 * they just need to redirect back to the page
	 *
	 * @param bool Redirect to the form
	 */
	public function setRedirectToFormOnValidationError($bool) {
		$this->redirectToFormOnValidationError = $bool;
		return $this;
	}
	
	/**
	 * Get whether the user should be redirected back down to the
	 * form on the page upon validation errors
	 *
	 * @return bool
	 */
	public function getRedirectToFormOnValidationError() {
		return $this->redirectToFormOnValidationError;
	}

	/**
	 * Add a plain text error message to a field on this form.  It will be saved into the session
	 * and used the next time this form is displayed.
	 */
	public function addErrorMessage($fieldName, $message, $messageType) {
		Session::add_to_array("FormInfo.{$this->FormName()}.errors",  array(
			'fieldName' => $fieldName,
			'message' => $message,
			'messageType' => $messageType,
		));
	}

	public function transform(FormTransformation $trans) {
		$newFields = new FieldList();
		foreach($this->fields as $field) {
			$newFields->push($field->transform($trans));
		}
		$this->fields = $newFields;

		$newActions = new FieldList();
		foreach($this->actions as $action) {
			$newActions->push($action->transform($trans));
		}
		$this->actions = $newActions;


		// We have to remove validation, if the fields are not editable ;-)
		if($this->validator)
			$this->validator->removeValidation();
	}
	
	/**
	 * Get the {@link Validator} attached to this form.
	 * @return Validator
	 */
	public function getValidator() {
		return $this->validator;
	}

	/**
	 * Set the {@link Validator} on this form.
	 */
	public function setValidator( Validator $validator ) {
		if($validator) {
			$this->validator = $validator;
			$this->validator->setForm($this);
		}
		return $this;
	}

	/**
	 * Remove the {@link Validator} from this from.
	 */
	public function unsetValidator(){
		$this->validator = null;
		return $this;
	}

	/**
	 * Convert this form to another format.
	 */
	public function transformTo(FormTransformation $format) {
		$newFields = new FieldList();
		foreach($this->fields as $field) {
			$newFields->push($field->transformTo($format));
		}
		$this->fields = $newFields;

		// We have to remove validation, if the fields are not editable ;-)
		if($this->validator)
			$this->validator->removeValidation();
	}

		
	/**
	 * Generate extra special fields - namely the security token field (if required).
	 * 
	 * @return FieldList
	 */
	public function getExtraFields() {
		$extraFields = new FieldList();
		
		$token = $this->getSecurityToken();
		$tokenField = $token->updateFieldSet($this->fields);
		if($tokenField) $tokenField->setForm($this);
		$this->securityTokenAdded = true;
		
		// add the "real" HTTP method if necessary (for PUT, DELETE and HEAD)
		if($this->FormMethod() != $this->FormHttpMethod()) {
			$methodField = new HiddenField('_method', '', $this->FormHttpMethod());
			$methodField->setForm($this);
			$extraFields->push($methodField);
		}
		
		return $extraFields;
	}
	
	/**
	 * Return the form's fields - used by the templates
	 * 
	 * @return FieldList The form fields
	 */
	public function Fields() {
		foreach($this->getExtraFields() as $field) {
			if(!$this->fields->fieldByName($field->getName())) $this->fields->push($field);
		}
		
		return $this->fields;
	}
	
	/**
	 * Return all <input type="hidden"> fields
	 * in a form - including fields nested in {@link CompositeFields}.
	 * Useful when doing custom field layouts.
	 * 
	 * @return FieldList
	 */
	public function HiddenFields() {
		return $this->Fields()->HiddenFields();
	}

	/**
	 * Return all fields except for the hidden fields.
	 * Useful when making your own simplified form layouts.
	 */
	public function VisibleFields() {
		return $this->Fields()->VisibleFields();
	}
	
	/**
	 * Setter for the form fields.
	 *
	 * @param FieldList $fields
	 */
	public function setFields($fields) {
		$this->fields = $fields;
		return $this;
	}
	
	/**
	 * Return the form's action buttons - used by the templates
	 * 
	 * @return FieldList The action list
	 */
	public function Actions() {
		return $this->actions;
	}

	/**
	 * Setter for the form actions.
	 *
	 * @param FieldList $actions
	 */
	public function setActions($actions) {
		$this->actions = $actions;
		return $this;
	}
	
	/**
	 * Unset all form actions
	 */
	public function unsetAllActions(){
		$this->actions = new FieldList();
		return $this;
	}

	/**
	 * @param String
	 * @param String
	 */
	public function setAttribute($name, $value) {
		$this->attributes[$name] = $value;
		return $this;
	}

	/**
	 * @return String
	 */
	public function getAttribute($name) {
		return @$this->attributes[$name];
	}

	public function getAttributes() {
		$attrs = array(
			'id' => $this->FormName(),
			'action' => $this->FormAction(),
			'method' => $this->FormMethod(),
			'enctype' => $this->getEncType(),
			'target' => $this->target,
			'class' => $this->extraClass(),
		);
		if($this->validator && $this->validator->getErrors()) {
			if(!isset($attrs['class'])) $attrs['class'] = '';
			$attrs['class'] .= ' validationerror';
		}

		$attrs = array_merge($attrs, $this->attributes);

		return $attrs;
	}

	/**
	 * Return the attributes of the form tag - used by the templates.
	 * 
	 * @param Array Custom attributes to process. Falls back to {@link getAttributes()}.
	 * If at least one argument is passed as a string, all arguments act as excludes by name.
	 * @return String HTML attributes, ready for insertion into an HTML tag
	 */
	public function getAttributesHTML($attrs = null) {
		$exclude = (is_string($attrs)) ? func_get_args() : null;

		if(!$attrs || is_string($attrs)) $attrs = $this->getAttributes();

		// Figure out if we can cache this form
		// - forms with validation shouldn't be cached, cos their error messages won't be shown
		// - forms with security tokens shouldn't be cached because security tokens expire
		$needsCacheDisabled = false;
		if ($this->getSecurityToken()->isEnabled()) $needsCacheDisabled = true;
		if ($this->FormMethod() != 'get') $needsCacheDisabled = true;
		if (!($this->validator instanceof RequiredFields) || count($this->validator->getRequired())) {
			$needsCacheDisabled = true;
		}

		// If we need to disable cache, do it
		if ($needsCacheDisabled) HTTP::set_cache_age(0);

		$attrs = $this->getAttributes();

		// Remove empty
		$attrs = array_filter((array)$attrs, create_function('$v', 'return ($v || $v === 0);')); 
		
		// Remove excluded
		if($exclude) $attrs = array_diff_key($attrs, array_flip($exclude));

		// Create markkup
		$parts = array();
		foreach($attrs as $name => $value) {
			$parts[] = ($value === true) ? "{$name}=\"{$name}\"" : "{$name}=\"" . Convert::raw2att($value) . "\"";
		}

		return implode(' ', $parts);
	}

	public function FormAttributes() {
		return $this->getAttributesHTML();
	}

	/**
	* Set the target of this form to any value - useful for opening the form contents in a new window or refreshing
	* another frame
	* 
	* @param target The value of the target
	*/
	public function setTarget($target) {
		$this->target = $target;
		return $this;
	}
	
	/**
	 * Set the legend value to be inserted into
	 * the <legend> element in the Form.ss template.
	 */
	public function setLegend($legend) {
		$this->legend = $legend;
		return $this;
	}
	
	/**
	 * Set the SS template that this form should use
	 * to render with. The default is "Form".
	 * 
	 * @param string $template The name of the template (without the .ss extension)
	 */
	public function setTemplate($template) {
		$this->template = $template;
		return $this;
	}
	
	/**
	 * Return the template to render this form with.
	 * If the template isn't set, then default to the
	 * form class name e.g "Form".
	 * 
	 * @return string
	 */
	public function getTemplate() {
		if($this->template) return $this->template;
		else return $this->class;
	}

	/**
	 * Returns the encoding type for the form.
	 *
	 * By default this will be URL encoded, unless there is a file field present
	 * in which case multipart is used. You can also set the enc type using
	 * {@link setEncType}.
	 */
	public function getEncType() {
		if ($this->encType) {
			return $this->encType;
		}

		if ($fields = $this->fields->dataFields()) {
			foreach ($fields as $field) {
				if ($field instanceof FileField) return self::ENC_TYPE_MULTIPART;
			}
		}

		return self::ENC_TYPE_URLENCODED;
	}

	/**
	 * Sets the form encoding type. The most common encoding types are defined
	 * in {@link ENC_TYPE_URLENCODED} and {@link ENC_TYPE_MULTIPART}.
	 *
	 * @param string $enctype
	 */
	public function setEncType($encType) {
		$this->encType = $encType;
		return $this;
	}

	/**
	 * Returns the real HTTP method for the form:
	 * GET, POST, PUT, DELETE or HEAD.
	 * As most browsers only support GET and POST in
	 * form submissions, all other HTTP methods are
	 * added as a hidden field "_method" that
	 * gets evaluated in {@link Director::direct()}.
	 * See {@link FormMethod()} to get a HTTP method
	 * for safe insertion into a <form> tag.
	 * 
	 * @return string HTTP method
	 */
	public function FormHttpMethod() {
		return $this->formMethod;
	}
	
	/**
	 * Returns the form method to be used in the <form> tag.
	 * See {@link FormHttpMethod()} to get the "real" method.
	 * 
	 * @return string Form tag compatbile HTTP method: 'get' or 'post'
	 */
	public function FormMethod() {
		if(in_array($this->formMethod,array('get','post'))) {
			return $this->formMethod;
		} else {
			return 'post';
		}
	}
	
	/**
	 * Set the form method: GET, POST, PUT, DELETE.
	 * 
	 * @param $method string
	 * @param $strict If non-null, pass value to {@link setStrictFormMethodCheck()}.
	 */
	public function setFormMethod($method, $strict = null) {
		$this->formMethod = strtolower($method);
		if($strict !== null) $this->setStrictFormMethodCheck($strict);
		return $this;
	}

<<<<<<< HEAD
	/**
	 * If set to true, enforce the matching of the form method.
	 *
	 * This will mean two things:
	 *  - GET vars will be ignored by a POST form, and vice versa
	 *  - A submission where the HTTP method used doesn't match the form will return a 400 error.
	 *
	 * If set to false (the default), then the form method is only used to construct the default
	 * form.
	 *
	 * @param $bool boolean
	 */
	public function setStrictFormMethodCheck($bool) {
		$this->strictFormMethodCheck = (bool)$bool;
		return $this;
	}

	/**
	 * @return boolean
	 */
	public function getStrictFormMethodCheck() {
		return $this->strictFormMethodCheck;
	}
	
=======
>>>>>>> d963eac0
	/**
	 * Return the form's action attribute.
	 * This is build by adding an executeForm get variable to the parent controller's Link() value
	 * 
	 * @return string 
	 */
	public function FormAction() {
		if ($this->formActionPath) {
			return $this->formActionPath;
		} elseif($this->controller->hasMethod("FormObjectLink")) {
			return $this->controller->FormObjectLink($this->name);
		} else {
			return Controller::join_links($this->controller->Link(), $this->name);
		}
	}
	
	/** @ignore */
	private $formActionPath = false;
	
	/**
	 * Set the form action attribute to a custom URL.
	 * 
	 * Note: For "normal" forms, you shouldn't need to use this method.  It is recommended only for situations where
	 * you have two relatively distinct parts of the system trying to communicate via a form post.
	 */
	public function setFormAction($path) {
		$this->formActionPath = $path;
		return $this;
	}

	/**
	 * @ignore
	 */
	private $htmlID = null;

	/**
	 * Returns the name of the form
	 */
	public function FormName() {
		if($this->htmlID) return $this->htmlID;
		else return $this->class . '_' . str_replace(array('.', '/'), '', $this->name);
	}

	/**
	 * Set the HTML ID attribute of the form
	 */
	public function setHTMLID($id) {
		$this->htmlID = $id;
		return $this;
	}
	
	/**
	 * Returns this form's controller.
	 * This is used in the templates.
	 */
	public function Controller() {
		return $this->getController();
	}

	/**
	 * Get the controller.
	 * @return Controller
	 */
	public function getController() {
		return $this->controller;
	}

	/**
	 * Set the controller.
	 * @param Controller $controller
	 * @return Form
	 */
	public function setController($controller) {
		$this->controller = $controller;
		return $this;
	}

	/**
	 * Get the name of the form.
	 * @return string
	 */
	public function getName() {
		return $this->name;
	}

	/**
	 * Set the name of the form.
	 * @param string $name
	 * @return Form
	 */
	public function setName($name) {
		$this->name = $name;
		return $this;
	}

	/**
	 * Returns an object where there is a method with the same name as each data field on the form.
	 * That method will return the field itself.
	 * It means that you can execute $firstNameField = $form->FieldMap()->FirstName(), which can be handy
	 */
	public function FieldMap() {
		return new Form_FieldMap($this);
	}

	/**
	 * The next functions store and modify the forms
	 * message attributes. messages are stored in session under
	 * $_SESSION[formname][message];
	 * 
	 * @return string
	 */
	public function Message() {
		$this->getMessageFromSession();
		return $this->message;
	}
	
	/**
	 * @return string
	 */
	public function MessageType() {
		$this->getMessageFromSession();
		return $this->messageType;
	}

	protected function getMessageFromSession() {
		if($this->message || $this->messageType) {
			return $this->message;
		}else{
			$this->message = Session::get("FormInfo.{$this->FormName()}.formError.message");
			$this->messageType = Session::get("FormInfo.{$this->FormName()}.formError.type");
		}
	}

	/**
	 * Set a status message for the form.
	 * 
	 * @param message the text of the message
	 * @param type Should be set to good, bad, or warning.
	 */
	public function setMessage($message, $type) {
		$this->message = $message;
		$this->messageType = $type;
		return $this;
	}

	/**
	 * Set a message to the session, for display next time this form is shown.
	 * 
	 * @param message the text of the message
	 * @param type Should be set to good, bad, or warning.
	 */
	public function sessionMessage($message, $type) {
		Session::set("FormInfo.{$this->FormName()}.formError.message", $message);
		Session::set("FormInfo.{$this->FormName()}.formError.type", $type);
	}

	public static function messageForForm( $formName, $message, $type ) {
		Session::set("FormInfo.{$formName}.formError.message", $message);
		Session::set("FormInfo.{$formName}.formError.type", $type);
	}

	public function clearMessage() {
		$this->message  = null;
		Session::clear("FormInfo.{$this->FormName()}.errors");
		Session::clear("FormInfo.{$this->FormName()}.formError");
		Session::clear("FormInfo.{$this->FormName()}.data");
	}
	public function resetValidation() {
		Session::clear("FormInfo.{$this->FormName()}.errors");
		Session::clear("FormInfo.{$this->FormName()}.data");
	}

	/**
	 * Returns the DataObject that has given this form its data
	 * through {@link loadDataFrom()}.
	 * 
	 * @return DataObject
	 */
	public function getRecord() {
		return $this->record;
	}
	
	/**
	 * Get the legend value to be inserted into the
	 * <legend> element in Form.ss
	 *
	 * @return string
	 */
	public function getLegend() {
		return $this->legend;
	}

	/**
	 * Processing that occurs before a form is executed.
	 * This includes form validation, if it fails, we redirect back
	 * to the form with appropriate error messages.
	 * Triggered through {@link httpSubmission()}.
	 * Note that CSRF protection takes place in {@link httpSubmission()},
	 * if it fails the form data will never reach this method.
	 * 
	 * @return boolean
	 */
	public function validate(){
		if($this->validator){
			$errors = $this->validator->validate();

			if($errors){
				// Load errors into session and post back
				$data = $this->getData();
				Session::set("FormInfo.{$this->FormName()}.errors", $errors); 
				Session::set("FormInfo.{$this->FormName()}.data", $data);
				return false;
			}
		}
		return true;
	}

	const MERGE_DEFAULT = 0;
	const MERGE_CLEAR_MISSING = 1;
	const MERGE_IGNORE_FALSEISH = 2;

	/**
	 * Load data from the given DataObject or array.
	 * It will call $object->MyField to get the value of MyField.
	 * If you passed an array, it will call $object[MyField].
	 * Doesn't save into dataless FormFields ({@link DatalessField}),
	 * as determined by {@link FieldList->dataFields()}.
	 * 
	 * By default, if a field isn't set (as determined by isset()),
	 * its value will not be saved to the field, retaining
	 * potential existing values.
	 * 
	 * Passed data should not be escaped, and is saved to the FormField instances unescaped.
	 * Escaping happens automatically on saving the data through {@link saveInto()}.
	 * 
	 * @uses FieldList->dataFields()
	 * @uses FormField->setValue()
	 * 
	 * @param array|DataObject $data
	 * @param int $mergeStrategy
	 *  For every field, {@link $data} is interogated whether it contains a relevant property/key, and
	 *  what that property/key's value is.
	 *
	 *  By default, if {@link $data} does contain a property/key, the fields value is always replaced by {@link $data}'s
	 *  value, even if that value is null/false/etc. Fields which don't match any property/key in {@link $data} are
	 *  "left alone", meaning they retain any previous value.
	 *
	 *  You can pass a bitmask here to change this behaviour.
	 *
	 *  Passing CLEAR_MISSING means that any fields that don't match any property/key in
	 *  {@link $data} are cleared.
	 *
	 *  Passing IGNORE_FALSEISH means that any false-ish value in {@link $data} won't replace
	 *  a field's value.
	 *
	 *  For backwards compatibility reasons, this parameter can also be set to === true, which is the same as passing
	 *  CLEAR_MISSING
	 *
	 * @param $fieldList An optional list of fields to process.  This can be useful when you have a
	 * form that has some fields that save to one object, and some that save to another.
	 * @return Form
	 */
	public function loadDataFrom($data, $mergeStrategy = 0, $fieldList = null) {
		if(!is_object($data) && !is_array($data)) {
			user_error("Form::loadDataFrom() not passed an array or an object", E_USER_WARNING);
			return $this;
		}

		// Handle the backwards compatible case of passing "true" as the second argument
		if ($mergeStrategy === true) {
			$mergeStrategy = self::MERGE_CLEAR_MISSING;
		}
		else if ($mergeStrategy === false) {
			$mergeStrategy = 0;
		}

		// if an object is passed, save it for historical reference through {@link getRecord()}
		if(is_object($data)) $this->record = $data;

		// dont include fields without data
		$dataFields = $this->fields->dataFields();
		if($dataFields) foreach($dataFields as $field) {
			$name = $field->getName();
			
			// Skip fields that have been exlcuded
			if($fieldList && !in_array($name, $fieldList)) continue;
			
			// First check looks for (fieldname)_unchanged, an indicator that we shouldn't overwrite the field value
			if(is_array($data) && isset($data[$name . '_unchanged'])) continue;

			// Does this property exist on $data?
			$exists = false;
			// The value from $data for this field
			$val = null;

			if(is_object($data)) {
				$exists = (
					isset($data->$name) ||
					$data->hasMethod($name) ||
					($data->hasMethod('hasField') && $data->hasField($name))
				);

				if ($exists) {
					$val = $data->__get($name);
				}
			}
			else if(is_array($data)){
				if(array_key_exists($name, $data)) {
					$exists = true;
					$val = $data[$name];
				}
				// If field is in array-notation we need to access nested data
				else if(strpos($name,'[')) {
					// First encode data using PHP's method of converting nested arrays to form data
					$flatData = urldecode(http_build_query($data));
					// Then pull the value out from that flattened string
					preg_match('/' . addcslashes($name,'[]') . '=([^&]*)/', $flatData, $matches);

					if (isset($matches[1])) {
						$exists = true;
						$val = $matches[1];
					}
				}
			}

			// save to the field if either a value is given, or loading of blank/undefined values is forced
			if($exists){
				if ($val != false || ($mergeStrategy & self::MERGE_IGNORE_FALSEISH) != self::MERGE_IGNORE_FALSEISH){
					// pass original data as well so composite fields can act on the additional information
					$field->setValue($val, $data);
				}
			}
			else if(($mergeStrategy & self::MERGE_CLEAR_MISSING) == self::MERGE_CLEAR_MISSING){
				$field->setValue($val, $data);
			}
		}

		return $this;
	}
	
	/**
	 * Save the contents of this form into the given data object.
	 * It will make use of setCastedField() to do this.
	 * 
	 * @param $dataObject The object to save data into
	 * @param $fieldList An optional list of fields to process.  This can be useful when you have a 
	 * form that has some fields that save to one object, and some that save to another.
	 */
	public function saveInto(DataObjectInterface $dataObject, $fieldList = null) {
		$dataFields = $this->fields->saveableFields();
		$lastField = null;
		if($dataFields) foreach($dataFields as $field) {
			// Skip fields that have been exlcuded
			if($fieldList && is_array($fieldList) && !in_array($field->getName(), $fieldList)) continue;


			$saveMethod = "save{$field->getName()}";

			if($field->getName() == "ClassName"){
				$lastField = $field;
			}else if( $dataObject->hasMethod( $saveMethod ) ){
				$dataObject->$saveMethod( $field->dataValue());
			} else if($field->getName() != "ID"){
				$field->saveInto($dataObject);
			}
		}
		if($lastField) $lastField->saveInto($dataObject);
	}
	
	/**
	 * Get the submitted data from this form through
	 * {@link FieldList->dataFields()}, which filters out
	 * any form-specific data like form-actions.
	 * Calls {@link FormField->dataValue()} on each field,
	 * which returns a value suitable for insertion into a DataObject
	 * property.
	 * 
	 * @return array
	 */
	public function getData() {
		$dataFields = $this->fields->dataFields();
		$data = array();
		
		if($dataFields){
			foreach($dataFields as $field) {
				if($field->getName()) {
					$data[$field->getName()] = $field->dataValue();
				}
			}
		}
		return $data;
	}

	/**
	 * Call the given method on the given field.
	 * This is used by Ajax-savvy form fields.  By putting '&action=callfieldmethod' to the end
	 * of the form action, they can access server-side data.
	 * @param fieldName The name of the field.  Can be overridden by $_REQUEST[fieldName]
	 * @param methodName The name of the field.  Can be overridden by $_REQUEST[methodName]
	 */
	public function callfieldmethod($data) {
		$fieldName = $data['fieldName'];
		$methodName = $data['methodName'];
		$fields = $this->fields->dataFields();

		// special treatment needed for TableField-class and TreeDropdownField
		if(strpos($fieldName, '[')) {
			preg_match_all('/([^\[]*)/',$fieldName, $fieldNameMatches);
			preg_match_all('/\[([^\]]*)\]/',$fieldName, $subFieldMatches);
			$tableFieldName = $fieldNameMatches[1][0];
			$subFieldName = $subFieldMatches[1][1];
		}

		if(isset($tableFieldName) && isset($subFieldName) && is_a($fields[$tableFieldName], 'TableField')) {
			$field = $fields[$tableFieldName]->getField($subFieldName, $fieldName);
			return $field->$methodName();
		} else if(isset($fields[$fieldName])) {
			return $fields[$fieldName]->$methodName();
		} else {
			user_error("Form::callfieldmethod() Field '$fieldName' not found", E_USER_ERROR);
		}

	}

	/**
	 * Return a rendered version of this form.
	 * 
	 * This is returned when you access a form as $FormObject rather
	 * than <% with FormObject %>
	 */
	public function forTemplate() {
		$return = $this->renderWith(array_merge(
			(array)$this->getTemplate(),
			array('Form')
		));

		// Now that we're rendered, clear message
		$this->clearMessage();

		return $return;
	}

	/**
	 * Return a rendered version of this form, suitable for ajax post-back.
	 * It triggers slightly different behaviour, such as disabling the rewriting of # links
	 */
	public function forAjaxTemplate() {
		$view = new SSViewer(array(
			$this->getTemplate(),
			'Form'
		));
		
		return $view->dontRewriteHashlinks()->process($this);
	}

	/**
	 * Returns an HTML rendition of this form, without the <form> tag itself.
	 * Attaches 3 extra hidden files, _form_action, _form_name, _form_method, and _form_enctype.  These are
	 * the attributes of the form.  These fields can be used to send the form to Ajax.
	 */
	public function formHtmlContent() {
		$this->IncludeFormTag = false;
		$content = $this->forTemplate();
		$this->IncludeFormTag = true;

		$content .= "<input type=\"hidden\" name=\"_form_action\" id=\"" . $this->FormName . "_form_action\""
			. " value=\"" . $this->FormAction() . "\" />\n";
		$content .= "<input type=\"hidden\" name=\"_form_name\" value=\"" . $this->FormName() . "\" />\n";
		$content .= "<input type=\"hidden\" name=\"_form_method\" value=\"" . $this->FormMethod() . "\" />\n";
		$content .= "<input type=\"hidden\" name=\"_form_enctype\" value=\"" . $this->FormEncType() . "\" />\n";

		return $content;
	}

	/**
	 * Render this form using the given template, and return the result as a string
	 * You can pass either an SSViewer or a template name
	 */
	public function renderWithoutActionButton($template) {
		$custom = $this->customise(array(
			"Actions" => "",
		));

		if(is_string($template)) $template = new SSViewer($template);
		return $template->process($custom);
	}


	/**
	 * Sets the button that was clicked.  This should only be called by the Controller.
	 * @param funcName The name of the action method that will be called.
	 */
	public function setButtonClicked($funcName) {
		$this->buttonClickedFunc = $funcName;
		return $this;
	}

	public function buttonClicked() {
		foreach($this->actions as $action) {
			if($this->buttonClickedFunc == $action->actionName()) return $action;
		}
	}

	/**
	 * Return the default button that should be clicked when another one isn't available
	 */
	public function defaultAction() {
		if($this->hasDefaultAction && $this->actions)
			return $this->actions->First();
	}

	/**
	 * Disable the default button.
	 * Ordinarily, when a form is processed and no action_XXX button is available, then the first button in the
	 * actions list will be pressed.  However, if this is "delete", for example, this isn't such a good idea.
	 */
	public function disableDefaultAction() {
		$this->hasDefaultAction = false;
		return $this;
	}
	
	/**
	 * Disable the requirement of a security token on this form instance. This security protects
	 * against CSRF attacks, but you should disable this if you don't want to tie 
	 * a form to a session - eg a search form.
	 * 
	 * Check for token state with {@link getSecurityToken()} and {@link SecurityToken->isEnabled()}.
	 */
	public function disableSecurityToken() {
		$this->securityToken = new NullSecurityToken();
		return $this;
	}
	
	/**
	 * Enable {@link SecurityToken} protection for this form instance.
	 * 
	 * Check for token state with {@link getSecurityToken()} and {@link SecurityToken->isEnabled()}.
	 */
	public function enableSecurityToken() {
		$this->securityToken = new SecurityToken();
		return $this;
	}
	
	/**
	 * Returns the security token for this form (if any exists).
	 * Doesn't check for {@link securityTokenEnabled()}.
	 * Use {@link SecurityToken::inst()} to get a global token.
	 * 
	 * @return SecurityToken|null
	 */
	public function getSecurityToken() {
		return $this->securityToken;
	}
		
	/**
	 * Returns the name of a field, if that's the only field that the current controller is interested in.
	 * It checks for a call to the callfieldmethod action.
	 * This is useful for optimising your forms
	 * 
	 * @return string
	 */
	public static function single_field_required() {
		if(self::current_action() == 'callfieldmethod') return $_REQUEST['fieldName'];
	}

	/**
	 * Return the current form action being called, if available.
	 * This is useful for optimising your forms
	 */
	public static function current_action() {
		return self::$current_action;
	}

	/**
	 * Set the current form action.  Should only be called by Controller.
	 */
	public static function set_current_action($action) {
		self::$current_action = $action;
	}
	
	/**
	 * Compiles all CSS-classes. 
	 * 
	 * @return string
	 */
	public function extraClass() {
		return implode(array_unique($this->extraClasses), ' ');
	}
	
	/**
	 * Add a CSS-class to the form-container. If needed, multiple classes can
	 * be added by delimiting a string with spaces. 
	 *
	 * @param string $class A string containing a classname or several class
	 *				names delimited by a single space.
	 */
	public function addExtraClass($class) {
		//split at white space
		$classes = preg_split('/\s+/', $class);
		foreach ($classes as $class) {
			//add classes one by one
			$this->extraClasses[$class] = $class;
		}
		return $this;
	}

	/**
	 * Remove a CSS-class from the form-container. Multiple class names can
	 * be passed through as a space delimited string
	 *
	 * @param string $class
	 */
	public function removeExtraClass($class) {
		//split at white space
		$classes = preg_split('/\s+/', $class);
		foreach ($classes as $class) {
			//unset one by one
			unset($this->extraClasses[$class]);
		}
		return $this;
	}
	
	public function debug() {
		$result = "<h3>$this->class</h3><ul>";
		foreach($this->fields as $field) {
			$result .= "<li>$field" . $field->debug() . "</li>";
		}
		$result .= "</ul>";

		if( $this->validator )
			$result .= '<h3>'._t('Form.VALIDATOR', 'Validator').'</h3>' . $this->validator->debug();

		return $result;
	}
	
	
	/////////////////////////////////////////////////////////////////////////////////////////////////////////////////
	// TESTING HELPERS
	/////////////////////////////////////////////////////////////////////////////////////////////////////////////////
	
	/**
	 * Test a submission of this form.
	 * @return SS_HTTPResponse the response object that the handling controller produces.  You can interrogate this in
	 * your unit test.
	 */
	public function testSubmission($action, $data) {
		$data['action_' . $action] = true;

		return Director::test($this->FormAction(), $data, Controller::curr()->getSession());
		
		//$response = $this->controller->run($data);
		//return $response;
	}
	
	/**
	 * Test an ajax submission of this form.
	 * @return SS_HTTPResponse the response object that the handling controller produces.  You can interrogate this in
	 * your unit test.
	 */
	public function testAjaxSubmission($action, $data) {
		$data['ajax'] = 1;
		return $this->testSubmission($action, $data);
	}
}

/**
 * @package forms
 * @subpackage core
 */
class Form_FieldMap extends ViewableData {
	protected $form;
	
	public function __construct($form) {
		$this->form = $form;
		parent::__construct();
	}
	
	/**
	 * Ensure that all potential method calls get passed to __call(), therefore to dataFieldByName
	 */
	public function hasMethod($method) {
		return true;
	}

	public function __call($method, $args = null) {
		return $this->form->Fields()->fieldByName($method);
	}
}<|MERGE_RESOLUTION|>--- conflicted
+++ resolved
@@ -66,14 +66,11 @@
 	
 	protected $formMethod = "post";
 
-<<<<<<< HEAD
 	/**
 	 * @var boolean
 	 */
 	protected $strictFormMethodCheck = false;
 	
-=======
->>>>>>> d963eac0
 	protected static $current_action;
 	
 	/**
@@ -152,7 +149,6 @@
 	 */
 	protected $attributes = array();
 
-<<<<<<< HEAD
 	private static $allowed_actions = array(
 		'handleField', 
 		'httpSubmission',
@@ -160,9 +156,6 @@
 	);
 
 	private static $casting = array(
-=======
-	public static $casting = array(
->>>>>>> d963eac0
 		'Message' => 'Text'
 	);
 
@@ -263,7 +256,6 @@
 	 * if the form is valid.
 	 */
 	public function httpSubmission($request) {
-<<<<<<< HEAD
 		// Strict method check
 		if($this->strictFormMethodCheck) {
 			
@@ -278,11 +270,6 @@
 			$vars = $this->formMethod == 'get' ? $request->getVars() : $request->postVars();
 		} else {
 			$vars = $request->requestVars();
-=======
-			$vars = $request->requestVars();
-		if(isset($funcName)) {
-			Form::set_current_action($funcName);
->>>>>>> d963eac0
 		}
 		
 		// Populate the form
@@ -437,22 +424,6 @@
 				}
 				return $this->controller->redirectBack();
 			}
-<<<<<<< HEAD
-=======
-	}
-	
-		// First, try a handler method on the controller (has been checked for allowed_actions above already)
-		if($this->controller->hasMethod($funcName)) {
-			return $this->controller->$funcName($vars, $this, $request);
-		// Otherwise, try a handler method on the form object.
-		} elseif($this->hasMethod($funcName)) {
-			return $this->$funcName($vars, $this, $request);
-		} elseif($field = $this->checkFieldsForAction($this->Fields(), $funcName)) {
-			return $field->$funcName($vars, $this, $request);
-		}
-		
-		return $this->httpError(404);
->>>>>>> d963eac0
 	}
 	
 	/**
@@ -887,7 +858,6 @@
 		return $this;
 	}
 
-<<<<<<< HEAD
 	/**
 	 * If set to true, enforce the matching of the form method.
 	 *
@@ -912,8 +882,6 @@
 		return $this->strictFormMethodCheck;
 	}
 	
-=======
->>>>>>> d963eac0
 	/**
 	 * Return the form's action attribute.
 	 * This is build by adding an executeForm get variable to the parent controller's Link() value
@@ -1513,7 +1481,7 @@
 	public function addExtraClass($class) {
 		//split at white space
 		$classes = preg_split('/\s+/', $class);
-		foreach ($classes as $class) {
+		foreach($classes as $class) {
 			//add classes one by one
 			$this->extraClasses[$class] = $class;
 		}
