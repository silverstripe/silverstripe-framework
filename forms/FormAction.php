--- conflicted
+++ resolved
@@ -27,14 +27,7 @@
 	/**
 	 * Enables the use of <button> instead of <input>
 	 * in {@link Field()} - for more customizeable styling.
-<<<<<<< HEAD
 	 *
-	 * @var boolean $useButtonTag
-	 */
-	public $useButtonTag = false;
-
-=======
-	 * 
 	 * @var boolean
 	 */
 	public $useButtonTag = false;
@@ -44,22 +37,11 @@
 	 *
 	 * @var string
 	 */
->>>>>>> 2336ea8f
 	protected $buttonContent = null;
 
 	/**
 	 * Create a new action button.
 	 *
-<<<<<<< HEAD
-	 * @param action The method to call when the button is clicked
-	 * @param title The label on the button
-	 * @param form The parent form, auto-set when the field is placed inside a form
-	 */
-	public function __construct($action, $title = "", $form = null) {
-		$this->action = "action_$action";
-
-		parent::__construct($this->action, $title, null, $form);
-=======
 	 * @param string $action The method to call when the button is clicked
 	 * @param string $title The label on the button. This should be plain text, not escaped as HTML.
 	 * @param Form form The parent form, auto-set when the field is placed inside a form
@@ -69,7 +51,6 @@
 		$this->setForm($form);
 		
 		parent::__construct($this->action, $title);
->>>>>>> 2336ea8f
 	}
 
 	/**
