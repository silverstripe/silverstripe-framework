<?php
/**
 * Dropdown field, created from a <select> tag.
 *
 * <b>Setting a $has_one relation</b>
 *
 * Using here an example of an art gallery, with Exhibition pages,
 * each of which has a Gallery they belong to.  The Gallery class is also user-defined.
 * <code>
 * 	static $has_one = array(
 * 		'Gallery' => 'Gallery',
 * 	);
 *
 * 	public function getCMSFields() {
 * 		$fields = parent::getCMSFields();
 * 		$field = DropdownField::create('GalleryID', 'Gallery', Gallery::get()->map('ID', 'Title'))
 * 			->setEmptyString('(Select one)');
 * 		$fields->addFieldToTab('Root.Content', $field, 'Content');
 * </code>
 *
 * As you see, you need to put "GalleryID", rather than "Gallery" here.
 *
 * <b>Populate with Array</b>
 *
 * Example model defintion:
 * <code>
 * class MyObject extends DataObject {
 *   static $db = array(
 *     'Country' => "Varchar(100)"
 *   );
 * }
 * </code>
 *
 * Example instantiation:
 * <code>
 * DropdownField::create(
 *   'Country',
 *   'Country',
 *   array(
 *     'NZ' => 'New Zealand',
 *     'US' => 'United States',
 *     'GEM'=> 'Germany'
 *   )
 * );
 * </code>
 *
 * <b>Populate with Enum-Values</b>
 *
 * You can automatically create a map of possible values from an {@link Enum} database column.
 *
 * Example model definition:
 * <code>
 * class MyObject extends DataObject {
 *   static $db = array(
 *     'Country' => "Enum('New Zealand,United States,Germany','New Zealand')"
 *   );
 * }
 * </code>
 *
 * Field construction:
 * <code>
 * DropdownField::create(
 *   'Country',
 *   'Country',
 *   singleton('MyObject')->dbObject('Country')->enumValues()
 * );
 * </code>
 *
 * <b>Disabling individual items</b>
 *
 * Individual items can be disabled by feeding their array keys to setDisabledItems.
 *
 * <code>
 * $DrDownField->setDisabledItems( array( 'US', 'GEM' ) );
 * </code>
 *
 * @see CheckboxSetField for multiple selections through checkboxes instead.
 * @see ListboxField for a single <select> box (with single or multiple selections).
 * @see TreeDropdownField for a rich and customizeable UI that can visualize a tree of selectable elements
 *
 * @package forms
 * @subpackage fields-basic
 */
class DropdownField extends FormField {

	/**
	 * @var array|ArrayAccess $source Associative or numeric array of all dropdown items,
	 * with array key as the submitted field value, and the array value as a
	 * natural language description shown in the interface element.
	 */
	protected $source;

	/**
	 * @var boolean $isSelected Determines if the field was selected
	 * at the time it was rendered, so if {@link $value} matches on of the array
	 * values specified in {@link $source}
	 */
	protected $isSelected;

	/**
	 * @var boolean $hasEmptyDefault Show the first <option> element as
	 * empty (not having a value), with an optional label defined through
	 * {@link $emptyString}. By default, the <select> element will be
	 * rendered with the first option from {@link $source} selected.
	 */
	protected $hasEmptyDefault = false;

	/**
	 * @var string $emptyString The title shown for an empty default selection,
	 * e.g. "Select...".
	 */
	protected $emptyString = '';

	/**
	 * @var array $disabledItems The keys for items that should be disabled (greyed out) in the dropdown
	 */
	protected $disabledItems = array();

	/**
	 * @param string $name The field name
	 * @param string $title The field title
	 * @param array|ArrayAccess $source A map of the dropdown items
	 * @param string $value The current value
	 * @param Form $form The parent form
	 */
	public function __construct($name, $title=null, $source=array(), $value='', $form=null, $emptyString=null) {
		$this->setSource($source);

		if($emptyString === true) {
			Deprecation::notice('4.0',
				'Please use setHasEmptyDefault(true) instead of passing a boolean true $emptyString argument',
				Deprecation::SCOPE_GLOBAL);
		}
		if(is_string($emptyString)) {
			Deprecation::notice('4.0', 'Please use setEmptyString() instead of passing a string emptyString argument.',
				Deprecation::SCOPE_GLOBAL);
		}

		if($emptyString) $this->setHasEmptyDefault(true);
		if(is_string($emptyString)) $this->setEmptyString($emptyString);

		parent::__construct($name, ($title===null) ? $name : $title, $value, $form);
	}

	/**
	 * @param array $properties
	 * @return HTMLText
	 */
	public function Field($properties = array()) {
		$source = $this->getSource();
		$options = array();

		if ($this->getHasEmptyDefault()) {
			$selected = ($this->value === '' || $this->value === null);
			$disabled = (in_array('', $this->disabledItems, true)) ? 'disabled' : false;

			$options[] = new ArrayData(array(
				'Value' => '',
				'Title' => $this->getEmptyString(),
				'Selected' => $selected,
				'Disabled' => $disabled
			));
		}

		if ($source) {
			foreach($source as $value => $title) {
				$selected = false;
				if($value === '' && ($this->value === '' || $this->value === null)) {
					$selected = true;
				} else {
					// check against value, fallback to a type check comparison when !value
					if($value) {
						$selected = ($value == $this->value);
					} else {
						$selected = ($value === $this->value) || (((string) $value) === ((string) $this->value));
					}

					$this->isSelected = $selected;
				}

				$disabled = false;
				if(in_array($value, $this->disabledItems) && $title != $this->emptyString ){
					$disabled = 'disabled';
				}

				$options[] = new ArrayData(array(
					'Title' => $title,
					'Value' => $value,
					'Selected' => $selected,
					'Disabled' => $disabled,
				));
			}
		}

		$properties = array_merge($properties, array(
			'Options' => new ArrayList($options)
		));

		return parent::Field($properties);
	}

	/**
	 * Mark certain elements as disabled, regardless of the
	 * {@link setDisabled()} settings.
	 *
	 * @param array $items Collection of array keys, as defined in the $source array
	 */
	public function setDisabledItems($items) {
		$this->disabledItems = $items;

		return $this;
	}

	/**
	 * @return array
	 */
	public function getDisabledItems() {
		return $this->disabledItems;
	}

	/**
	 * @return array
	 */
	public function getAttributes() {
		return array_merge(
			parent::getAttributes(),
			array(
				'type' => null,
				'value' => null
			)
		);
	}

	/**
	 * @return boolean
	 */
	public function isSelected() {
		return $this->isSelected;
	}

	/**
	 * Gets the source array including any empty default values.
	 *
	 * @return array|ArrayAccess
	 */
	public function getSource() {
		return $this->source;
	}

	/**
	 * @param array|ArrayAccess $source
	 */
	public function setSource($source) {
		$this->source = $source;

		return $this;
	}

	/**
	 * @param boolean $bool
	 */
	public function setHasEmptyDefault($bool) {
		$this->hasEmptyDefault = $bool;

		return $this;
	}

	/**
	 * @return boolean
	 */
	public function getHasEmptyDefault() {
		return $this->hasEmptyDefault;
	}

	/**
	 * Set the default selection label, e.g. "select...".
	 *
	 * Defaults to an empty string. Automatically sets {@link $hasEmptyDefault}
	 * to true.
	 *
	 * @param string $str
	 */
	public function setEmptyString($str) {
		$this->setHasEmptyDefault(true);
		$this->emptyString = $str;

		return $this;
	}

	/**
	 * @return string
	 */
	public function getEmptyString() {
		return $this->emptyString;
	}

	/**
	 * @return LookupField
	 */
	public function performReadonlyTransformation() {
		$field = $this->castedCopy('LookupField');
		$field->setSource($this->getSource());
		$field->setReadonly(true);

		return $field;
	}

	/**
	 * Get the source of this field as an array
	 *
	 * @return array
	 */
	public function getSourceAsArray()
	{
		$source = $this->getSource();
		if (is_array($source)) {
			return $source;
		} else {
			$sourceArray = array();
			foreach ($source as $key => $value) {
				$sourceArray[$key] = $value;
			}
		}
		return $sourceArray;
	}

	/**
	 * Validate this field
	 *
	 * @param Validator $validator
	 * @return bool
	 */
	public function validate($validator) {
		$source = $this->getSourceAsArray();
		$disabled = $this->getDisabledItems();

		if (!array_key_exists($this->value, $source) || in_array($this->value, $disabled)) {
			if ($this->getHasEmptyDefault() && !$this->value) {
				return true;
			}
			$validator->validationError(
				$this->name,
				_t(
					'DropdownField.SOURCE_VALIDATION',
					"Please select a value within the list provided. {value} is not a valid option",
					array('value' => $this->value)
				),
				"validation"
			);
			return false;
		}
		return true;
	}

	/**
	 * Returns another instance of this field, but "cast" to a different class.
	 *
	 * @see FormField::castedCopy()
	 *
	 * @param String $classOrCopy
	 * @return FormField
	 */
	public function castedCopy($classOrCopy) {
		$field = parent::castedCopy($classOrCopy);
<<<<<<< HEAD
		if(method_exists($field, 'setHasEmptyDefault')) {
=======
		if($field->hasMethod('setHasEmptyDefault')) {
>>>>>>> e07f8001
			$field->setHasEmptyDefault($this->getHasEmptyDefault());
		}
		return $field;
	}
}<|MERGE_RESOLUTION|>--- conflicted
+++ resolved
@@ -362,11 +362,7 @@
 	 */
 	public function castedCopy($classOrCopy) {
 		$field = parent::castedCopy($classOrCopy);
-<<<<<<< HEAD
-		if(method_exists($field, 'setHasEmptyDefault')) {
-=======
 		if($field->hasMethod('setHasEmptyDefault')) {
->>>>>>> e07f8001
 			$field->setHasEmptyDefault($this->getHasEmptyDefault());
 		}
 		return $field;
