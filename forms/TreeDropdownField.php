--- conflicted
+++ resolved
@@ -59,15 +59,12 @@
 	 * @var string default child method in Hierarchy->getChildrenAsUL
 	 */
 	protected $childrenMethod = 'AllChildrenIncludingDeleted';
-<<<<<<< HEAD
-
-=======
+
 	/**
 	 * @var string default child counting method in Hierarchy->getChildrenAsUL
 	 */
 	protected $numChildrenMethod = 'numChildren';
 	
->>>>>>> 0f3e62f6
 	/**
 	 * Used by field search to leave only the relevant entries
 	 */
@@ -187,13 +184,8 @@
 	 * @param $method The parameter to ChildrenMethod to use when calling Hierarchy->getChildrenAsUL in
 	 * {@link Hierarchy}. The method specified determines the structure of the returned list. Use "ChildFolders"
 	 * in place of the default to get a drop-down listing with only folders, i.e. not including the child elements in
-<<<<<<< HEAD
-	 * the currently selected folder.
-	 *
-=======
 	 * the currently selected folder. setNumChildrenMethod() should be used as well for proper functioning.
-	 * 
->>>>>>> 0f3e62f6
+	 *
 	 * See {@link Hierarchy} for a complete list of possible methods.
 	 */
 	public function setChildrenMethod($method) {
@@ -301,22 +293,13 @@
 		// pre-process the tree - search needs to operate globally, not locally as marking filter does
 		if ( $this->search != "" )
 			$this->populateIDs();
-<<<<<<< HEAD
-
-		if ($this->filterCallback || $this->sourceObject == 'Folder' || $this->search != "" )
-			$obj->setMarkingFilterFunction(array($this, "filterMarking"));
-
-		$obj->markPartialTree();
-
-=======
-		
+
 		if ($this->filterCallback || $this->search != "" )
 			$obj->setMarkingFilterFunction(array($this, "filterMarking"));
-		
+
 		$obj->markPartialTree($nodeCountThreshold = 30, $context = null,
 			$this->childrenMethod, $this->numChildrenMethod);
-		
->>>>>>> 0f3e62f6
+
 		// allow to pass values to be selected within the ajax request
 		if( isset($_REQUEST['forceValue']) || $this->value ) {
 			$forceValue = ( isset($_REQUEST['forceValue']) ? $_REQUEST['forceValue'] : $this->value);
