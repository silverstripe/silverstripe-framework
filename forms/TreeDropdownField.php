<?php
/**
 * Dropdown-like field that allows you to select an item from a hierarchical
 * AJAX-expandable tree.
 *
 * Creates a field which opens a dropdown (actually a div via javascript
 * included for you) which contains a tree with the ability to select a singular
 * item for the value of the field. This field has the ability to store one-to-one
 * joins related to hierarchy or a hierarchy based filter.
 *
 * **Note:** your source object must use an implementation of hierarchy for this
 * field to generate the tree correctly, e.g. {@link Group}, {@link SiteTree} etc.
 *
 * All operations are carried out through javascript and provides no fallback
 * to non JS.
 *
 * <b>Usage</b>.
 *
 * <code>
 * static $has_one = array(
 *   'RightContent' => 'SiteTree'
 * );
 *
 * function getCMSFields() {
 * ...
 * $treedropdownfield = new TreeDropdownField("RightContentID", "Choose a page to show on the right:", "SiteTree");
 * ..
 * }
 * </code>
 *
 * This will generate a tree allowing the user to expand and contract subsections
 * to find the appropriate page to save to the field.
 *
 * @see TreeMultiselectField for the same implementation allowing multiple selections
 * @see DropdownField for a simple dropdown field.
 * @see CheckboxSetField for multiple selections through checkboxes.
 * @see OptionsetField for single selections via radiobuttons.
 *
 * @package forms
 * @subpackage fields-relational
 */

class TreeDropdownField extends FormField {

	private static $url_handlers = array(
		'$Action!/$ID' => '$Action'
	);

	private static $allowed_actions = array(
		'tree'
	);

	/**
	 * @config
	 * @var int
	 * @see {@link Hierarchy::$node_threshold_total}.
	 */
	private static $node_threshold_total = 30;

	/**
	 * @ignore
	 */
	protected $sourceObject, $keyField, $labelField, $filterCallback,
		$disableCallback, $searchCallback, $baseID = 0;
	/**
	 * @var string default child method in Hierarchy->getChildrenAsUL
	 */
	protected $childrenMethod = 'AllChildrenIncludingDeleted';

	/**
	 * @var string default child counting method in Hierarchy->getChildrenAsUL
	 */
	protected $numChildrenMethod = 'numChildren';

	/**
	 * Used by field search to leave only the relevant entries
	 */
	protected $searchIds = null, $showSearch, $searchExpanded = array();

	/**
	 * CAVEAT: for search to work properly $labelField must be a database field,
	 * or you need to setSearchFunction.
	 *
	 * @param string $name the field name
	 * @param string $title the field label
	 * @param string|array $sourceObject The object-type to list in the tree. This could
	 * be one of the following:
	 * - A DataObject class name with the {@link Hierarchy} extension.
	 * - An array of key/value pairs, like a {@link DropdownField} source. In
	 *   this case, the field will act like show a flat list of tree items,
	 *	 without any hierarchy. This is most useful in conjunction with
	 *   {@link TreeMultiselectField}, for presenting a set of checkboxes in
	 *   a compact view. Note, that all value strings must be XML encoded
	 *   safely prior to being passed in.
	 *
	 * @param string $keyField to field on the source class to save as the
	 *		field value (default ID).
	 * @param string $labelField the field name to show as the human-readable
	 *		value on the tree (default Title).
	 * @param bool $showSearch enable the ability to search the tree by
	 *		entering the text in the input field.
	 */
	public function __construct($name, $title = null, $sourceObject = 'Group', $keyField = 'ID',
		$labelField = 'TreeTitle', $showSearch = true
	) {

		$this->sourceObject = $sourceObject;
		$this->keyField     = $keyField;
		$this->labelField   = $labelField;
		$this->showSearch	= $showSearch;

		//Extra settings for Folders
		if ($sourceObject == 'Folder') {
			$this->childrenMethod = 'ChildFolders';
			$this->numChildrenMethod = 'numChildFolders';
		}
		else {
			// AllChildren should be used as a default because
			// if you use AllChildrenIncludingDeleted instead, the filters will be much more demanding
			// this is because instead of working with DataList you will be working with ArrayList
			// AllChildren should be always used when dealing with more pages than the node leaf limit
			$this->childrenMethod = 'AllChildren';
		}

		$this->addExtraClass('single');

		parent::__construct($name, $title);
	}

	/**
	 * Set the ID of the root node of the tree. This defaults to 0 - i.e.
	 * displays the whole tree.
	 *
	 * @param int $ID
	 */
	public function setTreeBaseID($ID) {
		$this->baseID = (int) $ID;
		return $this;
	}

	/**
	 * Set a callback used to filter the values of the tree before
	 * displaying to the user.
	 *
	 * @param callback $callback
	 */
	public function setFilterFunction($callback) {
		if(!is_callable($callback, true)) {
			throw new InvalidArgumentException('TreeDropdownField->setFilterCallback(): not passed a valid callback');
		}

		$this->filterCallback = $callback;
		return $this;
	}

	/**
	 * Set a callback used to disable checkboxes for some items in the tree
	 *
	 * @param callback $callback
	 */
	public function setDisableFunction($callback) {
		if(!is_callable($callback, true)) {
			throw new InvalidArgumentException('TreeDropdownField->setDisableFunction(): not passed a valid callback');
		}

		$this->disableCallback = $callback;
		return $this;
	}

	/**
	 * Set a callback used to search the hierarchy globally, even before
	 * applying the filter.
	 *
	 * @param callback $callback
	 */
	public function setSearchFunction($callback) {
		if(!is_callable($callback, true)) {
			throw new InvalidArgumentException('TreeDropdownField->setSearchFunction(): not passed a valid callback');
		}

		$this->searchCallback = $callback;
		return $this;
	}

	public function getShowSearch() {
		return $this->showSearch;
	}

	/**
	 * @param Boolean
	 */
	public function setShowSearch($bool) {
		$this->showSearch = $bool;
		return $this;
	}

	/**
	 * @param $method The parameter to ChildrenMethod to use when calling Hierarchy->getChildrenAsUL in
	 * {@link Hierarchy}. The method specified determines the structure of the returned list. Use "ChildFolders"
	 * in place of the default to get a drop-down listing with only folders, i.e. not including the child elements in
	 * the currently selected folder. setNumChildrenMethod() should be used as well for proper functioning.
	 *
	 * See {@link Hierarchy} for a complete list of possible methods.
	 */
	public function setChildrenMethod($method) {
		$this->childrenMethod = $method;
		return $this;
	}

	/**
	 * @param $method The parameter to numChildrenMethod to use when calling Hierarchy->getChildrenAsUL in
	 * {@link Hierarchy}. Should be used in conjunction with setChildrenMethod().
	 *
	 */
	public function setNumChildrenMethod($method) {
		$this->numChildrenMethod = $method;
		return $this;
	}

	/**
	 * @return HTMLText
	 */
	public function Field($properties = array()) {
		Requirements::add_i18n_javascript(FRAMEWORK_DIR . '/javascript/lang');

		Requirements::javascript(FRAMEWORK_DIR . '/thirdparty/jquery/jquery.js');
		Requirements::javascript(FRAMEWORK_DIR . '/thirdparty/jquery-entwine/dist/jquery.entwine-dist.js');
		Requirements::javascript(FRAMEWORK_DIR . '/thirdparty/jstree/jquery.jstree.js');
		Requirements::javascript(FRAMEWORK_DIR . '/javascript/TreeDropdownField.js');

		Requirements::css(FRAMEWORK_DIR . '/thirdparty/jquery-ui-themes/smoothness/jquery-ui.css');
		Requirements::css(FRAMEWORK_DIR . '/css/TreeDropdownField.css');

		if($this->showSearch) {
			$emptyTitle = _t('DropdownField.CHOOSESEARCH', '(Choose or Search)', 'start value of a dropdown');
		} else {
			$emptyTitle = _t('DropdownField.CHOOSE', '(Choose)', 'start value of a dropdown');
		}

		$record = $this->Value() ? $this->objectForKey($this->Value()) : null;
		if($record instanceof ViewableData) {
			$title = $record->obj($this->labelField)->forTemplate();
		} elseif($record) {
			$title = Convert::raw2xml($record->{$this->labelField});
		}
		else {
			$title = $emptyTitle;
		}

		// TODO Implement for TreeMultiSelectField
		$metadata = array(
			'id' => $record ? $record->ID : null,
			'ClassName' => $record ? $record->ClassName : $this->sourceObject
		);

		$properties = array_merge(
			$properties,
			array(
				'Title' => $title,
				'EmptyTitle' => $emptyTitle,
				'Metadata' => ($metadata) ? Convert::raw2json($metadata) : null,
			)
		);

		return parent::Field($properties);
	}

	public function extraClass() {
		return implode(' ', array(parent::extraClass(), ($this->showSearch ? "searchable" : null)));
	}

	/**
	 * Get the whole tree of a part of the tree via an AJAX request.
	 *
	 * @param SS_HTTPRequest $request
	 * @return string
	 */
	public function tree(SS_HTTPRequest $request) {
		// Array sourceObject is an explicit list of values - construct a "flat tree"
		if(is_array($this->sourceObject)) {
			$output = "<ul class=\"tree\">\n";
			foreach($this->sourceObject as $k => $v) {
				$output .= '<li id="selector-' . $this->name . '-' . $k  . '"><a>' . $v . '</a>';
			}
			$output .= "</ul>";
			return $output;
		}

		// Regular source specification
		$isSubTree = false;

		$this->search = $request->requestVar('search');
		$ID = (is_numeric($request->latestparam('ID')))
			? (int)$request->latestparam('ID')
			: (int)$request->requestVar('ID');

		if($ID && !$request->requestVar('forceFullTree')) {
			$obj       = DataObject::get_by_id($this->sourceObject, $ID);
			$isSubTree = true;
			if(!$obj) {
				throw new Exception (
					"TreeDropdownField->tree(): the object #$ID of type $this->sourceObject could not be found"
				);
			}
		} else {
			if($this->baseID) {
				$obj = DataObject::get_by_id($this->sourceObject, $this->baseID);
			}

			if(!$this->baseID || !$obj) $obj = singleton($this->sourceObject);
		}

		// pre-process the tree - search needs to operate globally, not locally as marking filter does
		if ( $this->search != "" )
			$this->populateIDs();

		if ($this->filterCallback || $this->search != "" )
			$obj->setMarkingFilterFunction(array($this, "filterMarking"));

<<<<<<< HEAD
		// prepare a filter by ids, this is very useful when we have thousands of child pages under common parent
		$filteredIds = ($this->search != '' && !is_null($this->searchIds) && is_array($this->searchIds))
			? array_keys($this->searchIds) : array();
=======
		$nodeCountThreshold = Config::inst()->get('TreeDropdownField', 'node_threshold_total');
		$obj->markPartialTree($nodeCountThreshold, $context = null,
			$this->childrenMethod, $this->numChildrenMethod);
>>>>>>> a3b72c50

		// collect IDs of currently selected pages (this includes hierarchy path)
		$forceValue = $request->requestVar('forceValue');
		if (!is_null($forceValue) || $this->value) {
			$fieldValue = (!is_null($forceValue) ? $forceValue : $this->value);

			if (($values = preg_split('/,\s*/', $fieldValue)) && count($values)) {
				foreach ($values as $value) {
					if (!$value || $value == 'unchanged') {
						continue;
					}

					$selectedObject = $this->objectForKey($value);

					// add all pages along the hierarchy path
					$stack = $selectedObject->parentStack();
					foreach ($stack as $stackItem) {
						$filteredIds[] = $stackItem->ID;
					}
				}
			}
		}

		// main node leaf limit configuration
		$nodeCountThreshold = 30;
		$obj->markPartialTree(
			$nodeCountThreshold, $context = null,
			$this->childrenMethod, $this->numChildrenMethod, $filteredIds
		);

		// allow to pass values to be selected within the ajax request
		if (!is_null($forceValue) || $this->value) {
			$fieldValue = (!is_null($forceValue) ? $forceValue : $this->value);

			if (($values = preg_split('/,\s*/', $fieldValue)) && count($values)) {
				foreach ($values as $value) {
					if (!$value || $value == 'unchanged') {
						continue;
					}

					$obj->markToExpose(
						$this->objectForKey($value),
						$this->childrenMethod,
						$this->numChildrenMethod,
						$nodeCountThreshold,
						$filteredIds
					);
				}
			}
		}

		$self = $this;
		$titleFn = function(&$child) use(&$self) {
			$keyField = $self->keyField;
			$labelField = $self->labelField;
			return sprintf(
				'<li id="selector-%s-%s" data-id="%s" class="class-%s %s %s"><a rel="%d">%s</a>',
				Convert::raw2xml($self->getName()),
				Convert::raw2xml($child->$keyField),
				Convert::raw2xml($child->$keyField),
				Convert::raw2xml($child->class),
				Convert::raw2xml($child->markingClasses($self->numChildrenMethod)),
				($self->nodeIsDisabled($child)) ? 'disabled' : '',
				(int)$child->ID,
				$child->obj($labelField)->forTemplate()
			);
		};

		// Limit the amount of nodes shown for performance reasons.
		// Skip the check if we're filtering the tree, since its not clear how many children will
		// match the filter criteria until they're queried (and matched up with previously marked nodes).
		$nodeThresholdLeaf = Config::inst()->get('Hierarchy', 'node_threshold_leaf');
		if($nodeThresholdLeaf && !$this->filterCallback && !$this->search && count($filteredIds) == 0) {
			$className = $this->sourceObject;
			$nodeCountCallback = function($parent, $numChildren) use($className, $nodeThresholdLeaf) {
				if($className == 'SiteTree' && $parent->ID && $numChildren > $nodeThresholdLeaf) {
					return sprintf(
						'<ul><li><span class="item">%s</span></li></ul>',
						_t('LeftAndMain.TooManyPages', 'Too many pages')
					);
				}
			};
		} else {
			$nodeCountCallback = null;
		}

		if($isSubTree) {
			$html = $obj->getChildrenAsUL(
				"",
				$titleFn,
				null,
				true,
				$this->childrenMethod,
				$this->numChildrenMethod,
				true, // root call
				null,
				$nodeCountCallback,
                $filteredIds
			);
			return substr(trim($html), 4, -5);
		} else {
			$html = $obj->getChildrenAsUL(
				'class="tree"',
				$titleFn,
				null,
				true,
				$this->childrenMethod,
				$this->numChildrenMethod,
				true, // root call
				null,
				$nodeCountCallback,
                $filteredIds
			);
			return $html;
		}
	}

	/**
	 * Marking public function for the tree, which combines different filters sensibly.
	 * If a filter function has been set, that will be called. And if search text is set,
	 * filter on that too. Return true if all applicable conditions are true, false otherwise.
	 * @param $node
	 * @return unknown_type
	 */
	public function filterMarking($node) {
		if ($this->filterCallback && !call_user_func($this->filterCallback, $node)) return false;
		if ($this->search != "") {
			return isset($this->searchIds[$node->ID]) && $this->searchIds[$node->ID] ? true : false;
		}

		return true;
	}

	/**
	 * Marking a specific node in the tree as disabled
	 * @param $node
	 * @return boolean
	 */
	public function nodeIsDisabled($node) {
		return ($this->disableCallback && call_user_func($this->disableCallback, $node));
	}

	/**
	 * @param String $field
	 */
	public function setLabelField($field) {
		$this->labelField = $field;
		return $this;
	}

	/**
	 * @return String
	 */
	public function getLabelField() {
		return $this->labelField;
	}

	/**
	 * @param String $field
	 */
	public function setKeyField($field) {
		$this->keyField = $field;
		return $this;
	}

	/**
	 * @return String
	 */
	public function getKeyField() {
		return $this->keyField;
	}

	/**
	 * @param String $field
	 */
	public function setSourceObject($class) {
		$this->sourceObject = $class;
		return $this;
	}

	/**
	 * @return String
	 */
	public function getSourceObject() {
		return $this->sourceObject;
	}

	/**
	 * Populate $this->searchIds with the IDs of the pages matching the searched parameter and their parents.
	 * Reverse-constructs the tree starting from the leaves. Initially taken from CMSSiteTreeFilter, but modified
	 * with pluggable search function.
	 */
	protected function populateIDs() {
		// get all the leaves to be displayed
		if ($this->searchCallback) {
			$res = call_user_func($this->searchCallback, $this->sourceObject, $this->labelField, $this->search);
		} else {
			$sourceObject = $this->sourceObject;
			$filters = array();
			if(singleton($sourceObject)->hasDatabaseField($this->labelField)) {
				$filters["{$this->labelField}:PartialMatch"]  = $this->search;
			} else {
				if(singleton($sourceObject)->hasDatabaseField('Title')) {
					$filters["Title:PartialMatch"] = $this->search;
				}
				if(singleton($sourceObject)->hasDatabaseField('Name')) {
					$filters["Name:PartialMatch"] = $this->search;
				}
			}

			if(empty($filters)) {
				throw new InvalidArgumentException(sprintf(
					'Cannot query by %s.%s, not a valid database column',
					$sourceObject,
					$this->labelField
				));
			}
			$res = DataObject::get($this->sourceObject)->filterAny($filters);
		}

		if( $res ) {
			// iteratively fetch the parents in bulk, until all the leaves can be accessed using the tree control
			foreach($res as $row) {
				if ($row->ParentID) $parents[$row->ParentID] = true;
				$this->searchIds[$row->ID] = true;
			}

			$sourceObject = $this->sourceObject;

			while (!empty($parents)) {
				$items = $sourceObject::get()
					->filter("ID",array_keys($parents));
				$parents = array();

				foreach($items as $item) {
					if ($item->ParentID) $parents[$item->ParentID] = true;
					$this->searchIds[$item->ID] = true;
					$this->searchExpanded[$item->ID] = true;
				}
			}
		}
	}

	/**
	 * Get the object where the $keyField is equal to a certain value
	 *
	 * @param string|int $key
	 * @return DataObject
	 */
	protected function objectForKey($key) {
		return DataObject::get($this->sourceObject)
			->filter($this->keyField, $key)
			->first();
	}

	/**
	 * Changes this field to the readonly field.
	 */
	public function performReadonlyTransformation() {
		$copy = $this->castedCopy('TreeDropdownField_Readonly');
		$copy->setKeyField($this->keyField);
		$copy->setLabelField($this->labelField);
		$copy->setSourceObject($this->sourceObject);

		return $copy;
	}

}

/**
 * @package forms
 * @subpackage fields-relational
 */
class TreeDropdownField_Readonly extends TreeDropdownField {
	protected $readonly = true;

	public function Field($properties = array()) {
		$fieldName = $this->labelField;
		if($this->value) {
			$keyObj = $this->objectForKey($this->value);
			$obj = $keyObj ? $keyObj->$fieldName : '';
		} else {
			$obj = null;
		}

		$source = array(
			$this->value => $obj
		);

		$field = new LookupField($this->name, $this->title, $source);
		$field->setValue($this->value);
		$field->setForm($this->form);
		$field->dontEscape = true;
		return $field->Field();
	}
}<|MERGE_RESOLUTION|>--- conflicted
+++ resolved
@@ -317,15 +317,9 @@
 		if ($this->filterCallback || $this->search != "" )
 			$obj->setMarkingFilterFunction(array($this, "filterMarking"));
 
-<<<<<<< HEAD
 		// prepare a filter by ids, this is very useful when we have thousands of child pages under common parent
 		$filteredIds = ($this->search != '' && !is_null($this->searchIds) && is_array($this->searchIds))
 			? array_keys($this->searchIds) : array();
-=======
-		$nodeCountThreshold = Config::inst()->get('TreeDropdownField', 'node_threshold_total');
-		$obj->markPartialTree($nodeCountThreshold, $context = null,
-			$this->childrenMethod, $this->numChildrenMethod);
->>>>>>> a3b72c50
 
 		// collect IDs of currently selected pages (this includes hierarchy path)
 		$forceValue = $request->requestVar('forceValue');
@@ -350,7 +344,7 @@
 		}
 
 		// main node leaf limit configuration
-		$nodeCountThreshold = 30;
+		$nodeCountThreshold = Config::inst()->get('TreeDropdownField', 'node_threshold_total');
 		$obj->markPartialTree(
 			$nodeCountThreshold, $context = null,
 			$this->childrenMethod, $this->numChildrenMethod, $filteredIds
