--- conflicted
+++ resolved
@@ -147,24 +147,17 @@
 
 		if($content || $tag != 'input') {
 			return "<$tag$preparedAttributes>$content</$tag>";
-		}
+	}
 		else {
 			return "<$tag$preparedAttributes />";
 		}
 	}
 
 	/**
-<<<<<<< HEAD
-	 * Create a new field.
-	 *
-	 * @param string $name The internal field name, passed to forms.
-	 * @param string $title The field label.
-=======
 	 * Creates a new field.
 	 *
 	 * @param string $name The internal field name, passed to forms.
 	 * @param string $title The human-readable field label.
->>>>>>> f532b848
 	 * @param mixed $value The value of the field.
 	 */
 	public function __construct($name, $title = null, $value = null) {
@@ -201,7 +194,7 @@
 	
 	/**
 	 * Returns the HTML ID for the form field holder element.
-	 *
+	 * 
 	 * @return string
 	 */
 	public function HolderID() {
@@ -247,7 +240,7 @@
 	
 	/** 
 	 * Returns the field message type, used by form validation.
-	 *
+	 * 
 	 * Arbitrary value which is mostly used for CSS classes in the rendered HTML,
 	 * e.g. "required". Use {@link setError()} to set this property.
 	 * 
@@ -502,7 +495,7 @@
 	
 	/**
 	 * Set the field value.
-	 *
+	 * 
 	 * @param mixed $value
 	 *
 	 * @return FormField.
@@ -559,7 +552,7 @@
 	 */
 	public function securityTokenEnabled() {
 		$form = $this->getForm();
-
+		
 		if(!$form) {
 			return false;
 		}
@@ -612,7 +605,7 @@
 
 	/**
 	 * Set name of template (without path or extension).
-	 *
+	 * 
 	 * Caution: Not consistently implemented in all subclasses, please check
 	 * the {@link Field()} method on the subclass for support.
 	 * 
@@ -845,8 +838,8 @@
 		} else {
 			$clone = $this->castedCopy('ReadonlyField');
 			$clone->setReadonly(true);
-		}
-
+	}
+	
 		return $clone;
 	}
 	
