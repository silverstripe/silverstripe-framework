--- conflicted
+++ resolved
@@ -93,13 +93,6 @@
 	 */
 	protected $attributes = array();
 
-<<<<<<< HEAD
-	private static $casting = array(
-		'Message' => 'Text'
-	);
-
-=======
->>>>>>> 1661213e
 	/**
 	 * Takes a fieldname and converts camelcase to spaced
 	 * words. Also resolves combined fieldnames with dot syntax
