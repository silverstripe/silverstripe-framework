--- conflicted
+++ resolved
@@ -315,11 +315,7 @@
 			$description = new LiteralField('URLDescription', '<div class="url-description">' . $URLDescription . '</div>'),
 			$remoteURL = new TextField('RemoteURL', 'http://'),
 			new LiteralField('addURLImage',
-<<<<<<< HEAD
-				'<button class="action ui-action-constructive ui-button field font-icon-plus add-url">' .
-=======
-				'<button type="button" class="action ui-action-constructive ui-button field add-url" data-icon="addMedia">' .
->>>>>>> c4dc10b2
+				'<button type="button" class="action ui-action-constructive ui-button field font-icon-plus add-url">' .
 				_t('HtmlEditorField.BUTTONADDURL', 'Add url').'</button>')
 		);
 
