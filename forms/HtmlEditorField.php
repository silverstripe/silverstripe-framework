<?php
/**
 * A TinyMCE-powered WYSIWYG HTML editor field with image and link insertion and tracking capabilities. Editor fields
 * are created from <textarea> tags, which are then converted with JavaScript.
 *
 * @package forms
 * @subpackage fields-formattedinput
 */
class HtmlEditorField extends TextareaField {

	/**
	 * @config
	 * @var Boolean Use TinyMCE's GZIP compressor
	 */
	private static $use_gzip = true;

	/**
	 * @config
	 * @var Integer Default insertion width for Images and Media
	 */
	private static $insert_width = 600;

	/**
	 * @config
	 * @var bool Should we check the valid_elements (& extended_valid_elements) rules from HtmlEditorConfig server side?
	 */
	private static $sanitise_server_side = false;

	protected $rows = 30;

	/**
	 * @deprecated since version 4.0
	 */
	public static function include_js() {
		Deprecation::notice('4.0', 'Use HtmlEditorConfig::require_js() instead');
		HtmlEditorConfig::require_js();
	}


	protected $editorConfig = null;

	/**
	 * Creates a new HTMLEditorField.
	 * @see TextareaField::__construct()
	 *
	 * @param string $name The internal field name, passed to forms.
	 * @param string $title The human-readable field label.
	 * @param mixed $value The value of the field.
	 * @param string $config HTMLEditorConfig identifier to be used. Default to the active one.
	 */
	public function __construct($name, $title = null, $value = '', $config = null) {
		parent::__construct($name, $title, $value);

		$this->editorConfig = $config ? $config : HtmlEditorConfig::get_active_identifier();
	}

	public function getAttributes() {
		return array_merge(
			parent::getAttributes(),
			array(
				'tinymce' => 'true',
				'style'   => 'width: 97%; height: ' . ($this->rows * 16) . 'px', // prevents horizontal scrollbars
				'value' => null,
				'data-config' => $this->editorConfig
			)
		);
	}

	public function saveInto(DataObjectInterface $record) {
		if($record->hasField($this->name) && $record->escapeTypeForField($this->name) != 'xml') {
			throw new Exception (
				'HtmlEditorField->saveInto(): This field should save into a HTMLText or HTMLVarchar field.'
			);
		}

		$htmlValue = Injector::inst()->create('HTMLValue', $this->value);

		// Sanitise if requested
		if($this->config()->sanitise_server_side) {
			$santiser = Injector::inst()->create('HtmlEditorSanitiser', HtmlEditorConfig::get_active());
			$santiser->sanitise($htmlValue);
		}

		// Resample images and add default attributes
		if($images = $htmlValue->getElementsByTagName('img')) foreach($images as $img) {
			// strip any ?r=n data from the src attribute
			$img->setAttribute('src', preg_replace('/([^\?]*)\?r=[0-9]+$/i', '$1', $img->getAttribute('src')));

			// Resample the images if the width & height have changed.
			if($image = File::find(urldecode(Director::makeRelative($img->getAttribute('src'))))){
				$width  = (int)$img->getAttribute('width');
				$height = (int)$img->getAttribute('height');

				if($width && $height && ($width != $image->getWidth() || $height != $image->getHeight())) {
					//Make sure that the resized image actually returns an image:
					$resized=$image->ResizedImage($width, $height);
					if($resized) $img->setAttribute('src', $resized->getRelativePath());
				}
			}

			// Add default empty title & alt attributes.
			if(!$img->getAttribute('alt')) $img->setAttribute('alt', '');
			if(!$img->getAttribute('title')) $img->setAttribute('title', '');

			// Use this extension point to manipulate images inserted using TinyMCE, e.g. add a CSS class, change default title
			// $image is the image, $img is the DOM model
			$this->extend('processImage', $image, $img);
		}

		// optionally manipulate the HTML after a TinyMCE edit and prior to a save
		$this->extend('processHTML', $htmlValue);

		// Store into record
		$record->{$this->name} = $htmlValue->getContent();
	}

	/**
	 * @return HtmlEditorField_Readonly
	 */
	public function performReadonlyTransformation() {
		$field = $this->castedCopy('HtmlEditorField_Readonly');
		$field->dontEscape = true;

		return $field;
	}

	public function performDisabledTransformation() {
		return $this->performReadonlyTransformation();
	}
}

/**
 * Readonly version of an {@link HTMLEditorField}.
 * @package forms
 * @subpackage fields-formattedinput
 */
class HtmlEditorField_Readonly extends ReadonlyField {
	public function Field($properties = array()) {
		$valforInput = $this->value ? Convert::raw2att($this->value) : "";
		return "<span class=\"readonly typography\" id=\"" . $this->id() . "\">"
			. ( $this->value && $this->value != '<p></p>' ? $this->value : '<i>(not set)</i>' )
			. "</span><input type=\"hidden\" name=\"".$this->name."\" value=\"".$valforInput."\" />";
	}
	public function Type() {
		return 'htmleditorfield readonly';
	}
}

/**
 * Toolbar shared by all instances of {@link HTMLEditorField}, to avoid too much markup duplication.
 *  Needs to be inserted manually into the template in order to function - see {@link LeftAndMain->EditorToolbar()}.
 *
 * @package forms
 * @subpackage fields-formattedinput
 */
class HtmlEditorField_Toolbar extends RequestHandler {

	private static $allowed_actions = array(
		'LinkForm',
		'MediaForm',
		'viewfile',
		'getanchors'
	);

	/**
	 * @var string
	 */
	protected $templateViewFile = 'HtmlEditorField_viewfile';

	protected $controller, $name;

	public function __construct($controller, $name) {
		parent::__construct();

		Requirements::javascript(FRAMEWORK_DIR . "/thirdparty/jquery/jquery.js");
		Requirements::javascript(THIRDPARTY_DIR . '/jquery-ui/jquery-ui.js');
		Requirements::javascript(THIRDPARTY_DIR . '/jquery-entwine/dist/jquery.entwine-dist.js');
		Requirements::javascript(FRAMEWORK_ADMIN_DIR . '/javascript/ssui.core.js');

		HtmlEditorConfig::require_js();
		Requirements::javascript(FRAMEWORK_DIR ."/javascript/HtmlEditorField.js");

		Requirements::css(THIRDPARTY_DIR . '/jquery-ui-themes/smoothness/jquery-ui.css');

		$this->controller = $controller;
		$this->name = $name;
	}

	public function forTemplate() {
		return sprintf(
			'<div id="cms-editor-dialogs" data-url-linkform="%s" data-url-mediaform="%s"></div>',
			Controller::join_links($this->controller->Link(), $this->name, 'LinkForm', 'forTemplate'),
			Controller::join_links($this->controller->Link(), $this->name, 'MediaForm', 'forTemplate')
		);
	}

	/**
	 * Searches the SiteTree for display in the dropdown
	 *
	 * @return callback
	 */
	public function siteTreeSearchCallback($sourceObject, $labelField, $search) {
		return DataObject::get($sourceObject)->filterAny(array(
			'MenuTitle:PartialMatch' => $search,
			'Title:PartialMatch' => $search
		));
	}

	/**
	 * Return a {@link Form} instance allowing a user to
	 * add links in the TinyMCE content editor.
	 *
	 * @return Form
	 */
	public function LinkForm() {
		$siteTree = TreeDropdownField::create('internal', _t('HtmlEditorField.PAGE', "Page"),
			'SiteTree', 'ID', 'MenuTitle', true);
		// mimic the SiteTree::getMenuTitle(), which is bypassed when the search is performed
		$siteTree->setSearchFunction(array($this, 'siteTreeSearchCallback'));

		$numericLabelTmpl = '<span class="step-label"><span class="flyout">%d</span><span class="arrow"></span>'
			. '<strong class="title">%s</strong></span>';
		$form = new Form(
			$this->controller,
			"{$this->name}/LinkForm",
			new FieldList(
				$headerWrap = new CompositeField(
					new LiteralField(
						'Heading',
						sprintf('<h3 class="htmleditorfield-mediaform-heading insert">%s</h3>',
							_t('HtmlEditorField.LINK', 'Insert Link'))
					)
				),
				$contentComposite = new CompositeField(
					OptionsetField::create(
						'LinkType',
						sprintf($numericLabelTmpl, '1', _t('HtmlEditorField.LINKTO', 'Link to')),
						array(
							'internal' => _t('HtmlEditorField.LINKINTERNAL', 'Page on the site'),
							'external' => _t('HtmlEditorField.LINKEXTERNAL', 'Another website'),
							'anchor' => _t('HtmlEditorField.LINKANCHOR', 'Anchor on this page'),
							'email' => _t('HtmlEditorField.LINKEMAIL', 'Email address'),
							'file' => _t('HtmlEditorField.LINKFILE', 'Download a file'),
						),
						'internal'
					),
					LiteralField::create('Step2',
						'<div class="step2">'
						. sprintf($numericLabelTmpl, '2', _t('HtmlEditorField.DETAILS', 'Details')) . '</div>'
					),
					$siteTree,
					TextField::create('external', _t('HtmlEditorField.URL', 'URL'), 'http://'),
					EmailField::create('email', _t('HtmlEditorField.EMAIL', 'Email address')),
					$fileField = UploadField::create('file', _t('HtmlEditorField.FILE', 'File')),
					TextField::create('Anchor', _t('HtmlEditorField.ANCHORVALUE', 'Anchor')),
					TextField::create('Subject', _t('HtmlEditorField.SUBJECT', 'Email subject')),
					TextField::create('Description', _t('HtmlEditorField.LINKDESCR', 'Link description')),
					CheckboxField::create('TargetBlank',
						_t('HtmlEditorField.LINKOPENNEWWIN', 'Open link in a new window?')),
					HiddenField::create('Locale', null, $this->controller->Locale)
				)
			),
			new FieldList(
				ResetFormAction::create('remove', _t('HtmlEditorField.BUTTONREMOVELINK', 'Remove link'))
					->addExtraClass('ss-ui-action-destructive')
					->setUseButtonTag(true)
				,
				FormAction::create('insert', _t('HtmlEditorField.BUTTONINSERTLINK', 'Insert link'))
					->addExtraClass('ss-ui-action-constructive')
					->setAttribute('data-icon', 'accept')
					->setUseButtonTag(true)
			)
		);

		$headerWrap->addExtraClass('CompositeField composite cms-content-header nolabel ');
		$contentComposite->addExtraClass('ss-insert-link content');
		$fileField->setAllowedMaxFileNumber(1);

		$form->unsetValidator();
		$form->loadDataFrom($this);
		$form->addExtraClass('htmleditorfield-form htmleditorfield-linkform cms-dialog-content');

		$this->extend('updateLinkForm', $form);

		return $form;
	}

	/**
	 * Get the folder ID to filter files by for the "from cms" tab
	 *
	 * @return int
	 */
	protected function getAttachParentID() {
		$parentID = $this->controller->getRequest()->requestVar('ParentID');
		$this->extend('updateAttachParentID', $parentID);
		return $parentID;
	}

	/**
	 * Return a {@link Form} instance allowing a user to
	 * add images and flash objects to the TinyMCE content editor.
	 *
	 * @return Form
	 */
	public function MediaForm() {
		// TODO Handle through GridState within field - currently this state set too late to be useful here (during
		// request handling)
		$parentID = $this->getAttachParentID();

		$fileFieldConfig = GridFieldConfig::create()->addComponents(
			new GridFieldFilterHeader(),
			new GridFieldSortableHeader(),
			new GridFieldDataColumns(),
			new GridFieldPaginator(7),
			// TODO Shouldn't allow delete here, its too confusing with a "remove from editor view" action.
			// Remove once we can fit the search button in the last actual title column
			new GridFieldDeleteAction(),
			new GridFieldDetailForm()
		);
		$fileField = new GridField('Files', false, null, $fileFieldConfig);
		$fileField->setList($this->getFiles($parentID));
		$fileField->setAttribute('data-selectable', true);
		$fileField->setAttribute('data-multiselect', true);
		$columns = $fileField->getConfig()->getComponentByType('GridFieldDataColumns');
		$columns->setDisplayFields(array(
			'StripThumbnail' => false,
			'Title' => _t('File.Title'),
			'Created' => singleton('File')->fieldLabel('Created'),
		));
		$columns->setFieldCasting(array(
			'Created' => 'SS_Datetime->Nice'
		));

		$numericLabelTmpl = '<span class="step-label"><span class="flyout">%d</span><span class="arrow"></span>'
			. '<strong class="title">%s</strong></span>';

		$fromCMS = new CompositeField(
			new LiteralField('headerSelect',
				'<h4>'.sprintf($numericLabelTmpl, '1', _t('HtmlEditorField.FindInFolder', 'Find in Folder')).'</h4>'),
			$select = TreeDropdownField::create('ParentID', "", 'Folder')
				->addExtraClass('noborder')
				->setValue($parentID),
			$fileField
		);

		$fromCMS->addExtraClass('content ss-uploadfield');
		$select->addExtraClass('content-select');


		$fromWeb = new CompositeField(
			new LiteralField('headerURL',
				'<h4>' . sprintf($numericLabelTmpl, '1', _t('HtmlEditorField.ADDURL', 'Add URL')) . '</h4>'),
			$remoteURL = new TextField('RemoteURL', 'http://'),
			new LiteralField('addURLImage',
				'<button type="button" class="action ui-action-constructive ui-button field add-url" data-icon="addMedia">' .
				_t('HtmlEditorField.BUTTONADDURL', 'Add url').'</button>')
		);

		$remoteURL->addExtraClass('remoteurl');
		$fromWeb->addExtraClass('content ss-uploadfield');

		Requirements::css(FRAMEWORK_DIR . '/css/AssetUploadField.css');
		$computerUploadField = Object::create('UploadField', 'AssetUploadField', '');
		$computerUploadField->setConfig('previewMaxWidth', 40);
		$computerUploadField->setConfig('previewMaxHeight', 30);
		$computerUploadField->addExtraClass('ss-assetuploadfield');
		$computerUploadField->removeExtraClass('ss-uploadfield');
		$computerUploadField->setTemplate('HtmlEditorField_UploadField');
		$computerUploadField->setFolderName(Config::inst()->get('Upload', 'uploads_folder'));

		$tabSet = new TabSet(
			"MediaFormInsertMediaTabs",
			Tab::create(
				'FromComputer',
				_t('HtmlEditorField.FROMCOMPUTER','From your computer'),
				$computerUploadField
			)->addExtraClass('htmleditorfield-from-computer'),
			Tab::create(
				'FromWeb',
				_t('HtmlEditorField.FROMWEB', 'From the web'),
				$fromWeb
			)->addExtraClass('htmleditorfield-from-web'),
			Tab::create(
				'FromCms',
				_t('HtmlEditorField.FROMCMS','From the CMS'),
				$fromCMS
			)->addExtraClass('htmleditorfield-from-cms')
		);
		$tabSet->addExtraClass('cms-tabset-primary');

		$allFields = new CompositeField(
			$tabSet,
			new LiteralField('headerEdit', '<h4 class="field noborder header-edit">' . sprintf($numericLabelTmpl, '2',
				_t('HtmlEditorField.ADJUSTDETAILSDIMENSIONS', 'Details &amp; dimensions')) . '</h4>'),
			$editComposite = new CompositeField(
				new LiteralField('contentEdit', '<div class="content-edit ss-uploadfield-files files"></div>')
			)
		);

		$allFields->addExtraClass('ss-insert-media');

		$headings = new CompositeField(
			new LiteralField(
				'Heading',
				sprintf('<h3 class="htmleditorfield-mediaform-heading insert">%s</h3>',
					_t('HtmlEditorField.INSERTMEDIA', 'Insert Media')).
				sprintf('<h3 class="htmleditorfield-mediaform-heading update">%s</h3>',
					_t('HtmlEditorField.UpdateMEDIA', 'Update Media'))
			)
		);

		$headings->addExtraClass('cms-content-header');
		$editComposite->addExtraClass('ss-assetuploadfield');

		$fields = new FieldList(
			$headings,
			$allFields
		);

		$actions = new FieldList(
			FormAction::create('insertmedia', _t('HtmlEditorField.BUTTONINSERT', 'Insert'))
				->addExtraClass('ss-ui-action-constructive media-insert')
				->setAttribute('data-icon', 'accept')
				->setUseButtonTag(true),
			FormAction::create('insertmedia', _t('HtmlEditorField.BUTTONUpdate', 'Update'))
				->addExtraClass('ss-ui-action-constructive media-update')
				->setAttribute('data-icon', 'accept')
				->setUseButtonTag(true)
		);

		$form = new Form(
			$this->controller,
			"{$this->name}/MediaForm",
			$fields,
			$actions
		);


		$form->unsetValidator();
		$form->disableSecurityToken();
		$form->loadDataFrom($this);
		$form->addExtraClass('htmleditorfield-form htmleditorfield-mediaform cms-dialog-content');
		// TODO Re-enable once we remove $.metadata dependency which currently breaks the JS due to $.ui.widget
		// $form->setAttribute('data-urlViewfile', $this->controller->Link($this->name));

		// Allow other people to extend the fields being added to the imageform
		$this->extend('updateMediaForm', $form);

		return $form;
	}

	/**
	 * @config
	 * @var array - list of allowed schemes (no wildcard, all lower case) or empty to allow all schemes
	 */
	private static $fileurl_scheme_whitelist = array('http', 'https');

	/**
	 * @config
	 * @var array - list of allowed domains (no wildcard, all lower case) or empty to allow all domains
	 */
	private static $fileurl_domain_whitelist = array();

	protected function viewfile_getLocalFileByID($id) {
		$file = DataObject::get_by_id('File', $id);

		if ($file && $file->canView()) return array($file, $file->RelativeLink());
		return array(null, null);
	}

	protected function viewfile_getLocalFileByURL($fileUrl) {
		$filteredUrl = Director::makeRelative($fileUrl);
		$filteredUrl = preg_replace('/_resampled\/[^-]+-/', '', $filteredUrl);

		$file = File::get()->filter('Filename', $filteredUrl)->first();

		if ($file && $file->canView()) return array($file, $filteredUrl);
		return array(null, null);
	}

	protected function viewfile_getRemoteFileByURL($fileUrl) {
		$scheme = strtolower(parse_url($fileUrl, PHP_URL_SCHEME));
		$allowed_schemes = self::config()->fileurl_scheme_whitelist;

		if (!$scheme || ($allowed_schemes && !in_array($scheme, $allowed_schemes))) {
			$exception = new SS_HTTPResponse_Exception("This file scheme is not included in the whitelist", 400);
			$exception->getResponse()->addHeader('X-Status', $exception->getMessage());
			throw $exception;
		}

		$domain = strtolower(parse_url($fileUrl, PHP_URL_HOST));
		$allowed_domains = self::config()->fileurl_domain_whitelist;

		if (!$domain || ($allowed_domains && !in_array($domain, $allowed_domains))) {
			$exception = new SS_HTTPResponse_Exception("This file hostname is not included in the whitelist", 400);
			$exception->getResponse()->addHeader('X-Status', $exception->getMessage());
			throw $exception;
		}

		return array(
			new File(array(
				'Title' => basename($fileUrl),
				'Filename' => $fileUrl
			)),
			$fileUrl
		);
	}

	/**
	 * View of a single file, either on the filesystem or on the web.
	 */
	public function viewfile($request) {
		$file = null;
		$url = null;

		// TODO Would be cleaner to consistently pass URL for both local and remote files,
		// but GridField doesn't allow for this kind of metadata customization at the moment.
<<<<<<< HEAD
		if($url = $request->getVar('FileURL')) {
			if(Director::is_absolute_url($url) && !Director::is_site_url($url)) {
				$file = new File(array(
					'Title' => basename($url),
					'Filename' => $url
				));
			} else {
				$url = Director::makeRelative($request->getVar('FileURL'));
				$url = Image::strip_resampled_prefix($url);
				$file = File::get()->filter('Filename', $url)->first();
				if(!$file) $file = new File(array(
					'Title' => basename($url),
					'Filename' => $url
				));
=======
		if($fileUrl = $request->getVar('FileURL')) {
			// If this isn't an absolute URL, or is, but is to this site, try and get the File object
			// that is associated with it
			if(!Director::is_absolute_url($fileUrl) || Director::is_site_url($fileUrl)) {
				list($file, $url) = $this->viewfile_getLocalFileByURL($fileUrl);
>>>>>>> 55e1b662
			}
			// If this is an absolute URL, but not to this site, use as an oembed source (after whitelisting URL)
			else {
				list($file, $url) = $this->viewfile_getRemoteFileByURL($fileUrl);
			}
		}
		// Or we could have been passed an ID directly
		elseif($id = $request->getVar('ID')) {
			list($file, $url) = $this->viewfile_getLocalFileByID($id);
		}
		// Or we could have been passed nothing, in which case panic
		else {
			throw new SS_HTTPResponse_Exception('Need either "ID" or "FileURL" parameter to identify the file', 400);
		}

		// Instanciate file wrapper and get fields based on its type
		// Check if appCategory is an image and exists on the local system, otherwise use oEmbed to refference a
		// remote image
		if (!$file || !$url) {
			throw new SS_HTTPResponse_Exception('Unable to find file to view', 404);
		} elseif($file->appCategory() == 'image' && Director::is_site_url($url)) {
			$fileWrapper = new HtmlEditorField_Image($url, $file);
		} elseif(!Director::is_site_url($url)) {
			$fileWrapper = new HtmlEditorField_Embed($url, $file);
		} else {
			$fileWrapper = new HtmlEditorField_File($url, $file);
		}

		$fields = $this->getFieldsForFile($url, $fileWrapper);
		$this->extend('updateFieldsForFile', $fields, $url, $fileWrapper);

		return $fileWrapper->customise(array(
			'Fields' => $fields,
		))->renderWith($this->templateViewFile);
	}

	/**
	 * Find all anchors available on the given page.
	 *
	 * @return array
	 */
	public function getanchors() {
		$id = (int)$this->getRequest()->getVar('PageID');
		$anchors = array();

		if (($page = Page::get()->byID($id)) && !empty($page)) {
			if (!$page->canView()) {
				throw new SS_HTTPResponse_Exception(
					_t(
						'HtmlEditorField.ANCHORSCANNOTACCESSPAGE',
						'You are not permitted to access the content of the target page.'
					),
					403
				);
			}

			// Similar to the regex found in HtmlEditorField.js / getAnchors method.
			if (preg_match_all("/\s(name|id)=\"([^\"]+?)\"|\s(name|id)='([^']+?)'/im", $page->Content, $matches)) {
				$anchors = array_filter(array_merge($matches[2], $matches[4]));
			}

		} else {
			throw new SS_HTTPResponse_Exception(
				_t('HtmlEditorField.ANCHORSPAGENOTFOUND', 'Target page not found.'),
				404
			);
		}

		return json_encode($anchors);
	}

	/**
	 * Similar to {@link File->getCMSFields()}, but only returns fields
	 * for manipulating the instance of the file as inserted into the HTML content,
	 * not the "master record" in the database - hence there's no form or saving logic.
	 *
	 * @param String Relative or absolute URL to file
	 * @return FieldList
	 */
	protected function getFieldsForFile($url, $file) {
		$fields = $this->extend('getFieldsForFile', $url, $file);
		if(!$fields) {
			if($file instanceof HtmlEditorField_Embed) {
				$fields = $this->getFieldsForOembed($url, $file);
			} elseif($file->Extension == 'swf') {
				$fields = $this->getFieldsForFlash($url, $file);
			} else {
				$fields = $this->getFieldsForImage($url, $file);
			}
			$fields->push(new HiddenField('URL', false, $url));
		}

		$this->extend('updateFieldsForFile', $fields, $url, $file);

		return $fields;
	}

	/**
	 * @return FieldList
	 */
	protected function getFieldsForOembed($url, $file) {
		if(isset($file->Oembed->thumbnail_url)) {
			$thumbnailURL = Convert::raw2att($file->Oembed->thumbnail_url);
		} elseif($file->Type == 'photo') {
			$thumbnailURL = Convert::raw2att($file->Oembed->url);
		} else {
			$thumbnailURL = FRAMEWORK_DIR . '/images/default_media.png';
		}

		$fileName = Convert::raw2att($file->Name);

		$fields = new FieldList(
			$filePreview = CompositeField::create(
				CompositeField::create(
					new LiteralField(
						"ImageFull",
						"<img id='thumbnailImage' class='thumbnail-preview' "
							. "src='{$thumbnailURL}?r=" . rand(1,100000) . "' alt='$fileName' />\n"
					)
				)->setName("FilePreviewImage")->addExtraClass('cms-file-info-preview'),
				CompositeField::create(
					CompositeField::create(
						new ReadonlyField("FileType", _t('AssetTableField.TYPE','File type') . ':', $file->Type),
						$urlField = ReadonlyField::create(
							'ClickableURL',
							_t('AssetTableField.URL','URL'),
							sprintf(
								'<a href="%s" target="_blank" class="file">%s</a>',
								Convert::raw2att($url),
								Convert::raw2att($url)
							)
						)->addExtraClass('text-wrap')
					)
				)->setName("FilePreviewData")->addExtraClass('cms-file-info-data')
			)->setName("FilePreview")->addExtraClass('cms-file-info'),
			new TextField('CaptionText', _t('HtmlEditorField.CAPTIONTEXT', 'Caption text')),
			DropdownField::create(
				'CSSClass',
				_t('HtmlEditorField.CSSCLASS', 'Alignment / style'),
				array(
					'leftAlone' => _t('HtmlEditorField.CSSCLASSLEFTALONE', 'On the left, on its own.'),
					'center' => _t('HtmlEditorField.CSSCLASSCENTER', 'Centered, on its own.'),
					'left' => _t('HtmlEditorField.CSSCLASSLEFT', 'On the left, with text wrapping around.'),
					'right' => _t('HtmlEditorField.CSSCLASSRIGHT', 'On the right, with text wrapping around.')
				)
			)->addExtraClass('last')
		);

		if($file->Width != null){
			$fields->push(
				FieldGroup::create(
					_t('HtmlEditorField.IMAGEDIMENSIONS', 'Dimensions'),
					TextField::create(
						'Width',
						_t('HtmlEditorField.IMAGEWIDTHPX', 'Width'),
						$file->InsertWidth
					)->setMaxLength(5),
					TextField::create(
						'Height',
						_t('HtmlEditorField.IMAGEHEIGHTPX', 'Height'),
						$file->InsertHeight
					)->setMaxLength(5)
				)->addExtraClass('dimensions last')
			);
		}
		$urlField->dontEscape = true;

		if($file->Type == 'photo') {
			$fields->insertBefore('CaptionText', new TextField(
				'AltText',
				_t('HtmlEditorField.IMAGEALTTEXT', 'Alternative text (alt) - shown if image can\'t be displayed'),
				$file->Title,
				80
			));
			$fields->insertBefore('CaptionText', new TextField(
				'Title',
				_t('HtmlEditorField.IMAGETITLE', 'Title text (tooltip) - for additional information about the image')
			));
		}

		$this->extend('updateFieldsForOembed', $fields, $url, $file);

		return $fields;
	}

	/**
	 * @return FieldList
	 */
	protected function getFieldsForFlash($url, $file) {
		$fields = new FieldList(
			FieldGroup::create(
				_t('HtmlEditorField.IMAGEDIMENSIONS', 'Dimensions'),
				TextField::create(
					'Width',
					_t('HtmlEditorField.IMAGEWIDTHPX', 'Width'),
					$file->Width
				)->setMaxLength(5),
				TextField::create(
					'Height',
					" x " . _t('HtmlEditorField.IMAGEHEIGHTPX', 'Height'),
					$file->Height
				)->setMaxLength(5)
			)->addExtraClass('dimensions')
		);

		$this->extend('updateFieldsForFlash', $fields, $url, $file);

		return $fields;
	}

	/**
	 * @return FieldList
	 */
	protected function getFieldsForImage($url, $file) {
		if($file->File instanceof Image) {
			$formattedImage = $file->File->generateFormattedImage('ScaleWidth',
				Config::inst()->get('Image', 'asset_preview_width'));
			$thumbnailURL = Convert::raw2att($formattedImage ? $formattedImage->URL : $url);
		} else {
			$thumbnailURL = Convert::raw2att($url);
		}

		$fileName = Convert::raw2att($file->Name);

		$fields = new FieldList(
			CompositeField::create(
				CompositeField::create(
					LiteralField::create(
						"ImageFull",
						"<img id='thumbnailImage' class='thumbnail-preview' "
							. "src='{$thumbnailURL}?r=" . rand(1,100000) . "' alt='$fileName' />\n"
					)
				)->setName("FilePreviewImage")->addExtraClass('cms-file-info-preview'),
				CompositeField::create(
					CompositeField::create(
						new ReadonlyField("FileType", _t('AssetTableField.TYPE','File type'), $file->FileType),
						new ReadonlyField("Size", _t('AssetTableField.SIZE','File size'), $file->getSize()),
						$urlField = new ReadonlyField(
							'ClickableURL',
							_t('AssetTableField.URL','URL'),
							sprintf(
								'<a href="%s" title="%s" target="_blank" class="file-url">%s</a>',
								Convert::raw2att($file->Link()),
								Convert::raw2att($file->Link()),
								Convert::raw2att($file->RelativeLink())
							)
						),
						new DateField_Disabled("Created", _t('AssetTableField.CREATED','First uploaded'),
							$file->Created),
						new DateField_Disabled("LastEdited", _t('AssetTableField.LASTEDIT','Last changed'),
							$file->LastEdited)
					)
				)->setName("FilePreviewData")->addExtraClass('cms-file-info-data')
			)->setName("FilePreview")->addExtraClass('cms-file-info'),

			TextField::create(
				'AltText',
				_t('HtmlEditorField.IMAGEALT', 'Alternative text (alt)'),
				$file->Title,
				80
			)->setDescription(
				_t('HtmlEditorField.IMAGEALTTEXTDESC', 'Shown to screen readers or if image can\'t be displayed')),

			TextField::create(
				'Title',
				_t('HtmlEditorField.IMAGETITLETEXT', 'Title text (tooltip)')
			)->setDescription(
				_t('HtmlEditorField.IMAGETITLETEXTDESC', 'For additional information about the image')),

			new TextField('CaptionText', _t('HtmlEditorField.CAPTIONTEXT', 'Caption text')),
			DropdownField::create(
				'CSSClass',
				_t('HtmlEditorField.CSSCLASS', 'Alignment / style'),
				array(
					'leftAlone' => _t('HtmlEditorField.CSSCLASSLEFTALONE', 'On the left, on its own.'),
					'center' => _t('HtmlEditorField.CSSCLASSCENTER', 'Centered, on its own.'),
					'left' => _t('HtmlEditorField.CSSCLASSLEFT', 'On the left, with text wrapping around.'),
					'right' => _t('HtmlEditorField.CSSCLASSRIGHT', 'On the right, with text wrapping around.')
				)
			)->addExtraClass('last')
		);

		if($file->Width != null){
			$fields->push(
				FieldGroup::create(_t('HtmlEditorField.IMAGEDIMENSIONS', 'Dimensions'),
					TextField::create(
						'Width',
						_t('HtmlEditorField.IMAGEWIDTHPX', 'Width'),
						$file->InsertWidth
					)->setMaxLength(5),
					TextField::create(
						'Height',
						" x " . _t('HtmlEditorField.IMAGEHEIGHTPX', 'Height'),
						$file->InsertHeight
					)->setMaxLength(5)
				)->addExtraClass('dimensions last')
			);
		}
		$urlField->dontEscape = true;

		$this->extend('updateFieldsForImage', $fields, $url, $file);

		return $fields;
	}

	/**
	 * @param Int
	 * @return DataList
	 */
	protected function getFiles($parentID = null) {
		$exts = $this->getAllowedExtensions();
		$dotExts = array_map(function($ext) { return ".{$ext}"; }, $exts);
		$files = File::get()->filter('Filename:EndsWith', $dotExts);

		// Limit by folder (if required)
		if($parentID) {
			$files = $files->filter('ParentID', $parentID);
		}

		return $files;
	}

	/**
	 * @return Array All extensions which can be handled by the different views.
	 */
	protected function getAllowedExtensions() {
		$exts = array('jpg', 'gif', 'png', 'swf','jpeg');
		$this->extend('updateAllowedExtensions', $exts);
		return $exts;
	}

}

/**
 * Encapsulation of a file which can either be a remote URL
 * or a {@link File} on the local filesystem, exhibiting common properties
 * such as file name or the URL.
 *
 * @todo Remove once core has support for remote files
 * @package forms
 * @subpackage fields-formattedinput
 */
class HtmlEditorField_File extends ViewableData {

	private static $casting = array(
		'URL' => 'Varchar',
		'Name' => 'Varchar'
	);

	/** @var String */
	protected $url;

	/** @var File */
	protected $file;

	/**
	 * @param String
	 * @param File
	 */
	public function __construct($url, $file = null) {
		$this->url = $url;
		$this->file = $file;
		$this->failover = $file;

		parent::__construct();
	}

	/**
	 * @return File Might not be set (for remote files)
	 */
	public function getFile() {
		return $this->file;
	}

	public function getURL() {
		return $this->url;
	}

	public function getName() {
		return ($this->file) ? $this->file->Name : preg_replace('/\?.*/', '', basename($this->url));
	}

	/**
	 * @return String HTML
	 */
	public function getPreview() {
		$preview = $this->extend('getPreview');
		if($preview) return $preview;

		if($this->file) {
			return $this->file->CMSThumbnail();
		} else {
			// Hack to use the framework's built-in thumbnail support without creating a local file representation
			$tmpFile = new File(array('Name' => $this->Name, 'Filename' => $this->Name));
			return $tmpFile->CMSThumbnail();
		}
	}

	public function getExtension() {
		return strtolower(($this->file) ? $this->file->Extension : pathinfo($this->Name, PATHINFO_EXTENSION));
	}

	public function appCategory() {
		if($this->file) {
			return $this->file->appCategory();
		} else {
			// Hack to use the framework's built-in thumbnail support without creating a local file representation
			$tmpFile = new File(array('Name' => $this->Name, 'Filename' => $this->Name));
			return $tmpFile->appCategory();
		}
	}

}

/**
 * Encapsulation of an oembed tag, linking to an external media source.
 *
 * @see Oembed
 * @package forms
 * @subpackage fields-formattedinput
 */
class HtmlEditorField_Embed extends HtmlEditorField_File {

	private static $casting = array(
		'Type' => 'Varchar',
		'Info' => 'Varchar'
	);

	protected $oembed;

	public function __construct($url, $file = null) {
		parent::__construct($url, $file);
		$this->oembed = Oembed::get_oembed_from_url($url);
		if(!$this->oembed) {
			$controller = Controller::curr();
			$response = $controller->getResponse();
			$response->addHeader('X-Status',
				rawurlencode(_t(
					'HtmlEditorField.URLNOTANOEMBEDRESOURCE',
					"The URL '{url}' could not be turned into a media resource.",
					"The given URL is not a valid Oembed resource; the embed element couldn't be created.",
					array('url' => $url)
				)));
			$response->setStatusCode(404);

			throw new SS_HTTPResponse_Exception($response);
		}
	}

	public function getWidth() {
		return $this->oembed->Width ?: 100;
	}

	public function getHeight() {
		return $this->oembed->Height ?: 100;
	}

	/**
	 * Provide an initial width for inserted media, restricted based on $embed_width
	 *
	 * @return int
	 */
	public function getInsertWidth() {
		$width = $this->getWidth();
		$maxWidth = Config::inst()->get('HtmlEditorField', 'insert_width');
		return ($width <= $maxWidth) ? $width : $maxWidth;
	}

	/**
	 * Provide an initial height for inserted media, scaled proportionally to the initial width
	 *
	 * @return int
	 */
	public function getInsertHeight() {
		$width = $this->getWidth();
		$height = $this->getHeight();
		$maxWidth = Config::inst()->get('HtmlEditorField', 'insert_width');
		return ($width <= $maxWidth) ? $height : round($height*($maxWidth/$width));
	}

	public function getPreview() {
		if(isset($this->oembed->thumbnail_url)) {
			return sprintf('<img src="%s" />', Convert::raw2att($this->oembed->thumbnail_url));
		}
	}

	public function getName() {
		if(isset($this->oembed->title)) {
			return $this->oembed->title;
		} else {
			return parent::getName();
		}
	}

	public function getType() {
		return $this->oembed->type;
	}

	public function getOembed() {
		return $this->oembed;
	}

	public function appCategory() {
		return 'embed';
	}

	public function getInfo() {
		return $this->oembed->info;
	}
}

/**
 * Encapsulation of an image tag, linking to an image either internal or external to the site.
 *
 * @package forms
 * @subpackage fields-formattedinput
 */
class HtmlEditorField_Image extends HtmlEditorField_File {

	protected $width;

	protected $height;

	public function __construct($url, $file = null) {
		parent::__construct($url, $file);

		// Get dimensions for remote file
		$info = @getimagesize($url);
		if($info) {
			$this->width = $info[0];
			$this->height = $info[1];
		}
	}

	public function getWidth() {
		return ($this->file) ? $this->file->Width : $this->width;
	}

	public function getHeight() {
		return ($this->file) ? $this->file->Height : $this->height;
	}

	/**
	 * Provide an initial width for inserted image, restricted based on $embed_width
	 *
	 * @return int
	 */
	public function getInsertWidth() {
		$width = $this->getWidth();
		$maxWidth = Config::inst()->get('HtmlEditorField', 'insert_width');
		return ($width <= $maxWidth) ? $width : $maxWidth;
	}

	/**
	 * Provide an initial height for inserted image, scaled proportionally to the initial width
	 *
	 * @return int
	 */
	public function getInsertHeight() {
		$width = $this->getWidth();
		$height = $this->getHeight();
		$maxWidth = Config::inst()->get('HtmlEditorField', 'insert_width');
		return ($width <= $maxWidth) ? $height : round($height*($maxWidth/$width));
	}

	public function getPreview() {
		return ($this->file) ? $this->file->CMSThumbnail() : sprintf('<img src="%s" />', Convert::raw2att($this->url));
	}

}<|MERGE_RESOLUTION|>--- conflicted
+++ resolved
@@ -470,7 +470,7 @@
 
 	protected function viewfile_getLocalFileByURL($fileUrl) {
 		$filteredUrl = Director::makeRelative($fileUrl);
-		$filteredUrl = preg_replace('/_resampled\/[^-]+-/', '', $filteredUrl);
+		$filteredUrl = Image::strip_resampled_prefix($filteredUrl);
 
 		$file = File::get()->filter('Filename', $filteredUrl)->first();
 
@@ -515,28 +515,11 @@
 
 		// TODO Would be cleaner to consistently pass URL for both local and remote files,
 		// but GridField doesn't allow for this kind of metadata customization at the moment.
-<<<<<<< HEAD
-		if($url = $request->getVar('FileURL')) {
-			if(Director::is_absolute_url($url) && !Director::is_site_url($url)) {
-				$file = new File(array(
-					'Title' => basename($url),
-					'Filename' => $url
-				));
-			} else {
-				$url = Director::makeRelative($request->getVar('FileURL'));
-				$url = Image::strip_resampled_prefix($url);
-				$file = File::get()->filter('Filename', $url)->first();
-				if(!$file) $file = new File(array(
-					'Title' => basename($url),
-					'Filename' => $url
-				));
-=======
 		if($fileUrl = $request->getVar('FileURL')) {
 			// If this isn't an absolute URL, or is, but is to this site, try and get the File object
 			// that is associated with it
 			if(!Director::is_absolute_url($fileUrl) || Director::is_site_url($fileUrl)) {
 				list($file, $url) = $this->viewfile_getLocalFileByURL($fileUrl);
->>>>>>> 55e1b662
 			}
 			// If this is an absolute URL, but not to this site, use as an oembed source (after whitelisting URL)
 			else {
