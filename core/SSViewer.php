--- conflicted
+++ resolved
@@ -159,11 +159,7 @@
 			}
 		}
 		
-<<<<<<< HEAD
-		if(is_string($templateList) && substr($templateList,-3) == '.ss') {
-=======
 		if(is_string($templateList) && substr((string) $templateList,-3) == '.ss') {
->>>>>>> 59680b52
 			$this->chosenTemplates['main'] = $templateList;
 		} else {
 			if(!is_array($templateList)) $templateList = array($templateList);
