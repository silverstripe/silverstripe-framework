<?php

use SilverStripe\Framework\Core\Configurable;
use SilverStripe\Framework\Core\Extensible;
use SilverStripe\Framework\Core\Injectable;

/**
 * A base class for all SilverStripe objects to inherit from.
 *
 * This class provides a number of pattern implementations, as well as methods and fixes to add extra psuedo-static
 * and method functionality to PHP.
 *
 * See {@link Extension} on how to implement a custom multiple
 * inheritance for object instances based on PHP5 method call overloading.
 *
 * @todo Create instance-specific removeExtension() which removes an extension from $extension_instances,
 * but not from static $extensions, and clears everything added through defineMethods(), mainly $extra_methods.
 *
 * @package framework
 * @subpackage core
 */
abstract class Object {
	use Extensible;
	use Injectable;
	use Configurable;

	/**
	 * @var string the class name
	 */
	public $class;

	private static $_cache_inst_args = array();

	/**
	 * Create an object from a string representation.  It treats it as a PHP constructor without the
	 * 'new' keyword.  It also manages to construct the object without the use of eval().
	 *
	 * Construction itself is done with Object::create(), so that Object::useCustomClass() calls
	 * are respected.
	 *
	 * `Object::create_from_string("Versioned('Stage','Live')")` will return the result of
	 * `Versioned::create('Stage', 'Live);`
	 *
	 * It is designed for simple, cloneable objects.  The first time this method is called for a given
	 * string it is cached, and clones of that object are returned.
	 *
	 * If you pass the $firstArg argument, this will be prepended to the constructor arguments. It's
	 * impossible to pass null as the firstArg argument.
	 *
	 * `Object::create_from_string("Varchar(50)", "MyField")` will return the result of
	 * `Varchar::create('MyField', '50');`
	 *
	 * Arguments are always strings, although this is a quirk of the current implementation rather
	 * than something that can be relied upon.
	 *
	 * @param string $classSpec
	 * @param mixed $firstArg
	 * @return object
	 */
	public static function create_from_string($classSpec, $firstArg = null) {
		if(!isset(self::$_cache_inst_args[$classSpec.$firstArg])) {
			// an $extension value can contain parameters as a string,
			// e.g. "Versioned('Stage','Live')"
			if(strpos($classSpec, '(') === false) {
				if($firstArg === null) {
					self::$_cache_inst_args[$classSpec.$firstArg] = Object::create($classSpec);
				} else {
					self::$_cache_inst_args[$classSpec.$firstArg] = Object::create($classSpec, $firstArg);
				}

			} else {
				list($class, $args) = self::parse_class_spec($classSpec);

				if($firstArg !== null) {
					array_unshift($args, $firstArg);
				}
				array_unshift($args, $class);

				self::$_cache_inst_args[$classSpec.$firstArg] = call_user_func_array(array('Object','create'), $args);
			}
		}

		return clone self::$_cache_inst_args[$classSpec.$firstArg];
	}

	/**
	 * Parses a class-spec, such as "Versioned('Stage','Live')", as passed to create_from_string().
	 * Returns a 2-element array, with classname and arguments
	 *
	 * @param string $classSpec
	 * @return array
	 * @throws Exception
	 */
	public static function parse_class_spec($classSpec) {
		$tokens = token_get_all("<?php $classSpec");
		$class = null;
		$args = array();

		// Keep track of the current bucket that we're putting data into
		$bucket = &$args;
		$bucketStack = array();
		$had_ns = false;

		foreach($tokens as $token) {
			$tName = is_array($token) ? $token[0] : $token;
			// Get the class naem
			if($class == null && is_array($token) && $token[0] == T_STRING) {
				$class = $token[1];
			} elseif(is_array($token) && $token[0] == T_NS_SEPARATOR) {
				$class .= $token[1];
				$had_ns = true;
			} elseif ($had_ns && is_array($token) && $token[0] == T_STRING) {
				$class .= $token[1];
				$had_ns = false;
			// Get arguments
			} else if(is_array($token)) {
				switch($token[0]) {
				case T_CONSTANT_ENCAPSED_STRING:
					$argString = $token[1];
					switch($argString[0]) {
					case '"':
						$argString = stripcslashes(substr($argString,1,-1));
						break;
					case "'":
						$argString = str_replace(array("\\\\", "\\'"),array("\\", "'"), substr($argString,1,-1));
						break;
					default:
						throw new Exception("Bad T_CONSTANT_ENCAPSED_STRING arg $argString");
					}
					$bucket[] = $argString;
					break;

				case T_DNUMBER:
					$bucket[] = (double)$token[1];
					break;

				case T_LNUMBER:
					$bucket[] = (int)$token[1];
					break;

				case T_STRING:
					switch($token[1]) {
						case 'true': $bucket[] = true; break;
						case 'false': $bucket[] = false; break;
						case 'null': $bucket[] = null; break;
						default: throw new Exception("Bad T_STRING arg '{$token[1]}'");
					}
					break;

				case T_ARRAY:
					// Add an empty array to the bucket
					$bucket[] = array();
					$bucketStack[] = &$bucket;
					$bucket = &$bucket[sizeof($bucket)-1];

				}

			} else {
				if($tName == '[') {
					// Add an empty array to the bucket
					$bucket[] = array();
					$bucketStack[] = &$bucket;
					$bucket = &$bucket[sizeof($bucket)-1];
				} elseif($tName == ')' || $tName == ']') {
					// Pop-by-reference
					$bucket = &$bucketStack[sizeof($bucketStack)-1];
					array_pop($bucketStack);
				}
			}
		}

		return array($class, $args);
	}

	/**
	 * Get the value of a static property of a class, even in that property is declared protected (but not private),
	 * without any inheritance, merging or parent lookup if it doesn't exist on the given class.
	 *
	 * @static
	 * @param $class - The class to get the static from
	 * @param $name - The property to get from the class
	 * @param null $default - The value to return if property doesn't exist on class
	 * @return any - The value of the static property $name on class $class, or $default if that property is not
	 *               defined
	 */
	public static function static_lookup($class, $name, $default = null) {
		if (is_subclass_of($class, 'Object')) {
			if (isset($class::$$name)) {
				$parent = get_parent_class($class);
				if (!$parent || !isset($parent::$$name) || $parent::$$name !== $class::$$name) return $class::$$name;
			}
			return $default;
		} else {
			// TODO: This gets set once, then not updated, so any changes to statics after this is called the first
			// time for any class won't be exposed
			static $static_properties = array();

			if (!isset($static_properties[$class])) {
				$reflection = new ReflectionClass($class);
				$static_properties[$class] = $reflection->getStaticProperties();
			}

			if (isset($static_properties[$class][$name])) {
				$value = $static_properties[$class][$name];

				$parent = get_parent_class($class);
				if (!$parent) return $value;

				if (!isset($static_properties[$parent])) {
					$reflection = new ReflectionClass($parent);
					$static_properties[$parent] = $reflection->getStaticProperties();
				}

				if (!isset($static_properties[$parent][$name]) || $static_properties[$parent][$name] !== $value) {
					return $value;
				}
			}
		}

		return $default;
	}

	public function __construct() {
		$this->class = get_class($this);
<<<<<<< HEAD
		$this->constructExtensions();
=======

		foreach(ClassInfo::ancestry(get_called_class()) as $class) {
			if(in_array($class, self::$unextendable_classes)) continue;
			$extensions = Config::inst()->get($class, 'extensions',
				Config::UNINHERITED | Config::EXCLUDE_EXTRA_SOURCES);

			if($extensions) foreach($extensions as $extension) {
				$instance = self::create_from_string($extension);
				$instance->setOwner(null, $class);
				$this->extension_instances[$instance->class] = $instance;
			}
		}

		if(!isset(self::$classes_constructed[$this->class])) {
			$this->defineMethods();
			self::$classes_constructed[$this->class] = true;
		}
	}

	/**
	 * Attemps to locate and call a method dynamically added to a class at runtime if a default cannot be located
	 *
	 * You can add extra methods to a class using {@link Extensions}, {@link Object::createMethod()} or
	 * {@link Object::addWrapperMethod()}
	 *
	 * @param string $method
	 * @param array $arguments
	 * @return mixed
	 */
	public function __call($method, $arguments) {
		// If the method cache was cleared by an an Object::add_extension() / Object::remove_extension()
		// call, then we should rebuild it.
		if(empty(self::$extra_methods[get_class($this)])) {
			$this->defineMethods();
		}

		$method = strtolower($method);

		if(isset(self::$extra_methods[$this->class][$method])) {
			$config = self::$extra_methods[$this->class][$method];

			switch(true) {
				case isset($config['property']) :
					$obj = $config['index'] !== null ?
						$this->{$config['property']}[$config['index']] :
						$this->{$config['property']};

					if($obj) {
						if(!empty($config['callSetOwnerFirst'])) $obj->setOwner($this);
						$retVal = call_user_func_array(array($obj, $method), $arguments);
						if(!empty($config['callSetOwnerFirst'])) $obj->clearOwner();
						return $retVal;
					}

					if($this->destroyed) {
						throw new Exception (
							"Object->__call(): attempt to call $method on a destroyed $this->class object"
						);
					} else {
						throw new Exception (
							"Object->__call(): $this->class cannot pass control to $config[property]($config[index])."
								. ' Perhaps this object was mistakenly destroyed?'
						);
					}

				case isset($config['wrap']) :
					array_unshift($arguments, $config['method']);
					return call_user_func_array(array($this, $config['wrap']), $arguments);

				case isset($config['function']) :
					return $config['function']($this, $arguments);

				default :
					throw new Exception (
						"Object->__call(): extra method $method is invalid on $this->class:"
							. var_export($config, true)
					);
			}
		} else {
			// Please do not change the exception code number below.
			$class = get_class($this);
			throw new Exception("Object->__call(): the method '$method' does not exist on '$class'", 2175);
		}
	}

	// --------------------------------------------------------------------------------------------------------------

	/**
	 * Return TRUE if a method exists on this object
	 *
	 * This should be used rather than PHP's inbuild method_exists() as it takes into account methods added via
	 * extensions
	 *
	 * @param string $method
	 * @return bool
	 */
	public function hasMethod($method) {
		return method_exists($this, $method) || isset(self::$extra_methods[$this->class][strtolower($method)]);
	}

	/**
	 * Return the names of all the methods available on this object
	 *
	 * @param bool $custom include methods added dynamically at runtime
	 * @return array
	 */
	public function allMethodNames($custom = false) {
		if(!isset(self::$built_in_methods[$this->class])) {
			self::$built_in_methods[$this->class] = array_map('strtolower', get_class_methods($this));
		}

		if($custom && isset(self::$extra_methods[$this->class])) {
			return array_merge(self::$built_in_methods[$this->class], array_keys(self::$extra_methods[$this->class]));
		} else {
			return self::$built_in_methods[$this->class];
		}
	}

	/**
	 * Adds any methods from {@link Extension} instances attached to this object.
	 * All these methods can then be called directly on the instance (transparently
	 * mapped through {@link __call()}), or called explicitly through {@link extend()}.
	 *
	 * @uses addMethodsFrom()
	 */
	protected function defineMethods() {
		if($this->extension_instances) foreach(array_keys($this->extension_instances) as $key) {
			$this->addMethodsFrom('extension_instances', $key);
		}

		if(isset($_REQUEST['debugmethods']) && isset(self::$built_in_methods[$this->class])) {
			Debug::require_developer_login();

			echo '<h2>Methods defined on ' . $this->class . '</h2><ul>';
			foreach(self::$built_in_methods[$this->class] as $method) {
				echo "<li>$method</li>";
			}
			echo '</ul>';
		}
	}

	/**
	 * Add all the methods from an object property (which is an {@link Extension}) to this object.
	 *
	 * @param string $property the property name
	 * @param string|int $index an index to use if the property is an array
	 */
	protected function addMethodsFrom($property, $index = null) {
		$extension = ($index !== null) ? $this->{$property}[$index] : $this->$property;

		if(!$extension) {
			throw new InvalidArgumentException (
				"Object->addMethodsFrom(): could not add methods from {$this->class}->{$property}[$index]"
			);
		}

		if(method_exists($extension, 'allMethodNames')) {
			if ($extension instanceof Extension) $extension->setOwner($this);
			$methods = $extension->allMethodNames(true);
			if ($extension instanceof Extension) $extension->clearOwner();

		} else {
			if(!isset(self::$built_in_methods[$extension->class])) {
				self::$built_in_methods[$extension->class] = array_map('strtolower', get_class_methods($extension));
			}
			$methods = self::$built_in_methods[$extension->class];
		}

		if($methods) {
			$methodInfo = array(
				'property' => $property,
				'index'    => $index,
				'callSetOwnerFirst' => $extension instanceof Extension,
			);

			$newMethods = array_fill_keys($methods, $methodInfo);

			if(isset(self::$extra_methods[$this->class])) {
				self::$extra_methods[$this->class] =
					array_merge(self::$extra_methods[$this->class], $newMethods);
			} else {
				self::$extra_methods[$this->class] = $newMethods;
			}
		}
	}

	/**
	 * Add a wrapper method - a method which points to another method with a different name. For example, Thumbnail(x)
	 * can be wrapped to generateThumbnail(x)
	 *
	 * @param string $method the method name to wrap
	 * @param string $wrap the method name to wrap to
	 */
	protected function addWrapperMethod($method, $wrap) {
		self::$extra_methods[$this->class][strtolower($method)] = array (
			'wrap'   => $wrap,
			'method' => $method
		);
	}

	/**
	 * Add an extra method using raw PHP code passed as a string
	 *
	 * @param string $method the method name
	 * @param string $code the PHP code - arguments will be in an array called $args, while you can access this object
	 *        by using $obj. Note that you cannot call protected methods, as the method is actually an external
	 *        function
	 */
	protected function createMethod($method, $code) {
		self::$extra_methods[$this->class][strtolower($method)] = array (
			'function' => create_function('$obj, $args', $code)
		);
	}

	// --------------------------------------------------------------------------------------------------------------

	/**
	 * @see Object::get_static()
	 */
	public function stat($name, $uncached = false) {
		return Config::inst()->get(($this->class ? $this->class : get_class($this)), $name, Config::FIRST_SET);
	}

	/**
	 * @see Object::set_static()
	 */
	public function set_stat($name, $value) {
		Config::inst()->update(($this->class ? $this->class : get_class($this)), $name, $value);
	}

	/**
	 * @see Object::uninherited_static()
	 */
	public function uninherited($name) {
		return Config::inst()->get(($this->class ? $this->class : get_class($this)), $name, Config::UNINHERITED);
>>>>>>> 89351e6c
	}

	// --------------------------------------------------------------------------------------------------------------

	/**
	 * Return true if this object "exists" i.e. has a sensible value
	 *
	 * This method should be overriden in subclasses to provide more context about the classes state. For example, a
	 * {@link DataObject} class could return false when it is deleted from the database
	 *
	 * @return bool
	 */
	public function exists() {
		return true;
	}

	/**
	 * @return string this classes parent class
	 */
	public function parentClass() {
		return get_parent_class($this);
	}

	/**
	 * Check if this class is an instance of a specific class, or has that class as one of its parents
	 *
	 * @param string $class
	 * @return bool
	 */
	public function is_a($class) {
		return $this instanceof $class;
	}

	/**
	 * @return string the class name
	 */
	public function __toString() {
		return $this->class;
	}

}<|MERGE_RESOLUTION|>--- conflicted
+++ resolved
@@ -61,7 +61,7 @@
 		if(!isset(self::$_cache_inst_args[$classSpec.$firstArg])) {
 			// an $extension value can contain parameters as a string,
 			// e.g. "Versioned('Stage','Live')"
-			if(strpos($classSpec, '(') === false) {
+			if(strpos($classSpec,'(') === false) {
 				if($firstArg === null) {
 					self::$_cache_inst_args[$classSpec.$firstArg] = Object::create($classSpec);
 				} else {
@@ -222,245 +222,7 @@
 
 	public function __construct() {
 		$this->class = get_class($this);
-<<<<<<< HEAD
 		$this->constructExtensions();
-=======
-
-		foreach(ClassInfo::ancestry(get_called_class()) as $class) {
-			if(in_array($class, self::$unextendable_classes)) continue;
-			$extensions = Config::inst()->get($class, 'extensions',
-				Config::UNINHERITED | Config::EXCLUDE_EXTRA_SOURCES);
-
-			if($extensions) foreach($extensions as $extension) {
-				$instance = self::create_from_string($extension);
-				$instance->setOwner(null, $class);
-				$this->extension_instances[$instance->class] = $instance;
-			}
-		}
-
-		if(!isset(self::$classes_constructed[$this->class])) {
-			$this->defineMethods();
-			self::$classes_constructed[$this->class] = true;
-		}
-	}
-
-	/**
-	 * Attemps to locate and call a method dynamically added to a class at runtime if a default cannot be located
-	 *
-	 * You can add extra methods to a class using {@link Extensions}, {@link Object::createMethod()} or
-	 * {@link Object::addWrapperMethod()}
-	 *
-	 * @param string $method
-	 * @param array $arguments
-	 * @return mixed
-	 */
-	public function __call($method, $arguments) {
-		// If the method cache was cleared by an an Object::add_extension() / Object::remove_extension()
-		// call, then we should rebuild it.
-		if(empty(self::$extra_methods[get_class($this)])) {
-			$this->defineMethods();
-		}
-
-		$method = strtolower($method);
-
-		if(isset(self::$extra_methods[$this->class][$method])) {
-			$config = self::$extra_methods[$this->class][$method];
-
-			switch(true) {
-				case isset($config['property']) :
-					$obj = $config['index'] !== null ?
-						$this->{$config['property']}[$config['index']] :
-						$this->{$config['property']};
-
-					if($obj) {
-						if(!empty($config['callSetOwnerFirst'])) $obj->setOwner($this);
-						$retVal = call_user_func_array(array($obj, $method), $arguments);
-						if(!empty($config['callSetOwnerFirst'])) $obj->clearOwner();
-						return $retVal;
-					}
-
-					if($this->destroyed) {
-						throw new Exception (
-							"Object->__call(): attempt to call $method on a destroyed $this->class object"
-						);
-					} else {
-						throw new Exception (
-							"Object->__call(): $this->class cannot pass control to $config[property]($config[index])."
-								. ' Perhaps this object was mistakenly destroyed?'
-						);
-					}
-
-				case isset($config['wrap']) :
-					array_unshift($arguments, $config['method']);
-					return call_user_func_array(array($this, $config['wrap']), $arguments);
-
-				case isset($config['function']) :
-					return $config['function']($this, $arguments);
-
-				default :
-					throw new Exception (
-						"Object->__call(): extra method $method is invalid on $this->class:"
-							. var_export($config, true)
-					);
-			}
-		} else {
-			// Please do not change the exception code number below.
-			$class = get_class($this);
-			throw new Exception("Object->__call(): the method '$method' does not exist on '$class'", 2175);
-		}
-	}
-
-	// --------------------------------------------------------------------------------------------------------------
-
-	/**
-	 * Return TRUE if a method exists on this object
-	 *
-	 * This should be used rather than PHP's inbuild method_exists() as it takes into account methods added via
-	 * extensions
-	 *
-	 * @param string $method
-	 * @return bool
-	 */
-	public function hasMethod($method) {
-		return method_exists($this, $method) || isset(self::$extra_methods[$this->class][strtolower($method)]);
-	}
-
-	/**
-	 * Return the names of all the methods available on this object
-	 *
-	 * @param bool $custom include methods added dynamically at runtime
-	 * @return array
-	 */
-	public function allMethodNames($custom = false) {
-		if(!isset(self::$built_in_methods[$this->class])) {
-			self::$built_in_methods[$this->class] = array_map('strtolower', get_class_methods($this));
-		}
-
-		if($custom && isset(self::$extra_methods[$this->class])) {
-			return array_merge(self::$built_in_methods[$this->class], array_keys(self::$extra_methods[$this->class]));
-		} else {
-			return self::$built_in_methods[$this->class];
-		}
-	}
-
-	/**
-	 * Adds any methods from {@link Extension} instances attached to this object.
-	 * All these methods can then be called directly on the instance (transparently
-	 * mapped through {@link __call()}), or called explicitly through {@link extend()}.
-	 *
-	 * @uses addMethodsFrom()
-	 */
-	protected function defineMethods() {
-		if($this->extension_instances) foreach(array_keys($this->extension_instances) as $key) {
-			$this->addMethodsFrom('extension_instances', $key);
-		}
-
-		if(isset($_REQUEST['debugmethods']) && isset(self::$built_in_methods[$this->class])) {
-			Debug::require_developer_login();
-
-			echo '<h2>Methods defined on ' . $this->class . '</h2><ul>';
-			foreach(self::$built_in_methods[$this->class] as $method) {
-				echo "<li>$method</li>";
-			}
-			echo '</ul>';
-		}
-	}
-
-	/**
-	 * Add all the methods from an object property (which is an {@link Extension}) to this object.
-	 *
-	 * @param string $property the property name
-	 * @param string|int $index an index to use if the property is an array
-	 */
-	protected function addMethodsFrom($property, $index = null) {
-		$extension = ($index !== null) ? $this->{$property}[$index] : $this->$property;
-
-		if(!$extension) {
-			throw new InvalidArgumentException (
-				"Object->addMethodsFrom(): could not add methods from {$this->class}->{$property}[$index]"
-			);
-		}
-
-		if(method_exists($extension, 'allMethodNames')) {
-			if ($extension instanceof Extension) $extension->setOwner($this);
-			$methods = $extension->allMethodNames(true);
-			if ($extension instanceof Extension) $extension->clearOwner();
-
-		} else {
-			if(!isset(self::$built_in_methods[$extension->class])) {
-				self::$built_in_methods[$extension->class] = array_map('strtolower', get_class_methods($extension));
-			}
-			$methods = self::$built_in_methods[$extension->class];
-		}
-
-		if($methods) {
-			$methodInfo = array(
-				'property' => $property,
-				'index'    => $index,
-				'callSetOwnerFirst' => $extension instanceof Extension,
-			);
-
-			$newMethods = array_fill_keys($methods, $methodInfo);
-
-			if(isset(self::$extra_methods[$this->class])) {
-				self::$extra_methods[$this->class] =
-					array_merge(self::$extra_methods[$this->class], $newMethods);
-			} else {
-				self::$extra_methods[$this->class] = $newMethods;
-			}
-		}
-	}
-
-	/**
-	 * Add a wrapper method - a method which points to another method with a different name. For example, Thumbnail(x)
-	 * can be wrapped to generateThumbnail(x)
-	 *
-	 * @param string $method the method name to wrap
-	 * @param string $wrap the method name to wrap to
-	 */
-	protected function addWrapperMethod($method, $wrap) {
-		self::$extra_methods[$this->class][strtolower($method)] = array (
-			'wrap'   => $wrap,
-			'method' => $method
-		);
-	}
-
-	/**
-	 * Add an extra method using raw PHP code passed as a string
-	 *
-	 * @param string $method the method name
-	 * @param string $code the PHP code - arguments will be in an array called $args, while you can access this object
-	 *        by using $obj. Note that you cannot call protected methods, as the method is actually an external
-	 *        function
-	 */
-	protected function createMethod($method, $code) {
-		self::$extra_methods[$this->class][strtolower($method)] = array (
-			'function' => create_function('$obj, $args', $code)
-		);
-	}
-
-	// --------------------------------------------------------------------------------------------------------------
-
-	/**
-	 * @see Object::get_static()
-	 */
-	public function stat($name, $uncached = false) {
-		return Config::inst()->get(($this->class ? $this->class : get_class($this)), $name, Config::FIRST_SET);
-	}
-
-	/**
-	 * @see Object::set_static()
-	 */
-	public function set_stat($name, $value) {
-		Config::inst()->update(($this->class ? $this->class : get_class($this)), $name, $value);
-	}
-
-	/**
-	 * @see Object::uninherited_static()
-	 */
-	public function uninherited($name) {
-		return Config::inst()->get(($this->class ? $this->class : get_class($this)), $name, Config::UNINHERITED);
->>>>>>> 89351e6c
 	}
 
 	// --------------------------------------------------------------------------------------------------------------
