<?php
/**
 * A decorator that wraps around a data list in order to provide pagination.
 *
 * @package framework
 * @subpackage view
 */
class PaginatedList extends SS_ListDecorator {

	protected $request;
	protected $getVar = 'start';

	protected $pageLength = 10;
	protected $pageStart;
	protected $totalItems;
	protected $limitItems = true;

	/**
	 * Constructs a new paginated list instance around a list.
	 *
	 * @param SS_List $list The list to paginate. The getRange method will
	 *        be used to get the subset of objects to show.
	 * @param array|ArrayAccess Either a map of request parameters or
	 *        request object that the pagination offset is read from.
	 */
	public function __construct(SS_List $list, $request = array()) {
		if (!is_array($request) && !$request instanceof ArrayAccess) {
			throw new Exception('The request must be readable as an array.');
		}

		$this->request = $request;
		parent::__construct($list);
	}

	/**
	 * Returns the GET var that is used to set the page start. This defaults
	 * to "start".
	 *
	 * If there is more than one paginated list on a page, it is neccesary to
	 * set a different get var for each using {@link setPaginationGetVar()}.
	 *
	 * @return string
	 */
	public function getPaginationGetVar() {
		return $this->getVar;
	}

	/**
	 * Sets the GET var used to set the page start.
	 *
	 * @param string $var
	 */
	public function setPaginationGetVar($var) {
		$this->getVar = $var;
		return $this;
	}

	/**
	 * Returns the number of items displayed per page. This defaults to 10.
	 *
	 * @return int.
	 */
	public function getPageLength() {
		return $this->pageLength;
	}

	/**
	 * Set the number of items displayed per page.
	 *
	 * @param int $length
	 */
	public function setPageLength($length) {
		$this->pageLength = $length;
		return $this;
	}

	/**
	 * Sets the current page.
	 *
	 * @param int $page
	 */
	public function setCurrentPage($page) {
		$this->pageStart = ($page - 1) * $this->pageLength;
		return $this;
	}

	/**
	 * Returns the offset of the item the current page starts at.
	 *
	 * @return int
	 */
	public function getPageStart() {
		if ($this->pageStart === null) {
			if ($this->request && isset($this->request[$this->getVar])) {
				$this->pageStart = (int) $this->request[$this->getVar];
			} else {
				$this->pageStart = 0;
			}
		}

		return $this->pageStart;
	}

	/**
	 * Sets the offset of the item that current page starts at. This should be
	 * a multiple of the page length.
	 *
	 * @param int $start
	 */
	public function setPageStart($start) {
		$this->pageStart = $start;
		return $this;
	}

	/**
	 * Returns the total number of items in the unpaginated list.
	 *
	 * @return int
	 */
	public function getTotalItems() {
		if ($this->totalItems === null) {
			$this->totalItems = count($this->list);
		}

		return $this->totalItems;
	}

	/**
	 * Sets the total number of items in the list. This is useful when doing
	 * custom pagination.
	 *
	 * @param int $items
	 */
	public function setTotalItems($items) {
		$this->totalItems = $items;
		return $this;
	}

	/**
	 * Sets the page length, page start and total items from a query object's
	 * limit, offset and unlimited count. The query MUST have a limit clause.
	 *
	 * @param SQLQuery $query
	 */
	public function setPaginationFromQuery(SQLQuery $query) {
		if ($limit = $query->getLimit()) {
			$this->setPageLength($limit['limit']);
			$this->setPageStart($limit['start']);
			$this->setTotalItems($query->unlimitedRowCount());
		}
		return $this;
	}

	/**
	 * Returns whether or not the underlying list is limited to the current
	 * pagination range when iterating.
	 *
	 * By default the limit method will be called on the underlying list to
	 * extract the subset for the current page. In some situations, if the list
	 * is custom generated and already paginated you don't want to additionally
	 * limit the list. You can use {@link setLimitItems} to control this.
	 *
	 * @return bool
	 */
	public function getLimitItems() {
		return $this->limitItems;
	}

	/**
	 * @param bool $limit
	 */
	public function setLimitItems($limit) {
		$this->limitItems = (bool) $limit;
		return $this;
	}

	/**
	 * @return IteratorIterator
	 */
	public function getIterator() {
		if($this->limitItems) {
			$tmptList = clone $this->list;
			return new IteratorIterator(
				$tmptList->limit($this->pageLength, $this->getPageStart())
			);
		} else {
			return new IteratorIterator($this->list);
		}
	}

	/**
	 * Returns a set of links to all the pages in the list. This is useful for
	 * basic pagination.
	 *
	 * By default it returns links to every page, but if you pass the $max
	 * parameter the number of pages will be limited to that number, centered
	 * around the current page.
	 *
	 * @param  int $max
	 * @return SS_List
	 */
	public function Pages($max = null) {
		$result = new ArrayList();

		if ($max) {
			$start = ($this->CurrentPage() - floor($max / 2)) - 1;
			$end   = $this->CurrentPage() + floor($max / 2);

			if ($start < 0) {
				$start = 0;
				$end   = $max;
			}

			if ($end > $this->TotalPages()) {
				$end   = $this->TotalPages();
				$start = max(0, $end - $max);
			}
		} else {
			$start = 0;
			$end   = $this->TotalPages();
		}

		for ($i = $start; $i < $end; $i++) {
			$result->push(new ArrayData(array(
				'PageNum'     => $i + 1,
				'Link'        => HTTP::setGetVar($this->getVar, $i * $this->pageLength),
				'CurrentBool' => $this->CurrentPage() == ($i + 1)
			)));
		}

		return $result;
	}

	/**
	 * Returns a summarised pagination which limits the number of pages shown
	 * around the current page for visually balanced.
	 *
	 * Example: 25 pages total, currently on page 6, context of 4 pages
	 * [prev] [1] ... [4] [5] [[6]] [7] [8] ... [25] [next]
	 *
	 * Example template usage:
	 * <code>
	 * 	<% if MyPages.MoreThanOnePage %>
	 * 		<% if MyPages.NotFirstPage %>
	 * 			<a class="prev" href="$MyPages.PrevLink">Prev</a>
	 * 		<% end_if %>
	 * 		<% loop MyPages.PaginationSummary(4) %>
	 * 			<% if CurrentBool %>
	 * 				$PageNum
	 * 			<% else %>
	 * 				<% if Link %>
	 * 					<a href="$Link">$PageNum</a>
	 * 				<% else %>
	 * 					...
	 * 				<% end_if %>
	 * 			<% end_if %>
	 * 		<% end_loop %>
	 * 		<% if MyPages.NotLastPage %>
	 * 			<a class="next" href="$MyPages.NextLink">Next</a>
	 * 		<% end_if %>
	 * 	<% end_if %>
	 * </code>
	 *
	 * @param  int $context The number of pages to display around the current
	 *         page. The number should be event, as half the number of each pages
	 *         are displayed on either side of the current one.
	 * @return SS_List
	 */
	public function PaginationSummary($context = 4) {
		$result  = new ArrayList();
		$current = $this->CurrentPage();
		$total   = $this->TotalPages();

		// Make the number even for offset calculations.
		if ($context % 2) {
			$context--;
		}

		// If the first or last page is current, then show all context on one
		// side of it - otherwise show half on both sides.
		if ($current == 1 || $current == $total) {
			$offset = $context;
		} else {
			$offset = floor($context / 2);
		}

		$left  = max($current - $offset, 1);
		$range = range($current - $offset, $current + $offset);

		if ($left + $context > $total) {
			$left = $total - $context;
		}

		for ($i = 0; $i < $total; $i++) {
			$link    = HTTP::setGetVar($this->getVar, $i * $this->pageLength);
			$num     = $i + 1;

			$emptyRange = $num != 1 && $num != $total && (
				$num == $left - 1 || $num == $left + $context + 1
			);

			if ($emptyRange) {
				$result->push(new ArrayData(array(
					'PageNum'     => null,
					'Link'        => null,
					'CurrentBool' => false
				)));
			} elseif ($num == 1 || $num == $total || in_array($num, $range)) {
				$result->push(new ArrayData(array(
					'PageNum'     => $num,
					'Link'        => $link,
					'CurrentBool' => $current == $num
				)));
			}
		}

		return $result;
	}

	/**
	 * @return int
	 */
	public function CurrentPage() {
		return floor($this->getPageStart() / $this->pageLength) + 1;
	}

	/**
	 * @return int
	 */
	public function TotalPages() {
		return ceil($this->getTotalItems() / $this->pageLength);
	}

	/**
	 * @return bool
	 */
	public function MoreThanOnePage() {
		return $this->TotalPages() > 1;
	}

	/**
	 * @return bool
	 */
	public function NotFirstPage() {
		return $this->CurrentPage() != 1;
	}

	/**
	 * @return bool
	 */
	public function NotLastPage() {
		return $this->CurrentPage() != $this->TotalPages();
	}

	/**
	 * Returns the number of the first item being displayed on the current
	 * page. This is useful for things like "displaying 10-20".
	 *
	 * @return int
	 */
	public function FirstItem() {
		return ($start = $this->getPageStart()) ? $start + 1 : 1;
	}

	/**
	 * Returns the number of the last item being displayed on this page.
	 *
	 * @return int
	 */
	public function LastItem() {
		if ($start = $this->getPageStart()) {
			return min($start + $this->pageLength, $this->getTotalItems());
		} else {
			return min($this->pageLength, $this->getTotalItems());
		}
	}

	/**
	 * Returns a link to the first page.
	 *
	 * @return string
	 */
	public function FirstLink() {
		return HTTP::setGetVar($this->getVar, 0);
	}

	/**
	 * Returns a link to the last page.
	 *
	 * @return string
	 */
	public function LastLink() {
		return HTTP::setGetVar($this->getVar, ($this->TotalPages() - 1) * $this->pageLength);
	}

	/**
	 * Returns a link to the next page, if there is another page after the
	 * current one.
	 *
	 * @return string
	 */
	public function NextLink() {
		if ($this->NotLastPage()) {
			return HTTP::setGetVar($this->getVar, $this->getPageStart() + $this->pageLength);
		}
	}

	/**
	 * Returns a link to the previous page, if the first page is not currently
	 * active.
	 *
	 * @return string
	 */
	public function PrevLink() {
		if ($this->NotFirstPage()) {
			return HTTP::setGetVar($this->getVar, $this->getPageStart() - $this->pageLength);
		}
	}

<<<<<<< HEAD
=======
	// DEPRECATED --------------------------------------------------------------

	/**
	 * @deprecated 3.0 Use individual getter methods.
	 */
	public function getPageLimits() {
		Deprecation::notice('3.0', 'Use getPageStart, getPageLength, or getTotalItems instead.');
		return array(
			'pageStart'  => $this->getPageStart(),
			'pageLength' => $this->pageLength,
			'totalSize'  => $this->getTotalItems(),
		);
	}

	/**
	 * @deprecated 3.0 Use individual setter methods.
	 */
	public function setPageLimits($pageStart, $pageLength, $totalSize) {
		Deprecation::notice('3.0', 'Use setPageStart, setPageLength, or setTotalItems instead.');
		$this->setPageStart($pageStart);
		$this->setPageLength($pageLength);
		$this->setTotalItems($totalSize);
		return $this;
	}

>>>>>>> 3d921e74
}<|MERGE_RESOLUTION|>--- conflicted
+++ resolved
@@ -417,32 +417,4 @@
 		}
 	}
 
-<<<<<<< HEAD
-=======
-	// DEPRECATED --------------------------------------------------------------
-
-	/**
-	 * @deprecated 3.0 Use individual getter methods.
-	 */
-	public function getPageLimits() {
-		Deprecation::notice('3.0', 'Use getPageStart, getPageLength, or getTotalItems instead.');
-		return array(
-			'pageStart'  => $this->getPageStart(),
-			'pageLength' => $this->pageLength,
-			'totalSize'  => $this->getTotalItems(),
-		);
-	}
-
-	/**
-	 * @deprecated 3.0 Use individual setter methods.
-	 */
-	public function setPageLimits($pageStart, $pageLength, $totalSize) {
-		Deprecation::notice('3.0', 'Use setPageStart, setPageLength, or setTotalItems instead.');
-		$this->setPageStart($pageStart);
-		$this->setPageLength($pageLength);
-		$this->setTotalItems($totalSize);
-		return $this;
-	}
-
->>>>>>> 3d921e74
-}+	}