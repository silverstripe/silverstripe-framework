--- conflicted
+++ resolved
@@ -32,7 +32,7 @@
 	.ss-uploadfield-item {
 		margin: 0;
 		padding: 15px;
-		overflow: auto;	
+		overflow: auto;
 
 		.ss-uploadfield-item-preview {
 			height: 60px;
@@ -52,10 +52,7 @@
 		}
 		.ss-uploadfield-item-info {
 			float: left;
-<<<<<<< HEAD
-=======
 			margin-left: 15px;
->>>>>>> 212c4f1e
 			
 			.ss-uploadfield-item-name {
 				display: block;
